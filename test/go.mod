module github.com/alibaba/ilogtail/test

go 1.18

require (
	github.com/ClickHouse/clickhouse-go/v2 v2.6.0
	github.com/alibaba/ilogtail/pkg v0.0.0
	github.com/docker/docker v20.10.23+incompatible
	github.com/docker/go-connections v0.4.0
	github.com/docker/go-units v0.5.0
	github.com/elastic/go-elasticsearch/v8 v8.6.0
	github.com/influxdata/influxdb1-client v0.0.0-20220302092344-a9ab5670611c
	github.com/mitchellh/mapstructure v1.5.0
	github.com/spf13/viper v1.8.1
	github.com/stretchr/testify v1.8.2
	github.com/testcontainers/testcontainers-go v0.14.0
	github.com/urfave/cli/v2 v2.3.0
<<<<<<< HEAD
	google.golang.org/grpc v1.53.0
=======
	google.golang.org/grpc v1.52.1
>>>>>>> db1d5a96
	gopkg.in/yaml.v3 v3.0.1
)

require (
	github.com/Azure/go-ansiterm v0.0.0-20210617225240-d185dfc1b5a1 // indirect
	github.com/ClickHouse/ch-go v0.51.2 // indirect
	github.com/Microsoft/go-winio v0.5.2 // indirect
	github.com/Microsoft/hcsshim v0.9.4 // indirect
	github.com/alibaba/ilogtail v1.4.0 // indirect
	github.com/andybalholm/brotli v1.0.4 // indirect
	github.com/beorn7/perks v1.0.1 // indirect
	github.com/blang/semver v3.5.1+incompatible // indirect
	github.com/cenkalti/backoff/v4 v4.2.0 // indirect
	github.com/cespare/xxhash/v2 v2.2.0 // indirect
	github.com/cihub/seelog v0.0.0-20170130134532-f561c5e57575 // indirect
	github.com/cilium/ebpf v0.7.0 // indirect
	github.com/containerd/cgroups v1.0.4 // indirect
	github.com/containerd/containerd v1.6.8 // indirect
	github.com/containerd/continuity v0.3.0 // indirect
	github.com/containerd/fifo v1.0.0 // indirect
	github.com/containerd/go-cni v1.1.6 // indirect
	github.com/containerd/imgcrypt v1.1.4 // indirect
	github.com/containerd/nri v0.1.0 // indirect
	github.com/containerd/ttrpc v1.1.0 // indirect
	github.com/containerd/typeurl v1.0.2 // indirect
	github.com/containernetworking/cni v1.1.1 // indirect
	github.com/containernetworking/plugins v1.1.1 // indirect
	github.com/containers/ocicrypt v1.1.3 // indirect
	github.com/coreos/go-systemd/v22 v22.4.0 // indirect
	github.com/cpuguy83/go-md2man/v2 v2.0.0 // indirect
	github.com/davecgh/go-spew v1.1.1 // indirect
	github.com/docker/distribution v2.8.1+incompatible // indirect
	github.com/docker/go-events v0.0.0-20190806004212-e31b211e4f1c // indirect
	github.com/docker/go-metrics v0.0.1 // indirect
	github.com/elastic/elastic-transport-go/v8 v8.0.0-20211216131617-bbee439d559c // indirect
<<<<<<< HEAD
	github.com/emicklei/go-restful v2.16.0+incompatible // indirect
	github.com/fsnotify/fsnotify v1.5.4 // indirect
=======
	github.com/emicklei/go-restful v2.15.0+incompatible // indirect
	github.com/fsnotify/fsnotify v1.6.0 // indirect
>>>>>>> db1d5a96
	github.com/go-faster/city v1.0.1 // indirect
	github.com/go-faster/errors v0.6.1 // indirect
	github.com/go-kit/kit v0.12.0 // indirect
	github.com/go-kit/log v0.2.1 // indirect
	github.com/go-logfmt/logfmt v0.5.1 // indirect
	github.com/go-logr/logr v1.2.3 // indirect
	github.com/godbus/dbus/v5 v5.0.6 // indirect
	github.com/gogo/googleapis v1.4.0 // indirect
	github.com/gogo/protobuf v1.3.2 // indirect
	github.com/golang/groupcache v0.0.0-20210331224755-41bb18bfe9da // indirect
<<<<<<< HEAD
	github.com/golang/protobuf v1.5.3 // indirect
=======
	github.com/golang/protobuf v1.5.2 // indirect
>>>>>>> db1d5a96
	github.com/google/gofuzz v1.2.0 // indirect
	github.com/google/uuid v1.3.0 // indirect
	github.com/hashicorp/hcl v1.0.0 // indirect
	github.com/intel/goresctrl v0.2.0 // indirect
	github.com/josharian/intern v1.0.0 // indirect
	github.com/json-iterator/go v1.1.12 // indirect
	github.com/klauspost/compress v1.15.15 // indirect
	github.com/magiconair/properties v1.8.6 // indirect
	github.com/mailru/easyjson v0.7.7 // indirect
	github.com/matttproud/golang_protobuf_extensions v1.0.4 // indirect
	github.com/miekg/pkcs11 v1.1.1 // indirect
	github.com/moby/locker v1.0.1 // indirect
	github.com/moby/spdystream v0.2.0 // indirect
	github.com/moby/sys/mount v0.3.3 // indirect
	github.com/moby/sys/mountinfo v0.6.2 // indirect
	github.com/moby/sys/signal v0.6.0 // indirect
	github.com/moby/sys/symlink v0.2.0 // indirect
	github.com/moby/term v0.0.0-20210619224110-3f7ff695adc6 // indirect
	github.com/modern-go/concurrent v0.0.0-20180306012644-bacd9c7ef1dd // indirect
	github.com/modern-go/reflect2 v1.0.2 // indirect
	github.com/morikuni/aec v1.0.0 // indirect
	github.com/opencontainers/go-digest v1.0.0 // indirect
	github.com/opencontainers/image-spec v1.0.3-0.20211202183452-c5a74bcca799 // indirect
	github.com/opencontainers/runc v1.1.3 // indirect
	github.com/opencontainers/runtime-spec v1.0.3-0.20210326190908-1c3f411f0417 // indirect
	github.com/opencontainers/selinux v1.10.1 // indirect
	github.com/paulmach/orb v0.8.0 // indirect
	github.com/pelletier/go-toml v1.9.3 // indirect
	github.com/pierrec/lz4/v4 v4.1.17 // indirect
	github.com/pkg/errors v0.9.1 // indirect
	github.com/pmezard/go-difflib v1.0.0 // indirect
	github.com/prometheus/client_golang v1.14.0 // indirect
	github.com/prometheus/client_model v0.3.0 // indirect
	github.com/prometheus/common v0.42.0 // indirect
	github.com/prometheus/procfs v0.8.0 // indirect
	github.com/russross/blackfriday/v2 v2.0.1 // indirect
	github.com/segmentio/asm v1.2.0 // indirect
	github.com/shopspring/decimal v1.3.1 // indirect
	github.com/shurcooL/sanitized_anchor_name v1.0.0 // indirect
	github.com/sirupsen/logrus v1.9.0 // indirect
	github.com/spf13/afero v1.6.0 // indirect
	github.com/spf13/cast v1.3.1 // indirect
	github.com/spf13/jwalterweatherman v1.1.0 // indirect
	github.com/spf13/pflag v1.0.5 // indirect
	github.com/stefanberger/go-pkcs11uri v0.0.0-20201008174630-78d3cae3a980 // indirect
	github.com/subosito/gotenv v1.2.0 // indirect
	github.com/tchap/go-patricia v2.3.0+incompatible // indirect
	github.com/vishvananda/netlink v1.1.1-0.20210330154013-f5de75959ad5 // indirect
	github.com/vishvananda/netns v0.0.0-20210104183010-2eb08e3e575f // indirect
	go.etcd.io/bbolt v1.3.6 // indirect
	go.mozilla.org/pkcs7 v0.0.0-20200128120323-432b2356ecb1 // indirect
	go.opencensus.io v0.24.0 // indirect
	go.opentelemetry.io/otel v1.11.2 // indirect
	go.opentelemetry.io/otel/trace v1.11.2 // indirect
	golang.org/x/crypto v0.1.0 // indirect
<<<<<<< HEAD
	golang.org/x/net v0.8.0 // indirect
	golang.org/x/oauth2 v0.5.0 // indirect
	golang.org/x/sync v0.1.0 // indirect
	golang.org/x/sys v0.6.0 // indirect
	golang.org/x/term v0.6.0 // indirect
	golang.org/x/text v0.8.0 // indirect
	golang.org/x/time v0.0.0-20220224211638-0e9765cccd65 // indirect
	google.golang.org/appengine v1.6.7 // indirect
	google.golang.org/genproto v0.0.0-20230306155012-7f2fa6fef1f4 // indirect
	google.golang.org/protobuf v1.29.0 // indirect
=======
	golang.org/x/net v0.5.0 // indirect
	golang.org/x/oauth2 v0.4.0 // indirect
	golang.org/x/sync v0.1.0 // indirect
	golang.org/x/sys v0.4.0 // indirect
	golang.org/x/term v0.4.0 // indirect
	golang.org/x/text v0.6.0 // indirect
	golang.org/x/time v0.3.0 // indirect
	google.golang.org/appengine v1.6.7 // indirect
	google.golang.org/genproto v0.0.0-20230124163310-31e0e69b6fc2 // indirect
	google.golang.org/protobuf v1.28.1 // indirect
>>>>>>> db1d5a96
	gopkg.in/inf.v0 v0.9.1 // indirect
	gopkg.in/ini.v1 v1.62.0 // indirect
	gopkg.in/square/go-jose.v2 v2.5.1 // indirect
	gopkg.in/yaml.v2 v2.4.0 // indirect
<<<<<<< HEAD
	k8s.io/api v0.24.0 // indirect
	k8s.io/apimachinery v0.24.0 // indirect
	k8s.io/apiserver v0.22.5 // indirect
	k8s.io/client-go v0.24.0 // indirect
	k8s.io/component-base v0.22.5 // indirect
	k8s.io/cri-api v0.23.1 // indirect
	k8s.io/klog/v2 v2.60.1 // indirect
	k8s.io/utils v0.0.0-20220210201930-3a6ce19ff2f9 // indirect
	sigs.k8s.io/json v0.0.0-20211208200746-9f7c6b3444d2 // indirect
	sigs.k8s.io/structured-merge-diff/v4 v4.2.1 // indirect
=======
	k8s.io/api v0.26.1 // indirect
	k8s.io/apimachinery v0.26.1 // indirect
	k8s.io/apiserver v0.22.5 // indirect
	k8s.io/client-go v0.26.1 // indirect
	k8s.io/component-base v0.22.5 // indirect
	k8s.io/cri-api v0.23.1 // indirect
	k8s.io/klog/v2 v2.80.1 // indirect
	k8s.io/utils v0.0.0-20221128185143-99ec85e7a448 // indirect
	sigs.k8s.io/json v0.0.0-20220713155537-f223a00ba0e2 // indirect
	sigs.k8s.io/structured-merge-diff/v4 v4.2.3 // indirect
>>>>>>> db1d5a96
	sigs.k8s.io/yaml v1.3.0 // indirect
)

replace (
	github.com/alibaba/ilogtail => ../
	github.com/alibaba/ilogtail/pkg => ../pkg
)<|MERGE_RESOLUTION|>--- conflicted
+++ resolved
@@ -15,11 +15,7 @@
 	github.com/stretchr/testify v1.8.2
 	github.com/testcontainers/testcontainers-go v0.14.0
 	github.com/urfave/cli/v2 v2.3.0
-<<<<<<< HEAD
 	google.golang.org/grpc v1.53.0
-=======
-	google.golang.org/grpc v1.52.1
->>>>>>> db1d5a96
 	gopkg.in/yaml.v3 v3.0.1
 )
 
@@ -55,13 +51,8 @@
 	github.com/docker/go-events v0.0.0-20190806004212-e31b211e4f1c // indirect
 	github.com/docker/go-metrics v0.0.1 // indirect
 	github.com/elastic/elastic-transport-go/v8 v8.0.0-20211216131617-bbee439d559c // indirect
-<<<<<<< HEAD
 	github.com/emicklei/go-restful v2.16.0+incompatible // indirect
-	github.com/fsnotify/fsnotify v1.5.4 // indirect
-=======
-	github.com/emicklei/go-restful v2.15.0+incompatible // indirect
 	github.com/fsnotify/fsnotify v1.6.0 // indirect
->>>>>>> db1d5a96
 	github.com/go-faster/city v1.0.1 // indirect
 	github.com/go-faster/errors v0.6.1 // indirect
 	github.com/go-kit/kit v0.12.0 // indirect
@@ -72,11 +63,7 @@
 	github.com/gogo/googleapis v1.4.0 // indirect
 	github.com/gogo/protobuf v1.3.2 // indirect
 	github.com/golang/groupcache v0.0.0-20210331224755-41bb18bfe9da // indirect
-<<<<<<< HEAD
 	github.com/golang/protobuf v1.5.3 // indirect
-=======
-	github.com/golang/protobuf v1.5.2 // indirect
->>>>>>> db1d5a96
 	github.com/google/gofuzz v1.2.0 // indirect
 	github.com/google/uuid v1.3.0 // indirect
 	github.com/hashicorp/hcl v1.0.0 // indirect
@@ -132,45 +119,20 @@
 	go.opentelemetry.io/otel v1.11.2 // indirect
 	go.opentelemetry.io/otel/trace v1.11.2 // indirect
 	golang.org/x/crypto v0.1.0 // indirect
-<<<<<<< HEAD
 	golang.org/x/net v0.8.0 // indirect
 	golang.org/x/oauth2 v0.5.0 // indirect
 	golang.org/x/sync v0.1.0 // indirect
 	golang.org/x/sys v0.6.0 // indirect
 	golang.org/x/term v0.6.0 // indirect
 	golang.org/x/text v0.8.0 // indirect
-	golang.org/x/time v0.0.0-20220224211638-0e9765cccd65 // indirect
+	golang.org/x/time v0.3.0 // indirect
 	google.golang.org/appengine v1.6.7 // indirect
 	google.golang.org/genproto v0.0.0-20230306155012-7f2fa6fef1f4 // indirect
 	google.golang.org/protobuf v1.29.0 // indirect
-=======
-	golang.org/x/net v0.5.0 // indirect
-	golang.org/x/oauth2 v0.4.0 // indirect
-	golang.org/x/sync v0.1.0 // indirect
-	golang.org/x/sys v0.4.0 // indirect
-	golang.org/x/term v0.4.0 // indirect
-	golang.org/x/text v0.6.0 // indirect
-	golang.org/x/time v0.3.0 // indirect
-	google.golang.org/appengine v1.6.7 // indirect
-	google.golang.org/genproto v0.0.0-20230124163310-31e0e69b6fc2 // indirect
-	google.golang.org/protobuf v1.28.1 // indirect
->>>>>>> db1d5a96
 	gopkg.in/inf.v0 v0.9.1 // indirect
 	gopkg.in/ini.v1 v1.62.0 // indirect
 	gopkg.in/square/go-jose.v2 v2.5.1 // indirect
 	gopkg.in/yaml.v2 v2.4.0 // indirect
-<<<<<<< HEAD
-	k8s.io/api v0.24.0 // indirect
-	k8s.io/apimachinery v0.24.0 // indirect
-	k8s.io/apiserver v0.22.5 // indirect
-	k8s.io/client-go v0.24.0 // indirect
-	k8s.io/component-base v0.22.5 // indirect
-	k8s.io/cri-api v0.23.1 // indirect
-	k8s.io/klog/v2 v2.60.1 // indirect
-	k8s.io/utils v0.0.0-20220210201930-3a6ce19ff2f9 // indirect
-	sigs.k8s.io/json v0.0.0-20211208200746-9f7c6b3444d2 // indirect
-	sigs.k8s.io/structured-merge-diff/v4 v4.2.1 // indirect
-=======
 	k8s.io/api v0.26.1 // indirect
 	k8s.io/apimachinery v0.26.1 // indirect
 	k8s.io/apiserver v0.22.5 // indirect
@@ -181,7 +143,6 @@
 	k8s.io/utils v0.0.0-20221128185143-99ec85e7a448 // indirect
 	sigs.k8s.io/json v0.0.0-20220713155537-f223a00ba0e2 // indirect
 	sigs.k8s.io/structured-merge-diff/v4 v4.2.3 // indirect
->>>>>>> db1d5a96
 	sigs.k8s.io/yaml v1.3.0 // indirect
 )
 
