--- conflicted
+++ resolved
@@ -10,13 +10,8 @@
     address: http://loki:3100
     tenant_id: loongcollector
     target_labels:
-<<<<<<< HEAD
-      name: hello
-      source: ilogtail
-=======
       loki_name: hello
       source: loongcollector
->>>>>>> 660daa1e
     """
     Given {flusher-loki-case} local config as below
     """
