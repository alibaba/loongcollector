--- conflicted
+++ resolved
@@ -39,14 +39,11 @@
 	// chaos
 	ctx.Given(`^network delay package \{(\d+)\}ms for ip \{(.*)\}`, chaos.NetworkDelay)
 	ctx.Given(`^network lost package \{(\d+)\}% for ip \{(.*)\}`, chaos.NetworkLoss)
-<<<<<<< HEAD
 	ctx.Given(`^cpu fullload for \{(\d+)\} seconds$`, chaos.CpuFullLoad)
 	ctx.Given(`^mem high for \{(\d+)\} seconds$`, chaos.MemHigh)
-=======
 	ctx.Given(`^disk full for \{(\d+)\} seconds$`, chaos.DiskFull)
 	ctx.Given(`^disk burn read for \{(\d+)\} seconds$`, chaos.DiskBurRead)
 	ctx.Given(`^disk burn write for \{(\d+)\} seconds$`, chaos.DiskBurWrite)
->>>>>>> e28f8e0f
 	ctx.Given(`^clean all chaos$`, cleanup.DestoryAllChaos)
 	// ------------------------------------------
 
