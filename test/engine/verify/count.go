--- conflicted
+++ resolved
@@ -71,7 +71,6 @@
 	return ctx, nil
 }
 
-<<<<<<< HEAD
 func LogCountLess(ctx context.Context, expect int) (context.Context, error) {
 	var from int32
 	value := ctx.Value(config.StartTimeContextKey)
@@ -116,10 +115,7 @@
 	return ctx, nil
 }
 
-func MetricCount(ctx context.Context, expect int, duration int64) (context.Context, error) {
-=======
 func MetricCheck(ctx context.Context, expect int, duration int64, checker func([]*protocol.LogGroup) error) (context.Context, error) {
->>>>>>> 5a168f85
 	timeoutCtx, cancel := context.WithTimeout(context.TODO(), config.TestConfig.RetryTimeout)
 	defer cancel()
 	var groups []*protocol.LogGroup
