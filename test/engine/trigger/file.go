--- conflicted
+++ resolved
@@ -28,27 +28,6 @@
 			maxLen = len(JSONTemplates[j])
 		}
 	}
-<<<<<<< HEAD
-	wg := sync.WaitGroup{}
-	for i := 0; i < numGoRoutines; i++ {
-		wg.Add(1)
-		go func(ctx context.Context, thread_id, speed, totalTime int, path string) {
-			defer wg.Done()
-			JSONTemplates := []string{
-				`{"url": "POST /PutData?Category=paskdnkwja HTTP/1.1", "ip": "10.200.98.220", "user-agent": "aliyun-sdk-java", "request": {"status": "200", "latency": "18"}, "time": "12/Sep/2024:11:30:02"}\n`,
-				`{"url": "GET /PutData?Category=dwds HTTP/1.1", "ip": "10.7.159.1", "user-agent": "aliyun-sdk-java", "request": {"status": "404", "latency": "22024"}, "time": "06/Jun/2001:09:35:59"}\n`,
-				`{"url": "GET /PutData?Category=ubkjbkjgiuiu HTTP/1.1", "ip": "172.130.98.250", "user-agent": "aliyun-sdk-java", "request": {"301": "200", "latency": "12334"}, "time": "08/Aug/2018:10:30:28"}\n`,
-				`{"url": "POST /PutData?Category=oasjdwbjkbjkg HTTP/1.1", "ip": "1.20.9.220", "user-agent": "aliyun-sdk-java", "request": {"401": "200", "latency": "112"}, "time": "09/Sep/2024:15:25:28"}\n`,
-				`{"url": "POST /PutData?Category=asdjhoiasjdoOpLog HTTP/1.1", "ip": "172.168.0.1", "user-agent": "aliyun-sdk-java", "request": {"status": "200", "latency": "8815"}, "time": "01/Jan/2022:10:30:28"}\n`,
-			}
-			maxLen := 0
-			for j := 0; j < len(JSONTemplates); j++ {
-				if len(JSONTemplates[j]) > maxLen {
-					maxLen = len(JSONTemplates[j])
-				}
-			}
-=======
->>>>>>> b55203cf
 
 	// clear file
 	path = filepath.Clean(path)
