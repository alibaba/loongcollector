--- conflicted
+++ resolved
@@ -79,14 +79,7 @@
 	contextMutex.Lock()
 	defer contextMutex.Unlock()
 
-<<<<<<< HEAD
-	metricsRecord := &pipeline.MetricsRecord{
-		Context: p,
-		Labels:  labels,
-	}
-=======
 	metricsRecord := &pipeline.MetricsRecord{Context: p, Labels: labels}
->>>>>>> ae9f308c
 
 	p.MetricsRecords = append(p.MetricsRecords, metricsRecord)
 	return metricsRecord
