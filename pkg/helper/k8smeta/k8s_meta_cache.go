--- conflicted
+++ resolved
@@ -182,11 +182,7 @@
 	case INGRESS:
 		informer = factory.Networking().V1().Ingresses().Informer()
 	default:
-<<<<<<< HEAD
-		logger.Warning(context.Background(), "ENTITY_PIPELINE_REGISTER_ERROR", "resourceType not support", m.resourceType)
-=======
-		logger.Error(context.Background(), K8sMetaUnifyErrorCode, "resourceType not support", m.resourceType)
->>>>>>> cb7ba6bd
+		logger.Warning(context.Background(), K8sMetaUnifyErrorCode, "resourceType not support", m.resourceType)
 		return factory, nil
 	}
 	// add watch error handler
@@ -226,31 +222,19 @@
 func (m *k8sMetaCache) preProcessCommon(obj interface{}) interface{} {
 	runtimeObj, ok := obj.(runtime.Object)
 	if !ok {
-<<<<<<< HEAD
-		logger.Warning(context.Background(), "K8S_META_PRE_PROCESS_ERROR", "object is not runtime object", obj)
-=======
-		logger.Error(context.Background(), K8sMetaUnifyErrorCode, "object is not runtime object", obj)
->>>>>>> cb7ba6bd
+		logger.Warning(context.Background(), K8sMetaUnifyErrorCode, "object is not runtime object", obj)
 		return obj
 	}
 	metaObj, err := meta.Accessor(runtimeObj)
 	if err != nil {
-<<<<<<< HEAD
-		logger.Warning(context.Background(), "K8S_META_PRE_PROCESS_ERROR", "object is not meta object", err)
-=======
-		logger.Error(context.Background(), K8sMetaUnifyErrorCode, "object is not meta object", err)
->>>>>>> cb7ba6bd
+		logger.Warning(context.Background(), K8sMetaUnifyErrorCode, "object is not meta object", err)
 		return obj
 	}
 	// fill empty kind
 	if runtimeObj.GetObjectKind().GroupVersionKind().Empty() {
 		gvk, err := apiutil.GVKForObject(runtimeObj, m.schema)
 		if err != nil {
-<<<<<<< HEAD
-			logger.Warning(context.Background(), "K8S_META_PRE_PROCESS_ERROR", "get GVK for object error", err)
-=======
-			logger.Error(context.Background(), K8sMetaUnifyErrorCode, "get GVK for object error", err)
->>>>>>> cb7ba6bd
+			logger.Warning(context.Background(), K8sMetaUnifyErrorCode, "get GVK for object error", err)
 			return obj
 		}
 		runtimeObj.GetObjectKind().SetGroupVersionKind(gvk)
@@ -268,11 +252,7 @@
 	processedObj := m.preProcessCommon(obj)
 	pod, ok := processedObj.(*v1.Pod)
 	if !ok {
-<<<<<<< HEAD
-		logger.Warning(context.Background(), "K8S_META_PRE_PROCESS_ERROR", "object is not pod after common preprocessing", processedObj)
-=======
-		logger.Error(context.Background(), K8sMetaUnifyErrorCode, "object is not pod after common preprocessing", processedObj)
->>>>>>> cb7ba6bd
+		logger.Warning(context.Background(), K8sMetaUnifyErrorCode, "object is not pod after common preprocessing", processedObj)
 		return processedObj
 	}
 	pod.ManagedFields = []metav1.ManagedFieldsEntry{}
