// Copyright 2021 iLogtail Authors
//
// Licensed under the Apache License, Version 2.0 (the "License");
// you may not use this file except in compliance with the License.
// You may obtain a copy of the License at
//
//      http://www.apache.org/licenses/LICENSE-2.0
//
// Unless required by applicable law or agreed to in writing, software
// distributed under the License is distributed on an "AS IS" BASIS,
// WITHOUT WARRANTIES OR CONDITIONS OF ANY KIND, either express or implied.
// See the License for the specific language governing permissions and
// limitations under the License.

package helper

import (
<<<<<<< HEAD
	"github.com/alibaba/ilogtail/pkg/protocol"

=======
	"strconv"
>>>>>>> c97628b7
	"sync"
	"sync/atomic"
	"time"

	"github.com/alibaba/ilogtail/pkg/pipeline"
	"github.com/alibaba/ilogtail/pkg/protocol"
)

var mu sync.Mutex

type StrMetric struct {
	name   string
	value  string
	labels []*protocol.Log_Content
}

func (s *StrMetric) Name() string {
	return getNameWithLables(s.name, s.labels)
}

func (s *StrMetric) Set(v string) {
	mu.Lock()
	s.value = v
	mu.Unlock()
}

func (s *StrMetric) Get() string {
	mu.Lock()
	v := s.value
	mu.Unlock()
	return v
}

<<<<<<< HEAD
func (s *StrMetric) Collect() string {
	mu.Lock()
	v := s.value
	s.value = ""
	mu.Unlock()
	return v
=======
func (s *StrMetric) Serialize(log *protocol.Log) {
	log.Contents = append(log.Contents, &protocol.Log_Content{Key: s.name, Value: s.Get()}, &protocol.Log_Content{Key: pipeline.SelfMetricNameKey, Value: s.name})
	log.Contents = append(log.Contents, s.labels...)
>>>>>>> c97628b7
}

type NormalMetric struct {
	name   string
	value  int64
	labels []*protocol.Log_Content
}

func (s *NormalMetric) Add(v int64) {
	atomic.AddInt64(&s.value, v)
}

func (s *NormalMetric) Clear(v int64) {
	atomic.StoreInt64(&s.value, v)
}

func (s *NormalMetric) Get() int64 {
	return atomic.LoadInt64(&s.value)
}

func (s *NormalMetric) Collect() int64 {
	return atomic.SwapInt64(&s.value, 0)
}

<<<<<<< HEAD
func (s *NormalMetric) Name() string {
	return getNameWithLables(s.name, s.labels)
=======
func (s *NormalMetric) Serialize(log *protocol.Log) {
	log.Contents = append(log.Contents, &protocol.Log_Content{Key: s.name, Value: strconv.FormatInt(s.Get(), 10)}, &protocol.Log_Content{Key: pipeline.SelfMetricNameKey, Value: s.name})
	log.Contents = append(log.Contents, s.labels...)
>>>>>>> c97628b7
}

type AvgMetric struct {
	name    string
	value   int64
	count   int64
	prevAvg float64
	labels  []*protocol.Log_Content
}

func (s *AvgMetric) Add(v int64) {
	mu.Lock()
	s.value += v
	s.count++
	mu.Unlock()
}

func (s *AvgMetric) Clear(v int64) {
	mu.Lock()
	s.value = 0
	s.count = 0
	s.prevAvg = 0.0
	mu.Unlock()
}

func (s *AvgMetric) Get() int64 {
	return int64(s.GetAvg())
}

func (s *AvgMetric) GetAvg() float64 {
	var avg float64
	mu.Lock()
	if s.count > 0 {
		s.prevAvg, avg = float64(s.value)/float64(s.count), float64(s.value)/float64(s.count)
		s.value = 0
		s.count = 0
	} else {
		avg = s.prevAvg
	}
	mu.Unlock()
	return avg
}

func (s *AvgMetric) Name() string {
	return getNameWithLables(s.name, s.labels)
}

<<<<<<< HEAD
func (s *AvgMetric) Collect() int64 {
	var avg float64
	mu.Lock()
	if s.count > 0 {
		s.prevAvg, avg = float64(s.value)/float64(s.count), float64(s.value)/float64(s.count)
		s.value = 0
		s.count = 0
	} else {
		avg = s.prevAvg
	}
	s.value = 0
	s.count = 0
	s.prevAvg = 0.0
	mu.Unlock()
	return int64(avg)
=======
func (s *AvgMetric) Serialize(log *protocol.Log) {
	log.Contents = append(log.Contents, &protocol.Log_Content{Key: s.name, Value: strconv.FormatFloat(s.GetAvg(), 'f', 4, 64)}, &protocol.Log_Content{Key: pipeline.SelfMetricNameKey, Value: s.name})
	log.Contents = append(log.Contents, s.labels...)
>>>>>>> c97628b7
}

type LatMetric struct {
	name       string
	t          time.Time
	count      int
	latencySum time.Duration
	labels     []*protocol.Log_Content
}

func (s *LatMetric) Name() string {
	return getNameWithLables(s.name, s.labels)
}

func (s *LatMetric) Begin() {
	mu.Lock()
	s.t = time.Now()
	mu.Unlock()
}

func (s *LatMetric) End() {
	endT := time.Now()
	mu.Lock()
	s.count++
	s.latencySum += endT.Sub(s.t)
	mu.Unlock()
}

func (s *LatMetric) Clear() {
	mu.Lock()
	s.count = 0
	s.latencySum = 0
	s.t = time.Unix(0, 0)
	mu.Unlock()
}

func (s *LatMetric) Get() int64 {
	mu.Lock()
	v := int64(0)
	if s.count != 0 {
		v = int64(s.latencySum) / int64(s.count)
	}
	mu.Unlock()
	return v
}

<<<<<<< HEAD
func (s *LatMetric) Collect() int64 {
	mu.Lock()
	v := int64(0)
	if s.count != 0 {
		v = int64(s.latencySum) / int64(s.count)
	}
	s.count = 0
	s.latencySum = 0
	s.t = time.Unix(0, 0)
	mu.Unlock()
	return v
=======
func (s *LatMetric) Serialize(log *protocol.Log) {
	log.Contents = append(log.Contents, &protocol.Log_Content{Key: s.name, Value: strconv.FormatFloat(float64(s.Get())/1000, 'f', 4, 64)}, &protocol.Log_Content{Key: pipeline.SelfMetricNameKey, Value: s.name})
	log.Contents = append(log.Contents, s.labels...)
>>>>>>> c97628b7
}

func getNameWithLables(name string, labels []*protocol.Log_Content) string {
	n := name
	for _, lable := range labels {
		n = n + "#" + lable.Key + "=" + lable.Value
	}
	return n
}<|MERGE_RESOLUTION|>--- conflicted
+++ resolved
@@ -15,17 +15,10 @@
 package helper
 
 import (
-<<<<<<< HEAD
-	"github.com/alibaba/ilogtail/pkg/protocol"
-
-=======
-	"strconv"
->>>>>>> c97628b7
 	"sync"
 	"sync/atomic"
 	"time"
 
-	"github.com/alibaba/ilogtail/pkg/pipeline"
 	"github.com/alibaba/ilogtail/pkg/protocol"
 )
 
@@ -54,18 +47,12 @@
 	return v
 }
 
-<<<<<<< HEAD
 func (s *StrMetric) Collect() string {
 	mu.Lock()
 	v := s.value
 	s.value = ""
 	mu.Unlock()
 	return v
-=======
-func (s *StrMetric) Serialize(log *protocol.Log) {
-	log.Contents = append(log.Contents, &protocol.Log_Content{Key: s.name, Value: s.Get()}, &protocol.Log_Content{Key: pipeline.SelfMetricNameKey, Value: s.name})
-	log.Contents = append(log.Contents, s.labels...)
->>>>>>> c97628b7
 }
 
 type NormalMetric struct {
@@ -90,14 +77,8 @@
 	return atomic.SwapInt64(&s.value, 0)
 }
 
-<<<<<<< HEAD
 func (s *NormalMetric) Name() string {
 	return getNameWithLables(s.name, s.labels)
-=======
-func (s *NormalMetric) Serialize(log *protocol.Log) {
-	log.Contents = append(log.Contents, &protocol.Log_Content{Key: s.name, Value: strconv.FormatInt(s.Get(), 10)}, &protocol.Log_Content{Key: pipeline.SelfMetricNameKey, Value: s.name})
-	log.Contents = append(log.Contents, s.labels...)
->>>>>>> c97628b7
 }
 
 type AvgMetric struct {
@@ -145,7 +126,6 @@
 	return getNameWithLables(s.name, s.labels)
 }
 
-<<<<<<< HEAD
 func (s *AvgMetric) Collect() int64 {
 	var avg float64
 	mu.Lock()
@@ -161,11 +141,6 @@
 	s.prevAvg = 0.0
 	mu.Unlock()
 	return int64(avg)
-=======
-func (s *AvgMetric) Serialize(log *protocol.Log) {
-	log.Contents = append(log.Contents, &protocol.Log_Content{Key: s.name, Value: strconv.FormatFloat(s.GetAvg(), 'f', 4, 64)}, &protocol.Log_Content{Key: pipeline.SelfMetricNameKey, Value: s.name})
-	log.Contents = append(log.Contents, s.labels...)
->>>>>>> c97628b7
 }
 
 type LatMetric struct {
@@ -212,7 +187,6 @@
 	return v
 }
 
-<<<<<<< HEAD
 func (s *LatMetric) Collect() int64 {
 	mu.Lock()
 	v := int64(0)
@@ -224,11 +198,6 @@
 	s.t = time.Unix(0, 0)
 	mu.Unlock()
 	return v
-=======
-func (s *LatMetric) Serialize(log *protocol.Log) {
-	log.Contents = append(log.Contents, &protocol.Log_Content{Key: s.name, Value: strconv.FormatFloat(float64(s.Get())/1000, 'f', 4, 64)}, &protocol.Log_Content{Key: pipeline.SelfMetricNameKey, Value: s.name})
-	log.Contents = append(log.Contents, s.labels...)
->>>>>>> c97628b7
 }
 
 func getNameWithLables(name string, labels []*protocol.Log_Content) string {
