// Copyright 2022 iLogtail Authors
//
// Licensed under the Apache License, Version 2.0 (the "License");
// you may not use this file except in compliance with the License.
// You may obtain a copy of the License at
//
//      http://www.apache.org/licenses/LICENSE-2.0
//
// Unless required by applicable law or agreed to in writing, software
// distributed under the License is distributed on an "AS IS" BASIS,
// WITHOUT WARRANTIES OR CONDITIONS OF ANY KIND, either express or implied.
// See the License for the specific language governing permissions and
// limitations under the License.

package models

import "sort"

type EventType int

const (
	_ EventType = iota
	EventTypeMetric
	EventTypeSpan
	EventTypeLogging
	EventTypeByteArray
)

type ValueType int

const (
	_ ValueType = iota
	ValueTypeString
	ValueTypeBoolean
	ValueTypeArray
	ValueTypeMap
)

var (
	NilStringValues = &keyValuesNil[string]{}
	NilTypedValues  = &keyValuesNil[*TypedValue]{}
	NilFloatValues  = &keyValuesNil[float64]{}
)

type TypedValue struct {
	Type  ValueType
	Value interface{}
}

type KeyValue[TValue string | float64 | *TypedValue] struct {
	Key   string
	Value TValue
}

type KeyValueSlice[TValue string | float64 | *TypedValue] []KeyValue[TValue]

func (x KeyValueSlice[TValue]) Len() int           { return len(x) }
func (x KeyValueSlice[TValue]) Less(i, j int) bool { return x[i].Key < x[j].Key }
func (x KeyValueSlice[TValue]) Swap(i, j int)      { x[i], x[j] = x[j], x[i] }

type KeyValues[TValue string | float64 | *TypedValue] interface {
	Add(key string, value TValue)

	AddAll(items map[string]TValue)

	Get(key string) TValue

	Contains(key string) bool

	Delete(key string)

	Merge(other KeyValues[TValue])

	Iterator() map[string]TValue

	SortTo(buf []KeyValue[TValue]) []KeyValue[TValue]

	Len() int

	IsNil() bool
}

type Tags KeyValues[string]

type Metadata KeyValues[string]

type keyValuesImpl[TValue string | float64 | *TypedValue] struct {
	keyValues map[string]TValue
}

func (kv *keyValuesImpl[TValue]) values() (map[string]TValue, bool) {
	if kv == nil || kv.keyValues == nil {
		return nil, false
	}
	return kv.keyValues, true
}

func (kv *keyValuesImpl[TValue]) Add(key string, value TValue) {
	if values, ok := kv.values(); ok {
		values[key] = value
	}
}

func (kv *keyValuesImpl[TValue]) AddAll(items map[string]TValue) {
	if values, ok := kv.values(); ok {
		for key, value := range items {
			values[key] = value
		}
	}
}

func (kv *keyValuesImpl[TValue]) Get(key string) TValue {
	if values, ok := kv.values(); ok {
		return values[key]
	}
	var null TValue
	return null
}

func (kv *keyValuesImpl[TValue]) Contains(key string) bool {
	if values, ok := kv.values(); ok {
		_, valueOk := values[key]
		return valueOk
	}
	return false
}

func (kv *keyValuesImpl[TValue]) Delete(key string) {
	if _, ok := kv.values(); ok {
		delete(kv.keyValues, key)
	}
}

func (kv *keyValuesImpl[TValue]) Merge(other KeyValues[TValue]) {
	if values, ok := kv.values(); ok {
		for k, v := range other.Iterator() {
			values[k] = v
		}
	}
}

func (kv *keyValuesImpl[TValue]) Iterator() map[string]TValue {
	if values, ok := kv.values(); ok {
		return values
	}
	return nil
}

func (kv *keyValuesImpl[TValue]) Len() int {
	if values, ok := kv.values(); ok {
		return len(values)
	}
	return 0
}

<<<<<<< HEAD
func (kv *keyValuesImpl[TValue]) IsNil() bool {
	return false
}

type keyValuesNil[TValue string | float64 | *TypedValue] struct {
=======
func (kv *keyValuesImpl[TValue]) SortTo(buf []KeyValue[TValue]) []KeyValue[TValue] {
	values, ok := kv.values()
	if !ok {
		buf = buf[:0]
		return buf
	}
	if buf == nil {
		buf = make([]KeyValue[TValue], 0, len(values))
	} else {
		buf = buf[:0]
	}

	for k, v := range values {
		buf = append(buf, KeyValue[TValue]{Key: k, Value: v})
	}
	sort.Sort(KeyValueSlice[TValue](buf))
	return buf
}

type keyValuesNoop[TValue string | float64 | *TypedValue] struct {
>>>>>>> ba1166f2
}

func (kv *keyValuesNil[TValue]) Add(key string, value TValue) {
}

func (kv *keyValuesNil[TValue]) AddAll(items map[string]TValue) {
}

func (kv *keyValuesNil[TValue]) Get(key string) TValue {
	var null TValue
	return null
}

func (kv *keyValuesNil[TValue]) Contains(key string) bool {
	return false
}

func (kv *keyValuesNil[TValue]) Delete(key string) {
}

func (kv *keyValuesNil[TValue]) Merge(other KeyValues[TValue]) {
}

func (kv *keyValuesNil[TValue]) Iterator() map[string]TValue {
	return make(map[string]TValue)
}

func (kv *keyValuesNil[TValue]) Len() int {
	return 0
}

<<<<<<< HEAD
func (kv *keyValuesNil[TValue]) IsNil() bool {
	return true
}

func NewKeyValues[TValue string | float64 | *TypedValue]() KeyValues[TValue] {
	return &keyValuesImpl[TValue]{
		keyValues: make(map[string]TValue),
	}
=======
func (kv *keyValuesNoop[TValue]) SortTo(buf []KeyValue[TValue]) []KeyValue[TValue] {
	return nil
>>>>>>> ba1166f2
}<|MERGE_RESOLUTION|>--- conflicted
+++ resolved
@@ -153,13 +153,11 @@
 	return 0
 }
 
-<<<<<<< HEAD
 func (kv *keyValuesImpl[TValue]) IsNil() bool {
 	return false
 }
 
-type keyValuesNil[TValue string | float64 | *TypedValue] struct {
-=======
+
 func (kv *keyValuesImpl[TValue]) SortTo(buf []KeyValue[TValue]) []KeyValue[TValue] {
 	values, ok := kv.values()
 	if !ok {
@@ -179,8 +177,7 @@
 	return buf
 }
 
-type keyValuesNoop[TValue string | float64 | *TypedValue] struct {
->>>>>>> ba1166f2
+type keyValuesNil[TValue string | float64 | *TypedValue] struct {
 }
 
 func (kv *keyValuesNil[TValue]) Add(key string, value TValue) {
@@ -212,17 +209,15 @@
 	return 0
 }
 
-<<<<<<< HEAD
 func (kv *keyValuesNil[TValue]) IsNil() bool {
 	return true
+}
+
+func (kv *keyValuesNil[TValue]) SortTo(buf []KeyValue[TValue]) []KeyValue[TValue] {
+	return nil
 }
 
 func NewKeyValues[TValue string | float64 | *TypedValue]() KeyValues[TValue] {
 	return &keyValuesImpl[TValue]{
 		keyValues: make(map[string]TValue),
-	}
-=======
-func (kv *keyValuesNoop[TValue]) SortTo(buf []KeyValue[TValue]) []KeyValue[TValue] {
-	return nil
->>>>>>> ba1166f2
 }