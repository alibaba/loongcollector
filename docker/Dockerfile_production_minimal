--- conflicted
+++ resolved
@@ -12,13 +12,8 @@
 # See the License for the specific language governing permissions and
 # limitations under the License.
 
-<<<<<<< HEAD
-FROM --platform=$TARGETPLATFORM debian:bookworm as build
+FROM --platform=$TARGETPLATFORM debian:bookworm AS build
 ARG VERSION=3.0.5
-=======
-FROM --platform=$TARGETPLATFORM debian:bookworm AS build
-ARG VERSION=0.0.1
->>>>>>> fc530ada
 ARG TARGETPLATFORM
 ARG UID=65532
 WORKDIR /usr/local
