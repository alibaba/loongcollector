# Changelog

All notable changes to this project will be documented in this file.

The format is based on [Keep a Changelog](https://keepachangelog.com/en/1.0.0/), but make some changes.

## Release tags

- `public` for changes that will be published in release notes.
- `inner` for other changes.

## Platform tags

This project will generate binaries for at least two platforms (Linux/Windows.noarch), so please add platform tag for
your changes, such as:

- `both` for all platforms.
- `win` for Windows.
- `linux` for Linux on amd64 or arm64 arch.
- `linux.arm` for Linux on arm64 arch.
- ....

## Type of changes

- `added` for new features.
- `updated` for changes in existing functionality.
- `deprecated` for soon-to-be removed features.
- `removed` for now removed features.
- `fixed` for any bug fixes.
- `security` in case of vulnerabilities.
- `doc` for doc changes.

## Example

- [public] [both] [updated] add a new feature

## [Unreleased]

- [public] [both] [added] Add support for PostgreSQL input
- [public] [both] [added] Add support for SqlServer input
- [public] [both] [added] Add k8s event when control sls resource
- [public] [both] [updated] Remove chmod and use inherited file permissions on target platform
- [public] [both] [fixed] fix timezone process for microtime in Apsara mode
- [public] [both] [fixed] fix log context lost in plugin system bug
- [public] [both] [fixed] restore "__topic__" field in plugin system
<<<<<<< HEAD
- [public] [both] [added] add support for log protocol conversion
=======
- [public] [both] [added] Add support for Grok processor
>>>>>>> 6142fcfc
<|MERGE_RESOLUTION|>--- conflicted
+++ resolved
@@ -43,8 +43,5 @@
 - [public] [both] [fixed] fix timezone process for microtime in Apsara mode
 - [public] [both] [fixed] fix log context lost in plugin system bug
 - [public] [both] [fixed] restore "__topic__" field in plugin system
-<<<<<<< HEAD
-- [public] [both] [added] add support for log protocol conversion
-=======
 - [public] [both] [added] Add support for Grok processor
->>>>>>> 6142fcfc
+- [public] [both] [added] add support for log protocol conversion