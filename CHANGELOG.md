# Changelog

All notable changes to this project will be documented in this file.

The format is based on [Keep a Changelog](https://keepachangelog.com/en/1.0.0/), but make some changes.

## Release tags

- `public` for changes that will be published in release notes.
- `inner` for other changes.

## Platform tags

This project will generate binaries for at least two platforms (Linux/Windows.noarch), so please add platform tag for
your changes, such as:

- `both` for all platforms.
- `win` for Windows.
- `linux` for Linux on amd64 or arm64 arch.
- `linux.arm` for Linux on arm64 arch.
- ....

## Type of changes

- `added` for new features.
- `updated` for changes in existing functionality.
- `deprecated` for soon-to-be removed features.
- `removed` for now removed features.
- `fixed` for any bug fixes.
- `security` in case of vulnerabilities.
- `doc` for doc changes.

## Example 

- [public] [both] [updated] add a new feature
## [Unreleased]
- [public] [both] [doc] add release doc
<<<<<<< HEAD
- [public] [linux] [doc] add ilogtail local deloyment doc for kafka flusher
- [public] [linux] [doc] add ilogtail local deloyment doc for sls flusher
- [public] [linux] [doc] add ilogtail k8s deloyment doc for sls flusher 
- [public] [linux] [updated] enhance memory cost for stdout collection
=======
- [public] [both] [doc] add ilogtail local deloyment doc for kafka flusher
- [public] [both] [doc] add ilogtail local deloyment doc for sls flusher
- [public] [both] [doc] add ilogtail k8s deloyment doc for sls flusher 
- [public] [both] [bug] fix wrong matching lables for stdout input
>>>>>>> 5111ba3b
<|MERGE_RESOLUTION|>--- conflicted
+++ resolved
@@ -35,14 +35,8 @@
 - [public] [both] [updated] add a new feature
 ## [Unreleased]
 - [public] [both] [doc] add release doc
-<<<<<<< HEAD
-- [public] [linux] [doc] add ilogtail local deloyment doc for kafka flusher
-- [public] [linux] [doc] add ilogtail local deloyment doc for sls flusher
-- [public] [linux] [doc] add ilogtail k8s deloyment doc for sls flusher 
-- [public] [linux] [updated] enhance memory cost for stdout collection
-=======
 - [public] [both] [doc] add ilogtail local deloyment doc for kafka flusher
 - [public] [both] [doc] add ilogtail local deloyment doc for sls flusher
 - [public] [both] [doc] add ilogtail k8s deloyment doc for sls flusher 
 - [public] [both] [bug] fix wrong matching lables for stdout input
->>>>>>> 5111ba3b
+- [public] [both] [updated] enhance memory cost for stdout collection