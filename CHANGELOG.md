--- conflicted
+++ resolved
@@ -39,8 +39,5 @@
 
 - [public] [both] [added] add UsingOldContentTag. When UsingOldContentTag is set to false, the Tag is now placed in the Meta instead of Logs during cgo.
 - [public] [both] [fixed] fix send local buffer failed when upgrade iLogtail from version earlier than 1.3.
-<<<<<<< HEAD
 - [public] [both] [fixed] fix topic key does not support underscore.
-=======
-- [public] [both] [fixed] fix jmxfetch status error when exist multi jmxfetch config in the same machine.
->>>>>>> 90bcbda0
+- [public] [both] [fixed] fix jmxfetch status error when exist multi jmxfetch config in the same machine.