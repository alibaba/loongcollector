# Changelog

All notable changes to this project will be documented in this file.

The format is based on [Keep a Changelog](https://keepachangelog.com/en/1.0.0/), but make some changes.

## Release tags

- `public` for changes that will be published in release notes.
- `inner` for other changes.

## Platform tags

This project will generate binaries for at least two platforms (Linux/Windows.noarch), so please add platform tag for
your changes, such as:

- `both` for all platforms.
- `win` for Windows.
- `linux` for Linux on amd64 or arm64 arch.
- `linux.arm` for Linux on arm64 arch.
- ....

## Type of changes

- `added` for new features.
- `updated` for changes in existing functionality.
- `deprecated` for soon-to-be removed features.
- `removed` for now removed features.
- `fixed` for any bug fixes.
- `security` in case of vulnerabilities.
- `doc` for doc changes.

## Example 

- [public] [both] [updated] add a new feature
## [Unreleased]

- [public] [both] [doc] add input stdout plugin doc
<<<<<<< HEAD
- [public] [both] [updated] support running multi prometheus input plugins at the same time
=======
- [public] [both] [fixed] fix threadNum and fdNum in process plugin
>>>>>>> b24cc57c
<|MERGE_RESOLUTION|>--- conflicted
+++ resolved
@@ -36,8 +36,5 @@
 ## [Unreleased]
 
 - [public] [both] [doc] add input stdout plugin doc
-<<<<<<< HEAD
-- [public] [both] [updated] support running multi prometheus input plugins at the same time
-=======
 - [public] [both] [fixed] fix threadNum and fdNum in process plugin
->>>>>>> b24cc57c
+- [public] [both] [updated] support running multi prometheus input plugins at the same time