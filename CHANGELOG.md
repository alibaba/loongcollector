# Changelog

All notable changes to this project will be documented in this file.

The format is based on [Keep a Changelog](https://keepachangelog.com/en/1.0.0/), but make some changes.

## Release tags

- `public` for changes that will be published in release notes.
- `inner` for other changes.

## Platform tags

This project will generate binaries for at least two platforms (Linux/Windows.noarch), so please add platform tag for
your changes, such as:

- `both` for all platforms.
- `win` for Windows.
- `linux` for Linux on amd64 or arm64 arch.
- `linux.arm` for Linux on arm64 arch.
- ....

## Type of changes

- `added` for new features.
- `updated` for changes in existing functionality.
- `deprecated` for soon-to-be removed features.
- `removed` for now removed features.
- `fixed` for any bug fixes.
- `security` in case of vulnerabilities.
- `doc` for doc changes.

## Example

- [public] [both] [updated] add a new feature

## [Unreleased]

- [public] [both] [updated] flusher_otlp flushes metrics/traces to backend.
- [public] [both] [updated] rename flusher_otlp_log to flusher_otlp.
- [public] [both] [added] add a new service_otlp plugin.
- [public] [both] [updated] service_http_server supports otlp metrics/traces requests.
- [public] [both] [added] add a new flusher_pulsar plugin.
- [public] [both] [fixed] ignore time zone adjustment in config when using system time as log time
- [public] [both] [updated] flusher kafka v2 support TLS and Kerberos authentication.
- [public] [both] [updated] improve logs related to file discovery
- [public] [both] [fixed] fix collection duplication problem caused by checkpoint overwritten
- [public] [both] [fixed] ignore timezone adjustment when system time is used
- [public] [both] [fixed] ignore timezone adjustment when log parse fails
- [public] [both] [fixed] fix blocking problem caused by alwaysonline config update
- [public] [both] [added] config management by community config server
- [public] [both] [added] add a new flusher\_clickhouse plugin.
- [public] [both] [updated] grok processor reports unmatched errors by default
- [public] [both] [fixed] grok processor gets stuck with Chinese
- [public] [both] [fixed] fix plugin version in logs
- [public] [both] [updated] flusher http support variable config in request header
- [public] [both] [fixed] fix memory leak in container list maintainance introduced in v1.2.1
- [public] [both] [added] support pyroscope input datasource
- [public] [both] [added] support config plugins to included in build, plugins.yml for builtin plugins, external_plugins.yml for external plugins
<<<<<<< HEAD
- [public] [both] [added] add a new flusher_elasticsearch plugin.
=======
- [public] [both] [updated] prometheus input add staleness output
>>>>>>> 7a1a8b76
<|MERGE_RESOLUTION|>--- conflicted
+++ resolved
@@ -57,8 +57,5 @@
 - [public] [both] [fixed] fix memory leak in container list maintainance introduced in v1.2.1
 - [public] [both] [added] support pyroscope input datasource
 - [public] [both] [added] support config plugins to included in build, plugins.yml for builtin plugins, external_plugins.yml for external plugins
-<<<<<<< HEAD
-- [public] [both] [added] add a new flusher_elasticsearch plugin.
-=======
 - [public] [both] [updated] prometheus input add staleness output
->>>>>>> 7a1a8b76
+- [public] [both] [added] add a new flusher_elasticsearch plugin.