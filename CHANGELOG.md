--- conflicted
+++ resolved
@@ -35,19 +35,9 @@
 - [public] [both] [updated] add a new feature
 
 ## [Unreleased]
-<<<<<<< HEAD
 
-- [public] [both] [updated] Enable enable_env_ref_in_config configuration to support system variable binding
-- [public] [both] [fixed] When using the TagFieldsRename configuration in flusher_kafka_v2/flusher_pulsar, some fields in tags cannot be renamed
-- [public] [both] [added] add new plugin type: extension
-- [public] [both] [updated] http flusher support custom authenticator, filter and request circuit-breaker via the extension plugin mechanism
-- [public] [both] [added] add new plugin: flusher_loki
-- [public] [both] [updated] processor_split_key_value plugin support separating the key value when the value is surrounded by quotes 
-- [public] [both] [added] add new plugin: processor_string_replace
-- [public] [both] [updated] upgrade sarama version to 1.38.1, Rewrite service_kafka input plugin
-- [public] [both] [updated] Optimize flusher kafka v2 to improve performance in static topic scenarios
-=======
 - [public] [both] [fixed] Resolved issue of double counting disk total metrics in the disk partition condition of metric_system_v2
 - [public] [both] [fixed] do not read env config from exited containers
 - [public] [both] [updated] Optimize flusher pulsar to improve performance in static topic scenarios
->>>>>>> 3aeac5c6
+- [public] [both] [updated] upgrade sarama version to 1.38.1, Rewrite service_kafka input plugin
+- [public] [both] [updated] Optimize flusher kafka v2 to improve performance in static topic scenarios