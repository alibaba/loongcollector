# Changelog

All notable changes to this project will be documented in this file.

The format is based on [Keep a Changelog](https://keepachangelog.com/en/1.0.0/), but make some changes.

## Release tags

- `public` for changes that will be published in release notes.
- `inner` for other changes.

## Platform tags

This project will generate binaries for at least two platforms (Linux/Windows.noarch), so please add platform tag for
your changes, such as:

- `both` for all platforms.
- `win` for Windows.
- `linux` for Linux on amd64 or arm64 arch.
- `linux.arm` for Linux on arm64 arch.
- ....

## Type of changes

- `added` for new features.
- `updated` for changes in existing functionality.
- `deprecated` for soon-to-be removed features.
- `removed` for now removed features.
- `fixed` for any bug fixes.
- `security` in case of vulnerabilities.
- `doc` for doc changes.
- `test` for tests.

## Example

- [public] [both] [updated] add a new feature

## [Unreleased]
<<<<<<< HEAD

- [public] [both] [added] refactoried C++ process pipeline
- [public] [both] [added] support use accelerate processors with go processors
- [public] [both] [added] add new logtail metric module
- [public] [both] [added] ddd JSON flatten protocol, data can be flattened and then brushed into storage such as Kafka and ES.
- [public] [both] [added] use env `LOGTAIL_LOG_LEVEL` to control ilogtail log level
- [public] [both] [updated] support continue/end regex patterns to split multiline log
- [public] [both] [updated] support reader flush timeout
- [public] [both] [updated] Flusher Kafka V2: support send the message with headers to kafka
- [public] [both] [updated] update gcc version to 9.3.1
- [public] [both] [updated] add make flag WITHOUTGDB
- [public] [both] [updated] cache incomplete line in memory to avoid repeated read system call
- [public] [both] [fixed] Add APSARA\_LOG\_TRACE to solve the problem of not being able to find LOG\_TRACE.
- [public] [both] [fixed] fix multiline is splitted if not flushed to disk together
- [public] [both] [fixed] fix line is truncated if \0 is in the middle of line
- [public] [both] [fixed] container cannot exit for file reopened by checkpoint
- [public] [both] [fixed] fix filename being mismatched to the deleted file if the deleted file size is 0 and their inode is same
- [public] [both] [fixed] fix config server panic caused by concurrent read and write shared object
- [public] [both] [fixed] timezone adjust not working with apsara\_log
- [public] [both] [added] support plugin ProcessorParseTimestampNative
- [public] [both] [added] support plugin ProcessorOtelMetric
- [public] [both] [updated] skywalking plugin support to capture `db.connection_string` tag 
- [public] [both] [added] support plugin ProcessorParseApsaraNative
- [public] [both] [added] support plugin ProcessorParseDelimiterNative
- [public] [both] [added] support plugin ProcessorFilterNative
- [public] [both] [added] support plugin ProcessorDesensitizeNative
- [public] [both] [fixed] fix dropping jvm metrics when collecting multiple skywalking instances's data
=======
- [public] [both] [fixed] fix profiling wrong type when the different profiling type having same stack. 
- [public] [both] [added] add UsingOldContentTag. When UsingOldContentTag is set to false, the Tag is now placed in the Meta instead of Logs during cgo.
- [public] [both] [fixed] fix send local buffer failed when upgrade iLogtail from version earlier than 1.3.
- [public] [both] [updated] Updated strptime_ns to parse %c format from "%x %X" to "%a %b %d %H:%M:%S %Y" for consistent behavior with striptime.
- [public] [both] [fixed] fix topic key does not support underscore.
- [public] [both] [fixed] fix jmxfetch status error when exist multi jmxfetch config in the same machine.
- [public] [both] [fixed] fix user container wss increase problem.
- [public] [both] [fixed] fix cannot log blacklist config error
>>>>>>> cdd2a078
<|MERGE_RESOLUTION|>--- conflicted
+++ resolved
@@ -36,41 +36,13 @@
 - [public] [both] [updated] add a new feature
 
 ## [Unreleased]
-<<<<<<< HEAD
-
-- [public] [both] [added] refactoried C++ process pipeline
-- [public] [both] [added] support use accelerate processors with go processors
-- [public] [both] [added] add new logtail metric module
-- [public] [both] [added] ddd JSON flatten protocol, data can be flattened and then brushed into storage such as Kafka and ES.
-- [public] [both] [added] use env `LOGTAIL_LOG_LEVEL` to control ilogtail log level
-- [public] [both] [updated] support continue/end regex patterns to split multiline log
-- [public] [both] [updated] support reader flush timeout
-- [public] [both] [updated] Flusher Kafka V2: support send the message with headers to kafka
-- [public] [both] [updated] update gcc version to 9.3.1
-- [public] [both] [updated] add make flag WITHOUTGDB
-- [public] [both] [updated] cache incomplete line in memory to avoid repeated read system call
-- [public] [both] [fixed] Add APSARA\_LOG\_TRACE to solve the problem of not being able to find LOG\_TRACE.
-- [public] [both] [fixed] fix multiline is splitted if not flushed to disk together
-- [public] [both] [fixed] fix line is truncated if \0 is in the middle of line
-- [public] [both] [fixed] container cannot exit for file reopened by checkpoint
-- [public] [both] [fixed] fix filename being mismatched to the deleted file if the deleted file size is 0 and their inode is same
-- [public] [both] [fixed] fix config server panic caused by concurrent read and write shared object
-- [public] [both] [fixed] timezone adjust not working with apsara\_log
-- [public] [both] [added] support plugin ProcessorParseTimestampNative
-- [public] [both] [added] support plugin ProcessorOtelMetric
-- [public] [both] [updated] skywalking plugin support to capture `db.connection_string` tag 
-- [public] [both] [added] support plugin ProcessorParseApsaraNative
-- [public] [both] [added] support plugin ProcessorParseDelimiterNative
-- [public] [both] [added] support plugin ProcessorFilterNative
-- [public] [both] [added] support plugin ProcessorDesensitizeNative
 - [public] [both] [fixed] fix dropping jvm metrics when collecting multiple skywalking instances's data
-=======
+- [public] [both] [fixed] fix elasticsearch flusher authentication tls config and http config
 - [public] [both] [fixed] fix profiling wrong type when the different profiling type having same stack. 
 - [public] [both] [added] add UsingOldContentTag. When UsingOldContentTag is set to false, the Tag is now placed in the Meta instead of Logs during cgo.
 - [public] [both] [fixed] fix send local buffer failed when upgrade iLogtail from version earlier than 1.3.
 - [public] [both] [updated] Updated strptime_ns to parse %c format from "%x %X" to "%a %b %d %H:%M:%S %Y" for consistent behavior with striptime.
 - [public] [both] [fixed] fix topic key does not support underscore.
 - [public] [both] [fixed] fix jmxfetch status error when exist multi jmxfetch config in the same machine.
-- [public] [both] [fixed] fix user container wss increase problem.
-- [public] [both] [fixed] fix cannot log blacklist config error
->>>>>>> cdd2a078
+- [public] [both] [fixed] fix increasing WSS memory issue in collected containers.
+- [public] [both] [fixed] fix cannot log blacklist config error