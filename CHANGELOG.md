# Changelog

All notable changes to this project will be documented in this file.

The format is based on [Keep a Changelog](https://keepachangelog.com/en/1.0.0/), but make some changes.

## Release tags

- `public` for changes that will be published in release notes.
- `inner` for other changes.

## Platform tags

This project will generate binaries for at least two platforms (Linux/Windows.noarch), so please add platform tag for
your changes, such as:

- `both` for all platforms.
- `win` for Windows.
- `linux` for Linux on amd64 or arm64 arch.
- `linux.arm` for Linux on arm64 arch.
- ....

## Type of changes

- `added` for new features.
- `updated` for changes in existing functionality.
- `deprecated` for soon-to-be removed features.
- `removed` for now removed features.
- `fixed` for any bug fixes.
- `security` in case of vulnerabilities.
- `doc` for doc changes.
- `test` for tests.

## Example

- [public] [both] [updated] add a new feature

## [Unreleased]

- [public] [both] [added] refactoried C++ process pipeline
- [public] [both] [added] support use accelerate processors with go processors
- [public] [both] [added] add new logtail metric module
- [public] [both] [added] use env `LOGTAIL_LOG_LEVEL` to control ilogtail log level
- [public] [both] [updated] support continue/end regex patterns to split multiline log
- [public] [both] [updated] support reader flush timeout
- [public] [both] [updated] Flusher Kafka V2: support send the message with headers to kafka
- [public] [both] [fixed] fix multiline is splitted if not flushed to disk together
- [public] [both] [fixed] fix line is truncated if \0 is in the middle of line
<<<<<<< HEAD
- [public] [both] [fixed] fix config server panic caused by concurrent read and write shared object
- [public] [both] [added] support plugin ProcessorParseTimestampNative
=======
- [public] [both] [fixed] fix filename being mismatched to the deleted file if the deleted file size is 0 and their inode is same
- [public] [both] [fixed] fix config server panic caused by concurrent read and write shared object
>>>>>>> 362b0a04
<|MERGE_RESOLUTION|>--- conflicted
+++ resolved
@@ -46,10 +46,6 @@
 - [public] [both] [updated] Flusher Kafka V2: support send the message with headers to kafka
 - [public] [both] [fixed] fix multiline is splitted if not flushed to disk together
 - [public] [both] [fixed] fix line is truncated if \0 is in the middle of line
-<<<<<<< HEAD
-- [public] [both] [fixed] fix config server panic caused by concurrent read and write shared object
-- [public] [both] [added] support plugin ProcessorParseTimestampNative
-=======
 - [public] [both] [fixed] fix filename being mismatched to the deleted file if the deleted file size is 0 and their inode is same
 - [public] [both] [fixed] fix config server panic caused by concurrent read and write shared object
->>>>>>> 362b0a04
+- [public] [both] [added] support plugin ProcessorParseTimestampNative