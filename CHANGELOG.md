# Changelog

All notable changes to this project will be documented in this file.

The format is based on [Keep a Changelog](https://keepachangelog.com/en/1.0.0/), but make some changes.

## Release tags

- `public` for changes that will be published in release notes.
- `inner` for other changes.

## Platform tags

This project will generate binaries for at least two platforms (Linux/Windows.noarch), so please add platform tag for
your changes, such as:

- `both` for all platforms.
- `win` for Windows.
- `linux` for Linux on amd64 or arm64 arch.
- `linux.arm` for Linux on arm64 arch.
- ....

## Type of changes

- `added` for new features.
- `updated` for changes in existing functionality.
- `deprecated` for soon-to-be removed features.
- `removed` for now removed features.
- `fixed` for any bug fixes.
- `security` in case of vulnerabilities.
- `doc` for doc changes.

## Example

- [public] [both] [updated] add a new feature

## [Unreleased]

<<<<<<< HEAD
- [public] [both] [added] Add k8s event when control sls resource
- [public] [both] [fixed] fix timezone process for microtime in Apsara mode
=======
- [public] [both] [added] Add support for PostgreSQL input
- [public] [both] [added] Add support for SqlServer input
- [public] [both] [added] Add k8s event when control sls resource
- [public] [both] [updated] Remov chmod and use  inherited file permissions on target platform
>>>>>>> 1c68fef0
<|MERGE_RESOLUTION|>--- conflicted
+++ resolved
@@ -36,12 +36,8 @@
 
 ## [Unreleased]
 
-<<<<<<< HEAD
-- [public] [both] [added] Add k8s event when control sls resource
-- [public] [both] [fixed] fix timezone process for microtime in Apsara mode
-=======
 - [public] [both] [added] Add support for PostgreSQL input
 - [public] [both] [added] Add support for SqlServer input
 - [public] [both] [added] Add k8s event when control sls resource
 - [public] [both] [updated] Remov chmod and use  inherited file permissions on target platform
->>>>>>> 1c68fef0
+- [public] [both] [fixed] fix timezone process for microtime in Apsara mode