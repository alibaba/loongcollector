# Changelog

All notable changes to this project will be documented in this file.

The format is based on [Keep a Changelog](https://keepachangelog.com/en/1.0.0/), but make some changes.

## Release tags

- `public` for changes that will be published in release notes.
- `inner` for other changes.

## Platform tags

This project will generate binaries for at least two platforms (Linux/Windows.noarch), so please add platform tag for
your changes, such as:

- `both` for all platforms.
- `win` for Windows.
- `linux` for Linux on amd64 or arm64 arch.
- `linux.arm` for Linux on arm64 arch.
- ....

## Type of changes

- `added` for new features.
- `updated` for changes in existing functionality.
- `deprecated` for soon-to-be removed features.
- `removed` for now removed features.
- `fixed` for any bug fixes.
- `security` in case of vulnerabilities.
- `doc` for doc changes.

## Example

- [public] [both] [updated] add a new feature

## [Unreleased]

- [public] [both] [updated] Decoder support Opentelemetry metric to SLS Log Protocol, service_otlp supports v1 pipeline, service_http_server v1 pipeline supports otlp metric
- [public] [both] [fixed] Resolved issue of double counting disk total metrics in the disk partition condition of metric_system_v2
- [public] [both] [fixed] do not read env config from exited containers
- [public] [both] [updated] Optimize flusher pulsar to improve performance in static topic scenarios
<<<<<<< HEAD
- [public] [both] [updated] upgrade sarama version to 1.38.1, Rewrite service_kafka input plugin
- [public] [both] [updated] Optimize flusher kafka v2 to improve performance in static topic scenarios
=======
- [public] [both] [fix] json converter marshal without HTML escaped
>>>>>>> e2734a27
<|MERGE_RESOLUTION|>--- conflicted
+++ resolved
@@ -40,9 +40,6 @@
 - [public] [both] [fixed] Resolved issue of double counting disk total metrics in the disk partition condition of metric_system_v2
 - [public] [both] [fixed] do not read env config from exited containers
 - [public] [both] [updated] Optimize flusher pulsar to improve performance in static topic scenarios
-<<<<<<< HEAD
 - [public] [both] [updated] upgrade sarama version to 1.38.1, Rewrite service_kafka input plugin
 - [public] [both] [updated] Optimize flusher kafka v2 to improve performance in static topic scenarios
-=======
 - [public] [both] [fix] json converter marshal without HTML escaped
->>>>>>> e2734a27
