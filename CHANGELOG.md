--- conflicted
+++ resolved
@@ -43,11 +43,8 @@
 - [public] [both] [fixed] fix yaml parsing for purely digits value
 - [public] [both] [added] Add support for accelerate processor
 - [public] [both] [updated] Improve file_log plugin
-<<<<<<< HEAD
 - [public] [both] [added] Add support for PostgreSQL input
 - [public] [both] [added] Add support for SqlServer input
-=======
 - [public] [both] [added] Add liveness probe for k8s deployment
->>>>>>> e0202e1c
 - [public] [linux] [added] Add support for local config hot reloading
 - [public] [both] [fixed] fix yaml parsing problem for purely-digit values