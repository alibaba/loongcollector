# Changelog

All notable changes to this project will be documented in this file.

The format is based on [Keep a Changelog](https://keepachangelog.com/en/1.0.0/), but make some changes.

## Release tags

- `public` for changes that will be published in release notes.
- `inner` for other changes.

## Platform tags

This project will generate binaries for at least two platforms (Linux/Windows.noarch), so please add platform tag for
your changes, such as:

- `both` for all platforms.
- `win` for Windows.
- `linux` for Linux on amd64 or arm64 arch.
- `linux.arm` for Linux on arm64 arch.
- ....

## Type of changes

- `added` for new features.
- `updated` for changes in existing functionality.
- `deprecated` for soon-to-be removed features.
- `removed` for now removed features.
- `fixed` for any bug fixes.
- `security` in case of vulnerabilities.
- `doc` for doc changes.
- `test` for tests.

## Example

- [public] [both] [updated] add a new feature

## [Unreleased]

<<<<<<< HEAD
- [public] [both] [added] add new plugin: processor_log_to_sls_metric
=======
- [public] [both] [updated] elasticsearch flusher new features: send batch request by bulk api and format index
- [public] [both] [fixed] elasticsearch flusher panic
- [public] [both] [doc] elasticsearch flusher config examples
>>>>>>> 48821265
<|MERGE_RESOLUTION|>--- conflicted
+++ resolved
@@ -37,10 +37,7 @@
 
 ## [Unreleased]
 
-<<<<<<< HEAD
-- [public] [both] [added] add new plugin: processor_log_to_sls_metric
-=======
 - [public] [both] [updated] elasticsearch flusher new features: send batch request by bulk api and format index
 - [public] [both] [fixed] elasticsearch flusher panic
 - [public] [both] [doc] elasticsearch flusher config examples
->>>>>>> 48821265
+- [public] [both] [added] add new plugin: processor_log_to_sls_metric