# Changelog

All notable changes to this project will be documented in this file.

The format is based on [Keep a Changelog](https://keepachangelog.com/en/1.0.0/), but make some changes.

## Release tags

- `public` for changes that will be published in release notes.
- `inner` for other changes.

## Platform tags

This project will generate binaries for at least two platforms (Linux/Windows.noarch), so please add platform tag for
your changes, such as:

- `both` for all platforms.
- `win` for Windows.
- `linux` for Linux on amd64 or arm64 arch.
- `linux.arm` for Linux on arm64 arch.
- ....

## Type of changes

- `added` for new features.
- `updated` for changes in existing functionality.
- `deprecated` for soon-to-be removed features.
- `removed` for now removed features.
- `fixed` for any bug fixes.
- `security` in case of vulnerabilities.
- `doc` for doc changes.

## Example

- [public] [both] [updated] add a new feature

## [Unreleased]

<<<<<<< HEAD
=======
- [public] [both] [updated] Decoder support Opentelemetry metric to SLS Log Protocol, service_otlp supports v1 pipeline, service_http_server v1 pipeline supports otlp metric
>>>>>>> a5dd8985
- [public] [both] [fixed] Resolved issue of double counting disk total metrics in the disk partition condition of metric_system_v2
- [public] [both] [fixed] do not read env config from exited containers
- [public] [both] [updated] Optimize flusher pulsar to improve performance in static topic scenarios
- [public] [both] [updated] upgrade sarama version to 1.38.1, Rewrite service_kafka input plugin
- [public] [both] [updated] Optimize flusher kafka v2 to improve performance in static topic scenarios<|MERGE_RESOLUTION|>--- conflicted
+++ resolved
@@ -36,12 +36,9 @@
 
 ## [Unreleased]
 
-<<<<<<< HEAD
-=======
 - [public] [both] [updated] Decoder support Opentelemetry metric to SLS Log Protocol, service_otlp supports v1 pipeline, service_http_server v1 pipeline supports otlp metric
->>>>>>> a5dd8985
 - [public] [both] [fixed] Resolved issue of double counting disk total metrics in the disk partition condition of metric_system_v2
 - [public] [both] [fixed] do not read env config from exited containers
 - [public] [both] [updated] Optimize flusher pulsar to improve performance in static topic scenarios
 - [public] [both] [updated] upgrade sarama version to 1.38.1, Rewrite service_kafka input plugin
-- [public] [both] [updated] Optimize flusher kafka v2 to improve performance in static topic scenarios+- [public] [both] [updated] Optimize flusher kafka v2 to improve performance in static topic scenarios
