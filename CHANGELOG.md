# Changelog

All notable changes to this project will be documented in this file.

The format is based on [Keep a Changelog](https://keepachangelog.com/en/1.0.0/), but make some changes.

## Release tags

- `public` for changes that will be published in release notes.
- `inner` for other changes.

## Platform tags

This project will generate binaries for at least two platforms (Linux/Windows.noarch), so please add platform tag for
your changes, such as:

- `both` for all platforms.
- `win` for Windows.
- `linux` for Linux on amd64 or arm64 arch.
- `linux.arm` for Linux on arm64 arch.
- ....

## Type of changes

- `added` for new features.
- `updated` for changes in existing functionality.
- `deprecated` for soon-to-be removed features.
- `removed` for now removed features.
- `fixed` for any bug fixes.
- `security` in case of vulnerabilities.
- `doc` for doc changes.

## Example

- [public] [both] [updated] add a new feature

## [Unreleased]
<<<<<<< HEAD
- [public] [both] [added] add a new flusher_pulsar plugin.
=======

- [public] [both] [fixed] ignore time zone adjustment in config when using system time as log time
>>>>>>> c90d5731
<|MERGE_RESOLUTION|>--- conflicted
+++ resolved
@@ -35,9 +35,5 @@
 - [public] [both] [updated] add a new feature
 
 ## [Unreleased]
-<<<<<<< HEAD
 - [public] [both] [added] add a new flusher_pulsar plugin.
-=======
-
-- [public] [both] [fixed] ignore time zone adjustment in config when using system time as log time
->>>>>>> c90d5731
+- [public] [both] [fixed] ignore time zone adjustment in config when using system time as log time