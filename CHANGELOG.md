# Changelog

All notable changes to this project will be documented in this file.

The format is based on [Keep a Changelog](https://keepachangelog.com/en/1.0.0/), but make some changes.

## Release tags

- `public` for changes that will be published in release notes.
- `inner` for other changes.

## Platform tags

This project will generate binaries for at least two platforms (Linux/Windows.noarch), so please add platform tag for
your changes, such as:

- `both` for all platforms.
- `win` for Windows.
- `linux` for Linux on amd64 or arm64 arch.
- `linux.arm` for Linux on arm64 arch.
- ....

## Type of changes

- `added` for new features.
- `updated` for changes in existing functionality.
- `deprecated` for soon-to-be removed features.
- `removed` for now removed features.
- `fixed` for any bug fixes.
- `security` in case of vulnerabilities.
- `doc` for doc changes.

## Example 

- [public] [both] [updated] add a new feature
## [Unreleased]
- [public] [both] [updated] processor_strptime support precise timestamp
- [public] [both] [fixed] fix skywalking plugin lost data
- [public] [both] [fixed] fix OnlyStdout not working in flusher_stdout plugin
<<<<<<< HEAD
- [public] [both] [updated] export container meta to C part
=======
- [public] [both] [fixed] fix analyzeProductLog api call
>>>>>>> 7c00b61b
<|MERGE_RESOLUTION|>--- conflicted
+++ resolved
@@ -37,8 +37,5 @@
 - [public] [both] [updated] processor_strptime support precise timestamp
 - [public] [both] [fixed] fix skywalking plugin lost data
 - [public] [both] [fixed] fix OnlyStdout not working in flusher_stdout plugin
-<<<<<<< HEAD
 - [public] [both] [updated] export container meta to C part
-=======
-- [public] [both] [fixed] fix analyzeProductLog api call
->>>>>>> 7c00b61b
+- [public] [both] [fixed] fix analyzeProductLog api call