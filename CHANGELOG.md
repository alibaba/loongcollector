--- conflicted
+++ resolved
@@ -35,10 +35,6 @@
 - [public] [both] [updated] add a new feature
 ## [Unreleased]
 - [public] [both] [doc] add prometheus fetcher usecase doc
-<<<<<<< HEAD
-- [public] [both] [updated] enhance memory cost for stdout collection
-- [public] [both] [updated] support parse timestamp in processor_gotime plugin
-=======
 - [public] [both] [doc] add telegraf receiver usecase doc
 - [public] [both] [updated] enhance memory cost for stdout collection
->>>>>>> 2aebdf6b
+- [public] [both] [updated] support parse timestamp in processor_gotime plugin