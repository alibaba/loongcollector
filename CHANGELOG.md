--- conflicted
+++ resolved
@@ -37,18 +37,6 @@
 
 ## [Unreleased]
 
-<<<<<<< HEAD
-- [public] [both] [updated] elasticsearch flusher new features: send batch request by bulk api and format index
-- [public] [both] [fixed] elasticsearch flusher panic
-- [public] [both] [doc] elasticsearch flusher config examples
-- [public] [both] [added] add new plugin: input_command
-- [public] [both] [added] add new plugin: processor_log_to_sls_metric
-- [public] [both] [fixed] fix service_go_profile nil panic
-- [public] [both] [fixed] service_prometheus support scale in kubernetes
-- [public] [both] [fixed] logtail containers monitor refine code
-- [public] [both] [fixed] fix broken container log path link
-- [public] [both] [fixed] service_prometheus support scale in kubernetes
-=======
 - [public] [both] [updated] Elasticsearch flusher new features: send batch request by bulk api and format index
 - [public] [both] [added] Add new plugin: input_command
 - [public] [both] [added] Add new plugin: processor_log_to_sls_metric
@@ -78,5 +66,4 @@
 - [inner] [both] [fixed] Fix file name of shennong profile data in container
 
 - [public] [both] [doc] Elasticsearch flusher config examples
-- [public] [both] [doc] Fix document of flusher kafka v2
->>>>>>> e6ff4630
+- [public] [both] [doc] Fix document of flusher kafka v2