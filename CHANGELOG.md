--- conflicted
+++ resolved
@@ -37,12 +37,6 @@
 
 ## [Unreleased]
 
-<<<<<<< HEAD
-- [public] [both] [updated] elasticsearch flusher new features: send batch request by bulk api and format index
-- [public] [both] [fixed] elasticsearch flusher panic
-- [public] [both] [doc] elasticsearch flusher config examples
-- [public] [both] [added] add new plugin: input_command
-=======
 - [public] [both] [added] refactoried C++ process pipeline
 - [public] [both] [added] support use accelerate processors with go processors
 - [public] [both] [added] add new logtail metric module
@@ -55,4 +49,3 @@
 - [public] [both] [fixed] container cannot exit for file reopened by checkpoint
 - [public] [both] [fixed] fix filename being mismatched to the deleted file if the deleted file size is 0 and their inode is same
 - [public] [both] [fixed] fix config server panic caused by concurrent read and write shared object
->>>>>>> 0fcf683c
