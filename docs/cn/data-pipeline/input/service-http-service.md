# ServiceInput示例插件

## 简介

`service_http_server` `input`插件可以接收来自unix socket、http/https、tcp的请求，并支持sls协议、otlp等多种协议。

## 配置参数

<<<<<<< HEAD
| 参数                 | 类型                | 是否必选 | 说明                                                                                                                                |
|--------------------|-------------------|------|-----------------------------------------------------------------------------------------------------------------------------------|
| Type               | String            | 是    | 插件类型，固定为`service_http_server`                                                                                                     |
| Format             | String            | 否    | <p>数据格式。</p> <p>支持格式：`sls`、`prometheus`、`influxdb`、`otlp_logv1`、`statsd`</p>  <p>v2版本支持格式: `raw`</p><p>说明：`raw`格式以原始请求字节流传输数据</p> |
| Address            | String            | 否    | <p>监听地址。</p><p></p>                                                                                                               |
| Path               | String            | 否    | <p>接收端点, 如Format 为 `otlp_logv1` 时, 默认端点为`/v1/logs` 。</p><p></p>                                                                   |
| ReadTimeoutSec     | String            | 否    | <p>读取超时时间。</p><p>默认取值为:`10s`。</p>                                                                                                 |
| ShutdownTimeoutSec | String            | 否    | <p>关闭超时时间。</p><p>默认取值为:`5s`。</p>                                                                                                  |
| MaxBodySize        | String            | 否    | <p>最大传输 body 大小。</p><p>默认取值为:`64k`。</p>                                                                                           |
| UnlinkUnixSock     | String            | 否    | <p>启动前如果监听地址为unix socket，是否进行强制释放。</p><p>默认取值为:`true`。</p>                                                                        |
| FieldsExtend       | Boolean           | 否    | <p>是否支持非integer以外的数据类型(如String)</p><p>目前仅针对有 String、Bool 等额外类型的 influxdb Format 有效</p>                                            |
| QueryParams        | []String          | 否    | 需要解析到Group.Metadata中的请求参数。<p>解析结果会以KeyValue放入Metadata。默认取值为`[]`，即不解析。</p><p>仅v2版本有效</p>                                           |
| QueryParamPrefix   | String            | 否    | 解析请求参数时需要添加的key前缀，如`_query_param_`。<p>前缀会直接拼接在每个QueryParam前，无额外连接符，默认取值为空，即不增加前缀。</p><p>仅v2版本有效</p>                               |
| HeaderParams       | []String          | 否    | 需要解析到Group.Metadata中的header参数。<p>解析结果会以KeyValue放入Metadata。默认取值为`[]`，即不解析。</p><p>仅v2版本有效</p>                                       |
| HeaderParamPrefix  | String            | 否    | 解析Header参数时需要添加的key前缀，如`_header_param_`。<p>前缀会直接拼接在每个HeaderParam前，无额外连接符，默认取值为空，即不增加前缀。</p><p>仅v2版本有效</p>                         |
| DisableUncompress  | Boolean           | 否    | 禁用对于请求数据的解压缩, 默认取值为:`false`<p>目前仅针对Raw Format有效</p><p>仅v2版本有效</p>                                                                 |
| Tags               | map[String]String | 否    | 输出数据默认携带标签<p>仅v2版本有效</p>                                                                                                          |
| TagsInGroup        | Boolean           | 否    | 输出数据标签保存位置, 默认为true, 表示存储于V2 结构GroupInfo.Tags中, 否则表示存储于具体Event.Tags中<p>仅v2版本有效</p>                                                |
| Cluster            | String            | 否    | 特殊标签, 为Tags 中特殊部分, 当不为空时以 `cluster`作为键保存于Tags中<p>仅v2版本有效</p>                                                                      |
| DumpData           | Boolean           | 否    | [开发使用] 将接收的请求存储于本地文件, 默认取值为:`false`                                                                                               |
| DumpDataKeepFiles  | Int               | 否    | [开发使用] Dump文件保留文件数目, 文件按小时滚动, 此参数默认值为5, 表示保留5小时Dump 参数                                                                            |
=======
| 参数                 | 类型       | 是否必选 | 说明                                                                                                                                |
|--------------------|----------|-----|-----------------------------------------------------------------------------------------------------------------------------------|
| Type               | String   | 是   | 插件类型，固定为`service_http_server`                                                                                                     |
| Format             | String   | 否   | <p>数据格式。</p> <p>支持格式：`sls`、`prometheus`、`influxdb`、`otlp_logv1`、 `otlp_metricv1`、`otlp_tracev1`、`statsd`</p>  <p>v2版本支持格式: `raw`</p><p>说明：`raw`格式以原始请求字节流传输数据</p> |
| Address            | String   | 否   | <p>监听地址。</p><p></p>                                                                                                               |
| ReadTimeoutSec     | String   | 否   | <p>读取超时时间。</p><p>默认取值为:`10s`。</p>                                                                                                 |
| ShutdownTimeoutSec | String   | 否   | <p>关闭超时时间。</p><p>默认取值为:`5s`。</p>                                                                                                  |
| MaxBodySize        | String   | 否   | <p>最大传输 body 大小。</p><p>默认取值为:`64k`。</p>                                                                                           |
| UnlinkUnixSock     | String   | 否   | <p>启动前如果监听地址为unix socket，是否进行强制释放。</p><p>默认取值为:`true`。</p>                                                                        |
| FieldsExtend       | Boolean  | 否   | <p>是否支持非integer以外的数据类型(如String)</p><p>目前仅针对有 String、Bool 等额外类型的 influxdb Format 有效</p>                                            |
| QueryParams        | []String | 否   | 需要解析到Group.Metadata中的请求参数。<p>解析结果会以KeyValue放入Metadata。默认取值为`[]`，即不解析。</p><p>仅v2版本有效</p>                                           |
| QueryParamPrefix   | String   | 否   | 解析请求参数时需要添加的key前缀，如`_query_param_`。<p>前缀会直接拼接在每个QueryParam前，无额外连接符，默认取值为空，即不增加前缀。</p><p>仅v2版本有效</p>                               |
| HeaderParams       | []String | 否   | 需要解析到Group.Metadata中的header参数。<p>解析结果会以KeyValue放入Metadata。默认取值为`[]`，即不解析。</p><p>仅v2版本有效</p>                                       |
| HeaderParamPrefix   | String   | 否   | 解析Header参数时需要添加的key前缀，如`_header_param_`。<p>前缀会直接拼接在每个HeaderParam前，无额外连接符，默认取值为空，即不增加前缀。</p><p>仅v2版本有效</p>                         |
| DisableUncompress  | Boolean  | 否   | 禁用对于请求数据的解压缩, 默认取值为:`false`<p>目前仅针对Raw Format有效</p><p>仅v2版本有效</p>                                                                 |

>>>>>>> b78911da

## 样例

### 接收 OTLP 日志

* 采集配置

```yaml
enable: true
inputs:
  - Type: service_http_server
    Format: "otlp_logv1"
    Address: "http://127.0.0.1:12345"
flushers:
  - Type: flusher_stdout
    OnlyStdout: true  
```

* 输入

使用
opentelemetry-java-sdk构造数据，基于[ExampleConfiguration.java](https://github.com/open-telemetry/opentelemetry-java-docs/blob/main/otlp/src/main/java/io/opentelemetry/example/otlp/ExampleConfiguration.java)、[OtlpExporterExample.java](https://github.com/open-telemetry/opentelemetry-java-docs/blob/main/otlp/src/main/java/io/opentelemetry/example/otlp/OtlpExporterExample.java)
进行如下代码改造。

`ExampleConfiguration` 进行 `OTLP SDK` 初始化。

```java
  static OpenTelemetrySdk initHTTPOpenTelemetry() {
    // Include required service.name resource attribute on all spans and metrics
    Resource resource =
        Resource.getDefault()
            .merge(Resource.builder().put(SERVICE_NAME, "OtlpExporterExample").build());

    OpenTelemetrySdk openTelemetrySdk =
        OpenTelemetrySdk.builder()
            .setLogEmitterProvider(
                SdkLogEmitterProvider.builder()
                    .setResource(resource)
                    .addLogProcessor(SimpleLogProcessor
                        .create(OtlpHttpLogExporter
                                .builder()
                                .setEndpoint("http://127.0.0.1:12345/v1/logs")
                                .build()))
                    .build())
            .buildAndRegisterGlobal();

    Runtime.getRuntime()
        .addShutdownHook(new Thread(openTelemetrySdk.getSdkLogEmitterProvider()::shutdown));

    return openTelemetrySdk;
  }
```

`OtlpExporterExample` 构造数据。

```java
  OpenTelemetrySdk openTelemetry = ExampleConfiguration.initHTTPOpenTelemetry();

  LogEmitter logger = openTelemetry.getSdkLogEmitterProvider().get("io.opentelemetry.example");
  logger
    .logRecordBuilder()
    .setBody("log body1")
    .setAllAttributes(
      Attributes.builder()
                  .put("k1", "v1")
                  .put("k2", "v2").build())
    .setSeverity(Severity.INFO)
    .setSeverityText("INFO")
    .setEpoch(Instant.now())
    .setContext(Context.current())
    .emit();
```

* 输出

```
{
    "time_unix_nano": "1663913736115000000",
    "severity_number": "9",
    "severity_text": "INFO",
    "content": "log body1",
    "attributes": "{\"k1\":\"v1\",\"k2\":\"v2\"}",
    "resources": "{\"service.name\":\"OtlpExporterExample\",\"telemetry.sdk.language\":\"java\",\"telemetry.sdk.name\":\"opentelemetry\",\"telemetry.sdk.version\":\"1.18.0\"}",
    "__time__": "1663913736"
}
```

### 接收 OTLP Logs/Metrics/Traces (v2)
注意：目前v2 pipeline尚不支持otlp logs请求，会丢弃数据。

* 采集配置

```yaml

enable: true
version: v2
inputs:
  - Type: service_http_server
    Format: "otlp_logv1" 
    Address: "http://127.0.0.1:12344"
  - Type: service_http_server
    Format: "otlp_metricv1"
    Address: "http://127.0.0.1:12345"
  - Type: service_http_server
    Format: "otlp_tracev1"
    Address: "http://127.0.0.1:12346"
flushers:
  - Type: flusher_stdout
    OnlyStdout: true  
```



### 接收字节流数据

* 采集配置

```yaml
enable: true
version: v2
inputs:
  - Type: service_http_server
    Format: "raw"
    Address: "http://127.0.0.1:12345"
    QueryParams:
      - "QueryKey"
    QueryParamPrefix: "_param_prefix_"
    HeaderParams:
      - "HeaderKey"
    HeaderParamPrefix: "_header_prefix_"
flushers:
  - Type: flusher_stdout
    OnlyStdout: true
    Tags: true
```

* 输入

手动构造请求

```shell
curl --location --request POST 'http://127.0.0.1:12345?QueryKey=queryValue' --header 'HeaderKey: headerValue' --header 'Content-Type: text/plain' --data 'test_measurement,host=server01,region=cn value=0.5'
```

* 输出

```
[Event] event 1, metadata map[_header_prefix_HeaderKey:headerValue _param_prefix_QueryKey:queryValue], tags map[__hostname__:579ce1e01dea]

{
    "eventType":"byteArray",
    "name":"",
    "timestamp":0,
    "observedTimestamp":0,
    "tags":{
    },
    "byteArray":"test_measurement,host=server01,region=cn value=0.5"
}
```

### 接收Pyroscope Agent 数据

* [Agent](https://pyroscope.io/docs/agent-overview/) 兼容性说明

  | Agent | 协议         | 是否兼容 |
        |------------|-----|----------|
  | pyroscopde/nodjs | pprof      | 是|
  | pyroscopde/.net | pprof      | 是|
  | pyroscopde/.net-new| pprof      | 是|
  | pyroscopde/java | JFR        | 是|
  | pyroscopde/go | pprof      | 是|
  | pyroscopde/php | raw tire   | 是|
  | pyroscopde/ebpf | raw tire   | 是|
  | pyroscopde/rust | raw groups | 是|
  | pyroscopde/ruby | raw groups | 是|
  | pyroscopde/python | raw groups | 是|

* 采集配置

```yaml
enable: true
version: v2
inputs:
  - Type: service_http_server
    Format: "pyroscope"
    Address: "http://:4040"
    Endpoint: "/ingest"
    Cluster: "sls-mall"
    TagsInGroup: false
flushers:
  - Type: flusher_stdout
    OnlyStdout: true
    Tags: true
```

* 输入

1. 进入[Pyroscope Golang Example](https://github.com/pyroscope-io/pyroscope/tree/main/examples/golang-push)
2. 编译 Pyroscope Golang Example
    ```shell
    go build -o main .
    ```
3. 启动Pyroscope Golang Example
    ```shell
    ./main
    ```

* 输出

```text
2023-02-13 12:10:30 {"eventType":"profile","name":"runtime.asyncPreempt /Users/evan/sdk/go1.19.4/src/runtime/preempt_amd64.s","timestamp":1676261420157165000,"observedTimestamp":1676261420157165000,"tags":{"foo":"bar","function":"fast","cluster":"sls-mall","__name__":"simple.golang.app","_sample_rate_":"100"},"stack":"main.work /Users/evan/workspace/pyroscope/examples/golang-push/simple/main.go,main.fastFunction.func1 /Users/evan/workspace/pyroscope/examples/golang-push/simple/main.go,github.com/pyroscope-io/client/pyroscope.TagWrapper.func1 /Users/evan/go/pkg/mod/github.com/pyroscope-io/client@v0.3.0/pyroscope/api.go,runtime/pprof.Do /Users/evan/sdk/go1.19.4/src/runtime/pprof/runtime.go,github.com/pyroscope-io/client/pyroscope.TagWrapper /Users/evan/go/pkg/mod/github.com/pyroscope-io/client@v0.3.0/pyroscope/api.go,main.fastFunction /Users/evan/workspace/pyroscope/examples/golang-push/simple/main.go,main.main.func1 /Users/evan/workspace/pyroscope/examples/golang-push/simple/main.go,github.com/pyroscope-io/client/pyroscope.TagWrapper.func1 /Users/evan/go/pkg/mod/github.com/pyroscope-io/client@v0.3.0/pyroscope/api.go,runtime/pprof.Do /Users/evan/sdk/go1.19.4/src/runtime/pprof/runtime.go,github.com/pyroscope-io/client/pyroscope.TagWrapper /Users/evan/go/pkg/mod/github.com/pyroscope-io/client@v0.3.0/pyroscope/api.go,main.main /Users/evan/workspace/pyroscope/examples/golang-push/simple/main.go,runtime.main /Users/evan/sdk/go1.19.4/src/runtime/proc.go","stackID":"b47de22ec47fb6b0","durationNs":"10028266020","value_0":"{\"Type\":\"cpu\",\"Unit\":\"nanoseconds\",\"AggType\":\"sum\",\"Val\":70000000}"}
2023-02-13 12:10:30 {"eventType":"profile","name":"runtime.kevent /Users/evan/sdk/go1.19.4/src/runtime/sys_darwin.go","timestamp":1676261420157165000,"observedTimestamp":1676261420157165000,"tags":{"cluster":"sls-mall","_sample_rate_":"100","__name__":"simple.golang.app"},"stack":"runtime.netpoll /Users/evan/sdk/go1.19.4/src/runtime/netpoll_kqueue.go,runtime.findRunnable /Users/evan/sdk/go1.19.4/src/runtime/proc.go,runtime.schedule /Users/evan/sdk/go1.19.4/src/runtime/proc.go,runtime.park_m /Users/evan/sdk/go1.19.4/src/runtime/proc.go,runtime.mcall /Users/evan/sdk/go1.19.4/src/runtime/asm_amd64.s","stackID":"531146e1d96e7ac4","durationNs":"10028266020","value_0":"{\"Type\":\"cpu\",\"Unit\":\"nanoseconds\",\"AggType\":\"sum\",\"Val\":30000000}"}
```<|MERGE_RESOLUTION|>--- conflicted
+++ resolved
@@ -6,46 +6,27 @@
 
 ## 配置参数
 
-<<<<<<< HEAD
-| 参数                 | 类型                | 是否必选 | 说明                                                                                                                                |
-|--------------------|-------------------|------|-----------------------------------------------------------------------------------------------------------------------------------|
-| Type               | String            | 是    | 插件类型，固定为`service_http_server`                                                                                                     |
-| Format             | String            | 否    | <p>数据格式。</p> <p>支持格式：`sls`、`prometheus`、`influxdb`、`otlp_logv1`、`statsd`</p>  <p>v2版本支持格式: `raw`</p><p>说明：`raw`格式以原始请求字节流传输数据</p> |
-| Address            | String            | 否    | <p>监听地址。</p><p></p>                                                                                                               |
-| Path               | String            | 否    | <p>接收端点, 如Format 为 `otlp_logv1` 时, 默认端点为`/v1/logs` 。</p><p></p>                                                                   |
-| ReadTimeoutSec     | String            | 否    | <p>读取超时时间。</p><p>默认取值为:`10s`。</p>                                                                                                 |
-| ShutdownTimeoutSec | String            | 否    | <p>关闭超时时间。</p><p>默认取值为:`5s`。</p>                                                                                                  |
-| MaxBodySize        | String            | 否    | <p>最大传输 body 大小。</p><p>默认取值为:`64k`。</p>                                                                                           |
-| UnlinkUnixSock     | String            | 否    | <p>启动前如果监听地址为unix socket，是否进行强制释放。</p><p>默认取值为:`true`。</p>                                                                        |
-| FieldsExtend       | Boolean           | 否    | <p>是否支持非integer以外的数据类型(如String)</p><p>目前仅针对有 String、Bool 等额外类型的 influxdb Format 有效</p>                                            |
-| QueryParams        | []String          | 否    | 需要解析到Group.Metadata中的请求参数。<p>解析结果会以KeyValue放入Metadata。默认取值为`[]`，即不解析。</p><p>仅v2版本有效</p>                                           |
-| QueryParamPrefix   | String            | 否    | 解析请求参数时需要添加的key前缀，如`_query_param_`。<p>前缀会直接拼接在每个QueryParam前，无额外连接符，默认取值为空，即不增加前缀。</p><p>仅v2版本有效</p>                               |
-| HeaderParams       | []String          | 否    | 需要解析到Group.Metadata中的header参数。<p>解析结果会以KeyValue放入Metadata。默认取值为`[]`，即不解析。</p><p>仅v2版本有效</p>                                       |
-| HeaderParamPrefix  | String            | 否    | 解析Header参数时需要添加的key前缀，如`_header_param_`。<p>前缀会直接拼接在每个HeaderParam前，无额外连接符，默认取值为空，即不增加前缀。</p><p>仅v2版本有效</p>                         |
-| DisableUncompress  | Boolean           | 否    | 禁用对于请求数据的解压缩, 默认取值为:`false`<p>目前仅针对Raw Format有效</p><p>仅v2版本有效</p>                                                                 |
-| Tags               | map[String]String | 否    | 输出数据默认携带标签<p>仅v2版本有效</p>                                                                                                          |
-| TagsInGroup        | Boolean           | 否    | 输出数据标签保存位置, 默认为true, 表示存储于V2 结构GroupInfo.Tags中, 否则表示存储于具体Event.Tags中<p>仅v2版本有效</p>                                                |
-| Cluster            | String            | 否    | 特殊标签, 为Tags 中特殊部分, 当不为空时以 `cluster`作为键保存于Tags中<p>仅v2版本有效</p>                                                                      |
-| DumpData           | Boolean           | 否    | [开发使用] 将接收的请求存储于本地文件, 默认取值为:`false`                                                                                               |
-| DumpDataKeepFiles  | Int               | 否    | [开发使用] Dump文件保留文件数目, 文件按小时滚动, 此参数默认值为5, 表示保留5小时Dump 参数                                                                            |
-=======
-| 参数                 | 类型       | 是否必选 | 说明                                                                                                                                |
-|--------------------|----------|-----|-----------------------------------------------------------------------------------------------------------------------------------|
-| Type               | String   | 是   | 插件类型，固定为`service_http_server`                                                                                                     |
-| Format             | String   | 否   | <p>数据格式。</p> <p>支持格式：`sls`、`prometheus`、`influxdb`、`otlp_logv1`、 `otlp_metricv1`、`otlp_tracev1`、`statsd`</p>  <p>v2版本支持格式: `raw`</p><p>说明：`raw`格式以原始请求字节流传输数据</p> |
-| Address            | String   | 否   | <p>监听地址。</p><p></p>                                                                                                               |
-| ReadTimeoutSec     | String   | 否   | <p>读取超时时间。</p><p>默认取值为:`10s`。</p>                                                                                                 |
-| ShutdownTimeoutSec | String   | 否   | <p>关闭超时时间。</p><p>默认取值为:`5s`。</p>                                                                                                  |
-| MaxBodySize        | String   | 否   | <p>最大传输 body 大小。</p><p>默认取值为:`64k`。</p>                                                                                           |
-| UnlinkUnixSock     | String   | 否   | <p>启动前如果监听地址为unix socket，是否进行强制释放。</p><p>默认取值为:`true`。</p>                                                                        |
-| FieldsExtend       | Boolean  | 否   | <p>是否支持非integer以外的数据类型(如String)</p><p>目前仅针对有 String、Bool 等额外类型的 influxdb Format 有效</p>                                            |
-| QueryParams        | []String | 否   | 需要解析到Group.Metadata中的请求参数。<p>解析结果会以KeyValue放入Metadata。默认取值为`[]`，即不解析。</p><p>仅v2版本有效</p>                                           |
-| QueryParamPrefix   | String   | 否   | 解析请求参数时需要添加的key前缀，如`_query_param_`。<p>前缀会直接拼接在每个QueryParam前，无额外连接符，默认取值为空，即不增加前缀。</p><p>仅v2版本有效</p>                               |
-| HeaderParams       | []String | 否   | 需要解析到Group.Metadata中的header参数。<p>解析结果会以KeyValue放入Metadata。默认取值为`[]`，即不解析。</p><p>仅v2版本有效</p>                                       |
-| HeaderParamPrefix   | String   | 否   | 解析Header参数时需要添加的key前缀，如`_header_param_`。<p>前缀会直接拼接在每个HeaderParam前，无额外连接符，默认取值为空，即不增加前缀。</p><p>仅v2版本有效</p>                         |
-| DisableUncompress  | Boolean  | 否   | 禁用对于请求数据的解压缩, 默认取值为:`false`<p>目前仅针对Raw Format有效</p><p>仅v2版本有效</p>                                                                 |
-
->>>>>>> b78911da
+| 参数                 | 类型                | 是否必选 | 说明                                                                                                                                                                            |
+|--------------------|-------------------|------|-------------------------------------------------------------------------------------------------------------------------------------------------------------------------------|
+| Type               | String            | 是    | 插件类型，固定为`service_http_server`                                                                                                                                                 |
+| Format             | String            | 否    | <p>数据格式。</p> <p>支持格式：`sls`、`prometheus`、`influxdb`、`otlp_logv1`、 `otlp_metricv1`、`otlp_tracev1`, `pyroscope`,statsd`</p>  <p>v2版本支持格式: `raw`</p><p>说明：`raw`格式以原始请求字节流传输数据</p> |
+| Address            | String            | 否    | <p>监听地址。</p><p></p>                                                                                                                                                           |
+| Path               | String            | 否    | <p>接收端点, 如Format 为 `otlp_logv1` 时, 默认端点为`/v1/logs` 。</p><p></p>                                                                                                               |
+| ReadTimeoutSec     | String            | 否    | <p>读取超时时间。</p><p>默认取值为:`10s`。</p>                                                                                                                                             |
+| ShutdownTimeoutSec | String            | 否    | <p>关闭超时时间。</p><p>默认取值为:`5s`。</p>                                                                                                                                              |
+| MaxBodySize        | String            | 否    | <p>最大传输 body 大小。</p><p>默认取值为:`64k`。</p>                                                                                                                                       |
+| UnlinkUnixSock     | String            | 否    | <p>启动前如果监听地址为unix socket，是否进行强制释放。</p><p>默认取值为:`true`。</p>                                                                                                                    |
+| FieldsExtend       | Boolean           | 否    | <p>是否支持非integer以外的数据类型(如String)</p><p>目前仅针对有 String、Bool 等额外类型的 influxdb Format 有效</p>                                                                                        |
+| QueryParams        | []String          | 否    | 需要解析到Group.Metadata中的请求参数。<p>解析结果会以KeyValue放入Metadata。默认取值为`[]`，即不解析。</p><p>仅v2版本有效</p>                                                                                       |
+| QueryParamPrefix   | String            | 否    | 解析请求参数时需要添加的key前缀，如`_query_param_`。<p>前缀会直接拼接在每个QueryParam前，无额外连接符，默认取值为空，即不增加前缀。</p><p>仅v2版本有效</p>                                                                           |
+| HeaderParams       | []String          | 否    | 需要解析到Group.Metadata中的header参数。<p>解析结果会以KeyValue放入Metadata。默认取值为`[]`，即不解析。</p><p>仅v2版本有效</p>                                                                                   |
+| HeaderParamPrefix  | String            | 否    | 解析Header参数时需要添加的key前缀，如`_header_param_`。<p>前缀会直接拼接在每个HeaderParam前，无额外连接符，默认取值为空，即不增加前缀。</p><p>仅v2版本有效</p>                                                                     |
+| DisableUncompress  | Boolean           | 否    | 禁用对于请求数据的解压缩, 默认取值为:`false`<p>目前仅针对Raw Format有效</p><p>仅v2版本有效</p>                                                                                                             |
+| Tags               | map[String]String | 否    | 输出数据默认携带标签<p>仅v2版本有效</p>                                                                                                                                                      |
+| TagsInGroup        | Boolean           | 否    | 输出数据标签保存位置, 默认为true, 表示存储于V2 结构GroupInfo.Tags中, 否则表示存储于具体Event.Tags中<p>仅v2版本有效</p>                                                                                            |
+| Cluster            | String            | 否    | 特殊标签, 为Tags 中特殊部分, 当不为空时以 `cluster`作为键保存于Tags中<p>仅v2版本有效</p>                                                                                                                  |
+| DumpData           | Boolean           | 否    | [开发使用] 将接收的请求存储于本地文件, 默认取值为:`false`                                                                                                                                           |
+| DumpDataKeepFiles  | Int               | 否    | [开发使用] Dump文件保留文件数目, 文件按小时滚动, 此参数默认值为5, 表示保留5小时Dump 参数                                                                                                                        |
 
 ## 样例
 
@@ -134,6 +115,7 @@
 ```
 
 ### 接收 OTLP Logs/Metrics/Traces (v2)
+
 注意：目前v2 pipeline尚不支持otlp logs请求，会丢弃数据。
 
 * 采集配置
@@ -144,7 +126,7 @@
 version: v2
 inputs:
   - Type: service_http_server
-    Format: "otlp_logv1" 
+    Format: "otlp_logv1"
     Address: "http://127.0.0.1:12344"
   - Type: service_http_server
     Format: "otlp_metricv1"
@@ -156,8 +138,6 @@
   - Type: flusher_stdout
     OnlyStdout: true  
 ```
-
-
 
 ### 接收字节流数据
 
@@ -211,7 +191,7 @@
 * [Agent](https://pyroscope.io/docs/agent-overview/) 兼容性说明
 
   | Agent | 协议         | 是否兼容 |
-        |------------|-----|----------|
+            |------------|-----|----------|
   | pyroscopde/nodjs | pprof      | 是|
   | pyroscopde/.net | pprof      | 是|
   | pyroscopde/.net-new| pprof      | 是|
