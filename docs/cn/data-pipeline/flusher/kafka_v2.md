--- conflicted
+++ resolved
@@ -6,38 +6,6 @@
 
 ## 配置参数
 
-<<<<<<< HEAD
-| 参数                                | 类型       | 是否必选 | 说明                                                                                                 |
-|-----------------------------------|----------|------|----------------------------------------------------------------------------------------------------|
-| Type                              | String   | 是    | 插件类型                                                                                               |
-| Brokers                           | String数组 | 是    | Kafka Brokers                                                                                      |
-| Topic                             | String   | 是    | Kafka Topic,支持动态topic, 例如: `test_%{contents.appname}`                                              |
-| Version                           | String   | 否    | Kafka协议版本号,例如：`2.0.0`，默认值：`1.0.0`                                                                  |
-| Convert                           | Struct   | 否    | ilogtail数据转换协议配置                                                                                   |
-| Convert.Protocol                  | String   | 否    | ilogtail数据转换协议，kafka flusher 可选值：`custom_single`,`otlp_log_v1`。默认值：`custom_single`                 |
-| Convert.Encoding                  | String   | 否    | ilogtail flusher数据转换编码，可选值：`json`、`none`、`protobuf`，默认值：`json`                                     |
-| Convert.TagFieldsRename           | Map      | 否    | 对日志中tags中的json字段重命名                                                                                |
-| Convert.ProtocolFieldsRename      | Map      | 否    | ilogtail日志协议字段重命名，可当前可重命名的字段：`contents`,`tags`和`time`                                              |
-| Authentication                    | Struct   | 否    | Kafka连接访问认证配置，支持`SASL/PLAIN`，根据kafka服务端认证方式选择配置                                                    |
-| Authentication.PlainText.Username | String   | 否    | PlainText认证用户名                                                                                     |
-| Authentication.PlainText.Password | String   | 否    | PlainText认证密码                                                                                      |
-| Authentication.SASL.Username      | String   | 否    | SASL认证用户名                                                                                          |
-| Authentication.SASL.Password      | String   | 否    | SASL认证密码                                                                                           |
-| Authentication.Sasl.SaslMechanism | String   | 否    | SASL认证，配置可选项：`PLAIN`、`SCRAM-SHA-256`、`SCRAM-SHA-512`                                               |
-| PartitionerType                   | String   | 否    | Partitioner类型。取值：`roundrobin`、`hash`、`random`。默认为：`random`。                                        |
-| QequiredAcks                      | int      | 否    | ACK的可靠等级.0=无响应,1=等待本地消息,-1=等待所有副本提交.默认1，                                                           |
-| Compression                       | String   | 否    | 压缩算法，可选值：`none`, `snappy`，`lz4`和`gzip`，默认值`none`                                                   |
-| CompressionLevel                  | Int      | 否    | 压缩级别，可选值：`1~9`，默认值：`4`,设置为`0`则禁用`Compression `                                                     |
-| MaxMessageBytes                   | Int      | 否    | 一个批次提交的大小限制，配置和`message.max.bytes`对应，默认值：`1000000`                                                 |
-| MaxRetries                        | Int      | 否    | 提交失败重试次数，最大`3`次，默认值：`3`                                                                            |
-| BulkMaxSize                       | Int      | 否    | 单次请求提交事件数，默认`2048`                                                                                 |
-| BulkFlushFrequency                | Int      | 否    | 发送批量 Kafka 请求之前等待的时间,0标识没有时延，默认值:`0`                                                               |
-| Timeout                           | Int      | 否    | 等待Kafka brokers响应的超时时间，默认`30s`                                                                     |
-| BrokerTimeout                     | int      | 否    | kafka broker等待请求的最大时长，默认`10s`                                                                      |
-| Metadata.Retry.Max                | int      | 否    | 最大重试次数，默认值：`3 `                                                                                    |
-| Metadata.Retry.Backoff            | int      | 否    | 在重试之前等待leader选举发生的时间，默认值：`250ms`                                                                   |
-| Metadata.RefreshFrequency         | int      | 否    | Metadata刷新频率，默认值：`250ms`                                                                           |
-=======
 | 参数                                | 类型       | 是否必选 | 说明                                                                                            |
 |-----------------------------------|----------|------|-----------------------------------------------------------------------------------------------|
 | Type                              | String   | 是    | 插件类型                                                                                          |
@@ -68,17 +36,16 @@
 | Metadata.Retry.Max                | int      | 否    | 最大重试次数，默认值：`3`                                                                               |
 | Metadata.Retry.Backoff            | int      | 否    | 在重试之前等待leader选举发生的时间，默认值：`250ms`                                                              |
 | Metadata.RefreshFrequency         | int      | 否    | Metadata刷新频率，默认值：`250ms`                                                                       |
->>>>>>> d98e0ef9
 | Metadata.Full                     | int      | 否    | 获取原数数据的策略，获取元数据时使用的策略，当此选项为`true`时，客户端将为所有可用主题维护一整套元数据，如果此选项设置为`false`，它将仅刷新已配置主题的元数据。默认值:`false`。 |
-| HashKeys                          | String数组 | 否    | PartitionerType为`hash`时，需指定HashKeys。                                                               |
-| HashOnce                          | Boolean  | 否    |                                                                                                    |
-| ClientID                          | String   | 否    | 写入Kafka的Client ID，默认取值：`LogtailPlugin`。                                                            |
+| HashKeys                          | String数组 | 否    | PartitionerType为`hash`时，需指定HashKeys。                                                          |
+| HashOnce                          | Boolean  | 否    |                                                                                               |
+| ClientID                          | String   | 否    | 写入Kafka的Client ID，默认取值：`LogtailPlugin`。                                                       |
 
 ## 样例
 
 采集`/home/test-log/`路径下的所有文件名匹配`*.log`规则的文件，并将采集结果发送到Kafka。
 
-```yaml
+```
 enable: true
 inputs:
   - Type: file_log
@@ -122,11 +89,7 @@
     "time": "2022-07-20 16:55:05.415"
   },
   "tags": {
-<<<<<<< HEAD
-    "k8s.namespace.name": "java_app",
-=======
     "k8s.namespace.name":"java_app",
->>>>>>> d98e0ef9
     "host.ip": "192.168.6.128",
     "host.name": "master",
     "log.file.path": "/data/test.log"
