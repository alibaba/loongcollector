# 概览

## 输入

<<<<<<< HEAD
| 名称 | 提供方 | 简介 |
| - | - | - |
| `file_log`<br> 文本日志 | SLS官方<br>[`messixukejia`](https://github.com/messixukejia) | 文本采集。 |
| `input_docker_stdout`<br>容器标准输出 | SLS官方 | 从容器标准输出/标准错误流中采集日志。 |
| `metric_debug_file`<br>文本日志（debug） | SLS官方 | 用于调试的读取文件内容的插件。 |
| `metric_input_example`<br>MetricInput示例插件 | SLS官方 | MetricInput示例插件。 |
| `metric_meta_host`<br>主机Meta数据 | SLS官方 | 主机Meta数据。 |
| `metric_mock`<br>Mock数据-Metric | SLS官方 | 生成metric模拟数据的插件。 |
| `service_canal`<br>MySQL Binlog | SLS官方 | 将MySQL Binlog输入到iLogtail。 |
| `service_input_example`<br>ServiceInput示例插件 | SLS官方 | ServiceInput示例插件。 |
| `service_journal`<br>Journal数据 | SLS官方 | 从原始的二进制文件中采集Linux系统的Journal（systemd）日志。 |
| `service_kafka`<br>Kafka | SLS官方 | 将Kafka数据输入到iLogtail。 |
| `service_mock`<br>Mock数据-Service | SLS官方 | 生成service模拟数据的插件。 |
| `service_mssql`<br>SqlServer查询数据| SLS官方 | 将Sql Server数据输入到iLogtail。 |
| `service_pgsql`<br>PostgreSQL查询数据| SLS官方 | 将PostgresSQL数据输入到iLogtail。 |
| `service_syslog`<br>Syslog数据 | SLS官方 | 采集syslog数据。 |
=======

| 名称                                              | 提供方                                                       | 简介                                                                                 |
| ------------------------------------------------- | ------------------------------------------------------------ | ------------------------------------------------------------------------------------ |
| `file_log`<br> 文本日志                           | SLS官方<br>[`messixukejia`](https://github.com/messixukejia) | 文本采集。                                                                           |
| `input_docker_stdout`<br>容器标准输出             | SLS官方                                                      | 从容器标准输出/标准错误流中采集日志。                                                |
| `metric_debug_file`<br>文本日志（debug）          | SLS官方                                                      | 用于调试的读取文件内容的插件。                                                       |
| `metric_input_example`<br>MetricInput示例插件     | SLS官方                                                      | MetricInput示例插件。                                                                |
| `metric_meta_host`<br>主机Meta数据                | SLS官方                                                      | 主机Meta数据。                                                                       |
| `metric_mock`<br>Mock数据-Metric                  | SLS官方                                                      | 生成metric模拟数据的插件。                                                           |
| `service_canal`<br>MySQL Binlog                   | SLS官方                                                      | 将MySQL Binlog输入到iLogtail。                                                       |
| `service_input_example`<br>ServiceInput示例插件   | SLS官方                                                      | ServiceInput示例插件。                                                               |
| `service_journal`<br>Journal数据                  | SLS官方                                                      | 从原始的二进制文件中采集Linux系统的Journal（systemd）日志。                          |
| `service_kafka`<br>Kafka                          | SLS官方                                                      | 将Kafka数据输入到iLogtail。                                                          |
| `service_mock`<br>Mock数据-Service                | SLS官方                                                      | 生成service模拟数据的插件。                                                          |
| `service_syslog`<br>Syslog数据                    | SLS官方                                                      | 采集syslog数据。                                                                     |
| `observer_ilogtail_network`<br>无侵入网络调用数据 | SLS官方                                                      | 支持从网络系统调用中收集四层网络调用，并借助网络解析模块，可以观测七层网络调用细节。 |
>>>>>>> 9fcda723

## 处理


| 名称                                               | 提供方                                              | 简介                                             |
| -------------------------------------------------- | --------------------------------------------------- | ------------------------------------------------ |
| `processor_add_fields`<br>添加字段                 | SLS官方                                             | 添加字段。                                       |
| `processor_default`<br>原始数据                    | SLS官方                                             | 不对数据任何操作，只是简单的数据透传。           |
| `processor_drop`<br>丢弃字段                       | SLS官方                                             | 丢弃字段。                                       |
| `processor_fields_with_conditions`<br>条件字段处理 | 社区<br>[`pj1987111`](https://github.com/pj1987111) | 根据日志部分字段的取值，动态进行字段扩展或删除。 |
| `processor_filter_regex`<br>日志过滤               | SLS官方                                             | 通过正则匹配过滤日志。                           |
| `processor_json`<br>Json                           | SLS官方                                             | 实现对Json格式日志的解析。                       |
| `processor_regex`<br>正则                          | SLS官方                                             | 通过正则匹配的模式实现文本日志的字段提取。       |
| `processor_rename`<br>重命名字段                   | SLS官方                                             | 重命名字段。                                     |
| `processor_split_char`<br>分隔符                   | SLS官方                                             | 通过单字符的分隔符提取字段。                     |
| `processor_split_key_value`<br>键值对              | SLS官方                                             | 通过切分键值对的方式提取字段。                   |
| `processor_split_log_regex`<br>多行切分            | SLS官方                                             | 实现多行日志（例如Java程序日志）的采集。         |
| `processor_split_string`<br>分隔符                 | SLS官方                                             | 通过多字符的分隔符提取字段。                     |

## 聚合

## 输出


| 名称                              | 提供方  | 简介                                 |
| --------------------------------- | ------- | ------------------------------------ |
| `flusher_kafka`<br>Kafka          | 社区    | 将采集到的数据输出到Kafka。          |
| `flusher_sls`<br>SLS              | SLS官方 | 将采集到的数据输出到SLS。            |
| `flusher_stdout`<br>标准输出/文件 | SLS官方 | 将采集到的数据输出到标准输出或文件。 |

## 加速


| 名称                                           | 提供方  | 简介                                           |
| ---------------------------------------------- | ------- | ---------------------------------------------- |
| `processor_delimiter_accelerate`<br>分隔符加速 | SLS官方 | 以加速模式实现分隔符日志的字段提取。           |
| `processor_json_accelerate`<br>Json加速        | SLS官方 | 以加速模式实现`Json`格式日志的字段提取。       |
| `processor_regex_accelerate`<br>正则加速       | SLS官方 | 通过正则匹配以加速模式实现文本日志的字段提取。 |<|MERGE_RESOLUTION|>--- conflicted
+++ resolved
@@ -1,25 +1,6 @@
 # 概览
 
 ## 输入
-
-<<<<<<< HEAD
-| 名称 | 提供方 | 简介 |
-| - | - | - |
-| `file_log`<br> 文本日志 | SLS官方<br>[`messixukejia`](https://github.com/messixukejia) | 文本采集。 |
-| `input_docker_stdout`<br>容器标准输出 | SLS官方 | 从容器标准输出/标准错误流中采集日志。 |
-| `metric_debug_file`<br>文本日志（debug） | SLS官方 | 用于调试的读取文件内容的插件。 |
-| `metric_input_example`<br>MetricInput示例插件 | SLS官方 | MetricInput示例插件。 |
-| `metric_meta_host`<br>主机Meta数据 | SLS官方 | 主机Meta数据。 |
-| `metric_mock`<br>Mock数据-Metric | SLS官方 | 生成metric模拟数据的插件。 |
-| `service_canal`<br>MySQL Binlog | SLS官方 | 将MySQL Binlog输入到iLogtail。 |
-| `service_input_example`<br>ServiceInput示例插件 | SLS官方 | ServiceInput示例插件。 |
-| `service_journal`<br>Journal数据 | SLS官方 | 从原始的二进制文件中采集Linux系统的Journal（systemd）日志。 |
-| `service_kafka`<br>Kafka | SLS官方 | 将Kafka数据输入到iLogtail。 |
-| `service_mock`<br>Mock数据-Service | SLS官方 | 生成service模拟数据的插件。 |
-| `service_mssql`<br>SqlServer查询数据| SLS官方 | 将Sql Server数据输入到iLogtail。 |
-| `service_pgsql`<br>PostgreSQL查询数据| SLS官方 | 将PostgresSQL数据输入到iLogtail。 |
-| `service_syslog`<br>Syslog数据 | SLS官方 | 采集syslog数据。 |
-=======
 
 | 名称                                              | 提供方                                                       | 简介                                                                                 |
 | ------------------------------------------------- | ------------------------------------------------------------ | ------------------------------------------------------------------------------------ |
@@ -34,12 +15,12 @@
 | `service_journal`<br>Journal数据                  | SLS官方                                                      | 从原始的二进制文件中采集Linux系统的Journal（systemd）日志。                          |
 | `service_kafka`<br>Kafka                          | SLS官方                                                      | 将Kafka数据输入到iLogtail。                                                          |
 | `service_mock`<br>Mock数据-Service                | SLS官方                                                      | 生成service模拟数据的插件。                                                          |
+| `service_mssql`<br>SqlServer查询数据              | SLS官方                                                      | 将Sql Server数据输入到iLogtail。                                                     |
+| `service_pgsql`<br>PostgreSQL查询数据             | SLS官方                                                      | 将PostgresSQL数据输入到iLogtail。                                                    |
 | `service_syslog`<br>Syslog数据                    | SLS官方                                                      | 采集syslog数据。                                                                     |
 | `observer_ilogtail_network`<br>无侵入网络调用数据 | SLS官方                                                      | 支持从网络系统调用中收集四层网络调用，并借助网络解析模块，可以观测七层网络调用细节。 |
->>>>>>> 9fcda723
 
 ## 处理
-
 
 | 名称                                               | 提供方                                              | 简介                                             |
 | -------------------------------------------------- | --------------------------------------------------- | ------------------------------------------------ |
@@ -60,7 +41,6 @@
 
 ## 输出
 
-
 | 名称                              | 提供方  | 简介                                 |
 | --------------------------------- | ------- | ------------------------------------ |
 | `flusher_kafka`<br>Kafka          | 社区    | 将采集到的数据输出到Kafka。          |
@@ -69,7 +49,6 @@
 
 ## 加速
 
-
 | 名称                                           | 提供方  | 简介                                           |
 | ---------------------------------------------- | ------- | ---------------------------------------------- |
 | `processor_delimiter_accelerate`<br>分隔符加速 | SLS官方 | 以加速模式实现分隔符日志的字段提取。           |
