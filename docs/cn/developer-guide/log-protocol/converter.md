--- conflicted
+++ resolved
@@ -123,27 +123,6 @@
     | protobuf | protobuf编码方式 |
     | custom | 自定义编码方式  |
 
-<<<<<<< HEAD
-=======
-- sls协议中系统保留LogTag的Key默认值：
-
-    | 字段名 | 描述 |
-    | ------ | ------ |
-    | host.ip | LoongCollector所属机器或容器的ip地址 |
-    | log.topic | 日志的topic |
-    | log.file.path | 被采集文件的路径 |
-    | host.name | LoongCollector所属机器或容器的主机名 |
-    | k8s.node.ip | LoongCollector容器所处K8s节点的ip |
-    | k8s.node.name | LoongCollector容器所处K8s节点的名称 |
-    | k8s.namespace.name | 业务容器所属的K8s命名空间 |
-    | k8s.pod.name | 业务容器所属的K8s Pod名称 |
-    | k8s.pod.ip | 业务容器所属的K8s Pod ip |
-    | k8s.pod.uid | 业务容器所属的K8s Pod uid |
-    | (k8s.)container.name | 业务容器的名称。如果处于K8s环境中，则增加“k8s”前缀 |
-    | (k8s.)container.ip | 业务容器的ip。如果处于K8s环境中，则增加“k8s”前缀 |
-    | (k8s.)container.image.name | 用于创建业务容器的镜像名称。如果处于K8s环境中，则增加“k8s”前缀 |
-
->>>>>>> 660daa1e
 - 可用于重命名协议字段Key的编码格式：
 
     json