# 采集配置

`LoongCollector`流水线是通过采集配置文件来定义的，每一个采集配置文件对应一条流水线。

## 格式

采集配置文件支持json和yaml文件格式，每个采集配置的一级字段如下：

| **参数**                           | **类型**     | **是否必填** | **默认值** | **说明**                          |
|----------------------------------|------------|----------|---------|---------------------------------|
| enable                           | bool       | 否        | true    | 是否使用当前配置。                       |
| global                           | object     | 否        | 空       | 全局配置。                           |
| global.StructureType             | string     | 否        | v1      | 流水线版本为v1或v2。               |
| global.InputIntervalMs           | int        | 否        | 1000    | MetricInput采集间隔，单位毫秒。               |
| global.InputMaxFirstCollectDelayMs| int       | 否        | 10000   | MetricInput启动后, 第一次采集随机等待时长上限，如果采集间隔更小，则以采集间隔为准               |
| global.EnableTimestampNanosecond | bool       | 否        | false   | 否启用纳秒级时间戳，提高时间精度。               |
| global.PipelineMetaTagKey        | \[object\] | 否        | 空       | 重命名或删除流水线级别的Tag。map中的key为原tag名，value为新tag名。若value为空，则删除原tag。若value为`__default__`，则使用默认值。可配置项以及默认值参考后文的表1. |
| inputs                           | \[object\] | 是        | /       | 输入插件列表。目前只允许使用1个输入插件。           |
| processors                       | \[object\] | 否        | 空       | 处理插件列表。                         |
| aggregators                      | \[object\] | 否        | 空       | 聚合插件列表。目前最多只能包含1个聚合插件，所有输出插件共享。 |
| flushers                         | \[object\] | 是        | /       | 输出插件列表。至少需要包含1个输出插件。            |
| extenstions                      | \[object\] | 否        | 空       | 扩展插件列表。                         |

其中，inputs、processors、aggregators、flushers和extenstions中可包含任意数量的[插件](../plugins/overview.md)。

## 组织形式

本地的采集配置文件默认均存放在`./conf/continuous_pipeline_config/local`目录下，每个采集配置一个文件，文件名即为采集配置的名称。

## 热加载

采集配置文件支持热加载，当您在`./conf/continuous_pipeline_config/local`目录下新增或修改已有配置文件，LoongCollector 将自动感知并重新加载配置。生效等待时间最长默认为10秒，可通过启动参数`config_scan_interval`进行调整。

## 示例

一个典型的采集配置如下所示：

```yaml
enable: true
inputs:
  - Type: input_file
    FilePaths: 
      - /home/test-log/reg.log
processors:
  - Type: processor_parse_regex_native
    SourceKey: content
    Regex: (\d*-\d*-\d*)\s(.*)
    Keys:
      - time
      - msg
flushers:
  - Type: flusher_stdout
    OnlyStdout: true
```

<<<<<<< HEAD
其它常见的采集配置可参考[`example_config`](../../../example_config/)目录.

* 表1：Tag配置项以及默认值
|  **配置项**  | **是否默认添加** |  **默认值**  |
| --- | --- | --- |
| HOST_NAME | 是 | host.name |
| HOST_IP | 是 | host.ip |
=======
其它常见的采集配置可参考源代码中的[`example_config`](https://github.com/alibaba/loongcollector/tree/main/example_config)目录.
>>>>>>> 660daa1e
<|MERGE_RESOLUTION|>--- conflicted
+++ resolved
@@ -53,14 +53,10 @@
     OnlyStdout: true
 ```
 
-<<<<<<< HEAD
-其它常见的采集配置可参考[`example_config`](../../../example_config/)目录.
+其它常见的采集配置可参考源代码中的[`example_config`](https://github.com/alibaba/loongcollector/tree/main/example_config)目录.
 
 * 表1：Tag配置项以及默认值
 |  **配置项**  | **是否默认添加** |  **默认值**  |
 | --- | --- | --- |
 | HOST_NAME | 是 | host.name |
-| HOST_IP | 是 | host.ip |
-=======
-其它常见的采集配置可参考源代码中的[`example_config`](https://github.com/alibaba/loongcollector/tree/main/example_config)目录.
->>>>>>> 660daa1e
+| HOST_IP | 是 | host.ip |