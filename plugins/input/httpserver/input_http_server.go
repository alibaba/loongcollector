--- conflicted
+++ resolved
@@ -16,7 +16,6 @@
 
 import (
 	"context"
-	"github.com/alibaba/ilogtail/pkg/util"
 	"net"
 	"net/http"
 	"net/url"
@@ -27,7 +26,6 @@
 
 	"github.com/alibaba/ilogtail"
 	"github.com/alibaba/ilogtail/helper/decoder"
-	"github.com/alibaba/ilogtail/helper/decoder/common"
 	"github.com/alibaba/ilogtail/pkg/logger"
 	"github.com/alibaba/ilogtail/pkg/models"
 )
@@ -76,7 +74,6 @@
 	if s.Format == common.ProtocolOTLPLogV1 {
 		s.Address += "/v1/logs"
 	}
-<<<<<<< HEAD
 	if s.Format == common.ProtocolPyroscope {
 		s.Address += "/ingest"
 	}
@@ -84,11 +81,9 @@
 		s.Address = strings.ReplaceAll(s.Address, "SELF_ADDR", util.GetIPAddress())
 	}
 	logger.Infof(context.GetRuntimeContext(), "addr", s.Address, "format", s.Format)
-=======
 
 	s.paramCount = len(s.QueryParams) + len(s.HeaderParams)
 
->>>>>>> 92180b06
 	return 0, nil
 }
 
