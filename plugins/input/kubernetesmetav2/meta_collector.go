--- conflicted
+++ resolved
@@ -236,11 +236,7 @@
 			m.handleDelete(e)
 		}
 	default:
-<<<<<<< HEAD
-		logger.Warning(context.Background(), "UNKNOWN_EVENT_TYPE", "unknown event type", event[0].EventType)
-=======
-		logger.Error(context.Background(), k8smeta.K8sMetaUnifyErrorCode, "unknown event type", event[0].EventType)
->>>>>>> cb7ba6bd
+		logger.Warning(context.Background(), k8smeta.K8sMetaUnifyErrorCode, "unknown event type", event[0].EventType)
 	}
 }
 
@@ -314,11 +310,7 @@
 	}
 	objStr, err := json.Marshal(obj)
 	if err != nil {
-<<<<<<< HEAD
-		logger.Warning(context.Background(), "PROCESS_ENTITY_JSON_OBJECT_FAIL", "process entity json object fail", err)
-=======
-		logger.Error(context.Background(), k8smeta.K8sMetaUnifyErrorCode, "process entity json object fail", err)
->>>>>>> cb7ba6bd
+		logger.Warning(context.Background(), k8smeta.K8sMetaUnifyErrorCode, "process entity json object fail", err)
 		return emptyJSONObjectString
 	}
 	return string(objStr)
@@ -330,11 +322,7 @@
 	}
 	objStr, err := json.Marshal(obj)
 	if err != nil {
-<<<<<<< HEAD
-		logger.Warning(context.Background(), "PROCESS_ENTITY_JSON_ARRAY_FAIL", "process entity json array fail", err)
-=======
-		logger.Error(context.Background(), k8smeta.K8sMetaUnifyErrorCode, "process entity json array fail", err)
->>>>>>> cb7ba6bd
+		logger.Warning(context.Background(), k8smeta.K8sMetaUnifyErrorCode, "process entity json array fail", err)
 		return "[]"
 	}
 	return string(objStr)
@@ -350,11 +338,7 @@
 	select {
 	case buffer <- event:
 	case <-time.After(3 * time.Second):
-<<<<<<< HEAD
-		logger.Warning(context.Background(), "SEND_EVENT_TIMEOUT", "send event timeout, isEntity", entity)
-=======
-		logger.Error(context.Background(), k8smeta.K8sMetaUnifyErrorCode, "send event timeout, isEntity", entity)
->>>>>>> cb7ba6bd
+		logger.Warning(context.Background(), k8smeta.K8sMetaUnifyErrorCode, "send event timeout, isEntity", entity)
 	}
 }
 
@@ -475,11 +459,7 @@
 		for k, v := range modelLog.Contents.Iterator() {
 			if _, ok := v.(string); !ok {
 				if intValue, ok := v.(int); !ok {
-<<<<<<< HEAD
-					logger.Warning(context.Background(), "COVERT_EVENT_TO_LOG_FAIL", "convert event to log fail, value is not string", v, "key", k)
-=======
-					logger.Error(context.Background(), k8smeta.K8sMetaUnifyErrorCode, "convert event to log fail, value is not string", v, "key", k)
->>>>>>> cb7ba6bd
+					logger.Warning(context.Background(), k8smeta.K8sMetaUnifyErrorCode, "convert event to log fail, value is not string", v, "key", k)
 					continue
 				} else {
 					v = strconv.Itoa(intValue)
