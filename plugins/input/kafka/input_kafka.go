--- conflicted
+++ resolved
@@ -162,13 +162,9 @@
 		defer k.wg.Done()
 		for {
 			if err := k.consumerGroupClient.Consume(cancelCtx, k.Topics, k); err != nil {
-<<<<<<< HEAD
-				logger.Error(k.context.GetRuntimeContext(), util.PLUGIN_INIT_ALARM, "Error from kafka consumer", err)
-				return
-=======
 				// Keep retrying Consume when error occurs.
 				// This loop will only exit when the context is canceled (i.e., when loongcollector process is stopping)
-				logger.Error(k.context.GetRuntimeContext(), "INPUT_KAFKA_ALARM", "Error from kafka consumer", err)
+				logger.Error(k.context.GetRuntimeContext(), util.PLUGIN_INIT_ALARM, "Error from kafka consumer", err)
 
 				// Add a retry delay to avoid busy loop.
 				select {
@@ -177,7 +173,6 @@
 					logger.Info(k.context.GetRuntimeContext(), "Consumer was canceled. Leaving consumer group")
 					return
 				}
->>>>>>> b5440393
 			}
 			// check if context was canceled, signaling that the consumer should stop
 			if cancelCtx.Err() != nil {
