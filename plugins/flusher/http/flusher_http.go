--- conflicted
+++ resolved
@@ -30,10 +30,7 @@
 	"sync/atomic"
 	"time"
 
-<<<<<<< HEAD
-=======
 	"github.com/dustin/go-broadcast"
->>>>>>> 6e6a7bed
 	"github.com/golang/snappy"
 	"k8s.io/apimachinery/pkg/util/net"
 
@@ -93,15 +90,9 @@
 	RequestInterceptors    []extensions.ExtensionConfig // custom request interceptor settings
 	QueueCapacity          int                          // capacity of channel
 	DropEventWhenQueueFull bool                         // If true, pipeline events will be dropped when the queue is full
-<<<<<<< HEAD
-	DebugMetrics           []string
-	JitterInSec            int
-	Compression            string
-=======
 	JitterInSec            int                          // JitterInSec is the jitter time in seconds to prevent peek traffic , default is 0
 	Compression            string                       // Compression type, support gzip and snappy
 	ExemplarEvents         []string                     // log some event details for debug purpose
->>>>>>> 6e6a7bed
 
 	varKeys []string
 
@@ -110,11 +101,7 @@
 	client      *http.Client
 	interceptor extensions.FlushInterceptor
 
-<<<<<<< HEAD
-	broadcaster Broadcaster
-=======
 	broadcaster broadcast.Broadcaster
->>>>>>> 6e6a7bed
 	queue       chan *groupEventsWithTimestamp
 	counter     sync.WaitGroup
 
@@ -127,11 +114,8 @@
 	statusCodeStatistics pipeline.MetricVector[pipeline.Counter]
 }
 
-<<<<<<< HEAD
-=======
 // groupEventsWithTimestamp is a struct that contains the data and the time it was enqueued.
 // it is used for compute the jitter.
->>>>>>> 6e6a7bed
 type groupEventsWithTimestamp struct {
 	data        any
 	enqueueTime time.Time
@@ -190,17 +174,6 @@
 	f.queue = make(chan *groupEventsWithTimestamp, f.QueueCapacity)
 
 	if f.JitterInSec > 0 {
-<<<<<<< HEAD
-		f.broadcaster = NewBroadcaster(f.Concurrency)
-	}
-
-	for i := 0; i < f.Concurrency; i++ {
-		ch := make(chan interface{}, 1)
-		if f.JitterInSec > 0 {
-			f.broadcaster.Register(ch)
-		}
-		go f.runFlushTask(ch)
-=======
 		f.broadcaster = broadcast.NewBroadcaster(f.Concurrency)
 	}
 
@@ -210,7 +183,6 @@
 			f.broadcaster.Register(subscribeChan)
 		}
 		go f.runFlushTask(subscribeChan)
->>>>>>> 6e6a7bed
 	}
 
 	f.buildVarKeys()
@@ -226,11 +198,7 @@
 	f.flushLatency = helper.NewAverageMetricAndRegister(metricsRecord, "http_flusher_flush_latency_ns", metricLabels...)
 
 	f.statusCodeStatistics = helper.NewCounterMetricVectorAndRegister(metricsRecord,
-<<<<<<< HEAD
-		"http_flusher_status_code_statistics",
-=======
 		"http_flusher_status_code_count",
->>>>>>> 6e6a7bed
 		helper.LogContentsToMap(metricLabels),
 		[]string{"status_code"})
 
@@ -238,11 +206,7 @@
 		"timeout", f.Timeout,
 		"jitter", time.Duration(f.JitterInSec)*time.Second,
 		"compression", f.Compression,
-<<<<<<< HEAD
-		"debug metrics", f.DebugMetrics)
-=======
 		"sample_events", f.ExemplarEvents)
->>>>>>> 6e6a7bed
 	return nil
 }
 
@@ -284,11 +248,7 @@
 
 func (f *FlusherHTTP) Stop() error {
 	if f.broadcaster != nil {
-<<<<<<< HEAD
-		f.broadcaster.Close() // close the broadcaster to flush all the data in the queue
-=======
 		_ = f.broadcaster.Close() // close the broadcaster to flush all the data in the queue
->>>>>>> 6e6a7bed
 	}
 
 	f.counter.Wait()
@@ -374,31 +334,19 @@
 		f.broadcaster.TrySubmit(nil)
 	}
 
-<<<<<<< HEAD
-	evts := &groupEventsWithTimestamp{
-=======
 	groupWithTs := &groupEventsWithTimestamp{
->>>>>>> 6e6a7bed
 		data:        log,
 		enqueueTime: enqueueTime,
 	}
 
 	if f.DropEventWhenQueueFull {
 		select {
-<<<<<<< HEAD
-		case f.queue <- evts:
-=======
 		case f.queue <- groupWithTs:
->>>>>>> 6e6a7bed
 		default:
 			f.handleDroppedEvent(log)
 		}
 	} else {
-<<<<<<< HEAD
-		f.queue <- evts
-=======
 		f.queue <- groupWithTs
->>>>>>> 6e6a7bed
 	}
 }
 
@@ -424,28 +372,16 @@
 	f.counter.Done()
 }
 
-<<<<<<< HEAD
-func (f *FlusherHTTP) runFlushTask(broadcastCh chan interface{}) {
-=======
 func (f *FlusherHTTP) runFlushTask(subscribeChan chan interface{}) {
->>>>>>> 6e6a7bed
 	jitterDuration := time.Duration(f.JitterInSec) * time.Second
 
 	for event := range f.queue {
 		eventWaitTime := time.Since(event.enqueueTime)
 
-<<<<<<< HEAD
-		if eventWaitTime < jitterDuration {
-			if len(f.queue) < f.Concurrency {
-				maxSleepDuration := jitterDuration - eventWaitTime
-				randomSleep(maxSleepDuration, broadcastCh)
-			}
-=======
 		// if queue is under low pressure and that there are some idle workers, sleep randomly.
 		if eventWaitTime < jitterDuration && len(f.queue) < f.Concurrency {
 			maxSleepDuration := jitterDuration - eventWaitTime
 			randomSleep(maxSleepDuration, subscribeChan)
->>>>>>> 6e6a7bed
 		}
 
 		err := f.convertAndFlush(event.data)
@@ -473,17 +409,10 @@
 			}
 		}
 		f.matchedEvents.Add(int64(len(v.Events)))
-<<<<<<< HEAD
-		if len(f.DebugMetrics) > 0 {
-			for _, target := range f.DebugMetrics {
-				for _, m := range v.Events {
-					if m.GetName() == target {
-=======
 		if len(f.ExemplarEvents) > 0 {
 			for _, target := range f.ExemplarEvents {
 				for _, m := range v.Events {
 					if m.GetName() == target && m.GetType() == models.EventTypeMetric {
->>>>>>> 6e6a7bed
 						logger.Infof(f.context.GetRuntimeContext(), "http flusher found target metric: %s: details: %v", target, m.(*models.Metric).String())
 					}
 				}
