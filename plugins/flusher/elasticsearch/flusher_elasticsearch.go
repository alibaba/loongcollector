// Copyright 2021 iLogtail Authors
//
// Licensed under the Apache License, Version 2.0 (the "License");
// you may not use this file except in compliance with the License.
// You may obtain a copy of the License at
//
//      http://www.apache.org/licenses/LICENSE-2.0
//
// Unless required by applicable law or agreed to in writing, software
// distributed under the License is distributed on an "AS IS" BASIS,
// WITHOUT WARRANTIES OR CONDITIONS OF ANY KIND, either express or implied.
// See the License for the specific language governing permissions and
// limitations under the License.

package elasticsearch

import (
	"context"
	"errors"
	"fmt"
	"strings"
	"sync"
	"time"

	"github.com/alibaba/ilogtail/pkg/fmtstr"

	"github.com/elastic/go-elasticsearch/v8"
	"github.com/elastic/go-elasticsearch/v8/esapi"

	"github.com/alibaba/ilogtail/pkg/logger"
	"github.com/alibaba/ilogtail/pkg/pipeline"
	"github.com/alibaba/ilogtail/pkg/protocol"
	converter "github.com/alibaba/ilogtail/pkg/protocol/converter"
	"github.com/panjf2000/ants/v2"
)

type FlusherElasticSearch struct {
	// Convert ilogtail data convert config
	Convert convertConfig
	// Addresses elasticsearch addresses
	Addresses []string
	// Authentication
	Authentication Authentication
	// The container of logs
	Index string
	// HTTP config
	HTTPConfig *HTTPConfig
	// Worker number
	WorkerNumber int

	indexKeys      []string
	isDynamicIndex bool
	context        pipeline.Context
	converter      *converter.Converter
	esClient       *elasticsearch.Client
	pool           *ants.PoolWithFunc
	wg             sync.WaitGroup
	errs           []error
}

type HTTPConfig struct {
	MaxIdleConnsPerHost   int
	ResponseHeaderTimeout string
}

type convertConfig struct {
	// Rename one or more fields from tags.
	TagFieldsRename map[string]string
	// Rename one or more fields, The protocol field options can only be: contents, tags, time
	ProtocolFieldsRename map[string]string
	// Convert protocol, default value: custom_single
	Protocol string
	// Convert encoding, default value:json
	// The options are: 'json'
	Encoding string
}

func NewFlusherElasticSearch() *FlusherElasticSearch {
	return &FlusherElasticSearch{
		Addresses: []string{},
		Authentication: Authentication{
			PlainText: &PlainTextConfig{
				Username: "",
				Password: "",
			},
		},
		Index: "",
		Convert: convertConfig{
			Protocol: converter.ProtocolCustomSingle,
			Encoding: converter.EncodingJSON,
		},
		WorkerNumber: 8,
	}
}

func (f *FlusherElasticSearch) Init(context pipeline.Context) error {
	f.context = context
	// Validate config of flusher
	if err := f.Validate(); err != nil {
		logger.Error(f.context.GetRuntimeContext(), "FLUSHER_INIT_ALARM", "init elasticsearch flusher fail, error", err)
		return err
	}
	// Set default value while not set
	if f.Convert.Encoding == "" {
		f.converter.Encoding = converter.EncodingJSON
	}
	if f.Convert.Protocol == "" {
		f.Convert.Protocol = converter.ProtocolCustomSingle
	}
	// Init converter
	convert, err := f.getConverter()
	if err != nil {
		logger.Error(f.context.GetRuntimeContext(), "FLUSHER_INIT_ALARM", "init elasticsearch flusher converter fail, error", err)
		return err
	}
	f.converter = convert

	// Init index keys
	indexKeys, isDynamicIndex, err := f.getIndexKeys()
	if err != nil {
		logger.Error(f.context.GetRuntimeContext(), "FLUSHER_INIT_ALARM", "init elasticsearch flusher index fail, error", err)
		return err
	}
	f.indexKeys = indexKeys
	f.isDynamicIndex = isDynamicIndex

	cfg := elasticsearch.Config{
		Addresses: f.Addresses,
	}
	if err = f.Authentication.ConfigureAuthenticationAndHTTP(f.HTTPConfig, &cfg); err != nil {
		err = fmt.Errorf("configure authenticationfailed, err: %w", err)
		logger.Error(f.context.GetRuntimeContext(), "FLUSHER_INIT_ALARM", "init elasticsearch flusher error", err)
		return err
	}

	f.esClient, err = elasticsearch.NewClient(cfg)
	if err != nil {
		logger.Error(f.context.GetRuntimeContext(), "FLUSHER_INIT_ALARM", "create elasticsearch client error", err)
		return err
	}

	logger.Info(f.context.GetRuntimeContext(), "FLUSHER_INIT_INFO", "flusher worker number", f.WorkerNumber)
	f.pool, err = ants.NewPoolWithFunc(f.WorkerNumber, func(i interface{}) {
		f.flushLogGroup(i)
		f.wg.Done()
	})
	return nil
}

func (f *FlusherElasticSearch) Description() string {
	return "ElasticSearch flusher for logtail"
}

func (f *FlusherElasticSearch) Validate() error {
	if f.Addresses == nil || len(f.Addresses) == 0 {
		var err = fmt.Errorf("elasticsearch addrs is nil")
		logger.Error(f.context.GetRuntimeContext(), "FLUSHER_INIT_ALARM", "init elasticsearch flusher error", err)
		return err
	}
	return nil
}

func (f *FlusherElasticSearch) getConverter() (*converter.Converter, error) {
	logger.Debug(f.context.GetRuntimeContext(), "[ilogtail data convert config] Protocol", f.Convert.Protocol,
		"Encoding", f.Convert.Encoding, "TagFieldsRename", f.Convert.TagFieldsRename, "ProtocolFieldsRename", f.Convert.ProtocolFieldsRename)
	return converter.NewConverter(f.Convert.Protocol, f.Convert.Encoding, f.Convert.TagFieldsRename, f.Convert.ProtocolFieldsRename)
}

func (f *FlusherElasticSearch) getIndexKeys() ([]string, bool, error) {
	if f.Index == "" {
		return nil, false, errors.New("index can't be empty")
	}

	// Obtain index keys from dynamic index expression
	compileKeys, err := fmtstr.CompileKeys(f.Index)
	if err != nil {
		return nil, false, err
	}
	// CompileKeys() parse all variables inside %{}
	// but indexKeys is used to find field express starting with 'content.' or 'tag.'
	// so date express starting with '+' should be ignored
	indexKeys := make([]string, 0, len(compileKeys))
	for _, key := range compileKeys {
		if key[0] != '+' {
			indexKeys = append(indexKeys, key)
		}
	}
	isDynamicIndex := len(compileKeys) > 0
	return indexKeys, isDynamicIndex, nil
}

func (f *FlusherElasticSearch) IsReady(projectName string, logstoreName string, logstoreKey int64) bool {
	return f.esClient != nil
}

func (f *FlusherElasticSearch) SetUrgent(flag bool) {}

func (f *FlusherElasticSearch) Stop() error {
	f.pool.Release()
	return nil
}

func (f *FlusherElasticSearch) Flush(projectName string, logstoreName string, configName string, logGroupList []*protocol.LogGroup) error {
<<<<<<< HEAD
	nowTime := time.Now().Local()
	var errs []error
	var wg sync.WaitGroup
	sendCh := make(chan *esapi.BulkRequest, len(logGroupList))
	recvCh := make(chan *esapi.Response, len(logGroupList))

	for _, logGroup := range logGroupList {
		logger.Debug(f.context.GetRuntimeContext(), "[LogGroup] topic", logGroup.Topic, "logstore", logGroup.Category, "logcount", len(logGroup.Logs), "tags", logGroup.LogTags)

		serializedLogs, values, err := f.converter.ToByteStreamWithSelectedFields(logGroup, f.indexKeys)
		if err != nil {
			logger.Error(f.context.GetRuntimeContext(), "FLUSHER_FLUSH_ALARM", "flush elasticsearch convert log fail, error", err)
			errs = append(errs, err)
			continue
		}

		var builder strings.Builder
		for index, log := range serializedLogs.([][]byte) {
			ESIndex := &f.Index
			if f.isDynamicIndex {
				valueMap := values[index]
				ESIndex, err = fmtstr.FormatIndex(valueMap, f.Index, uint32(nowTime.Unix()))
				if err != nil {
					logger.Error(f.context.GetRuntimeContext(), "FLUSHER_FLUSH_ALARM", "flush elasticsearch format index fail, error", err)
					errs = append(errs, err)
					continue
				}
			}
			builder.WriteString(`{"index": {"_index": "`)
			builder.WriteString(*ESIndex)
			builder.WriteString(`"}}`)
			builder.WriteString("\n")
			builder.Write(log)
			builder.WriteString("\n")
		}
		req := esapi.BulkRequest{
			Body: strings.NewReader(builder.String()),
		}
		sendCh <- &req
	}

	wg.Add(len(sendCh))

	go func() {
		for req := range sendCh {
			go func(req *esapi.BulkRequest) {
				res, err := req.Do(context.Background(), f.esClient)
				if err != nil {
					logger.Error(f.context.GetRuntimeContext(), "FLUSHER_FLUSH_ALARM", "flush elasticsearch request fail, error", err)
					errs = append(errs, err)
				} else {
					recvCh <- res
				}
				wg.Done()
			}(req)
		}
	}()

	go func() {
		for res := range recvCh {
			if res.StatusCode >= 400 && res.StatusCode <= 499 {
				logger.Error(f.context.GetRuntimeContext(), "FLUSHER_FLUSH_ALARM", "flush elasticsearch request client error", res)
				errs = append(errs, fmt.Errorf("err status returned: %v", res.Status()))
			} else if res.StatusCode >= 500 && res.StatusCode <= 599 {
				logger.Error(f.context.GetRuntimeContext(), "FLUSHER_FLUSH_ALARM", "flush elasticsearch request server error", res)
				errs = append(errs, fmt.Errorf("err status returned: %v", res.Status()))
			}
			res.Body.Close()
			logger.Debug(f.context.GetRuntimeContext(), "elasticsearch success send events: messageID")
		}
	}()

	wg.Wait()

	if len(errs) > 0 {
		return errs[0]
	}
	return nil
=======
	f.errs = []error{}
	for _, logGroup := range logGroupList {
		f.wg.Add(1)
		f.pool.Invoke(logGroup)
	}
	f.wg.Wait()

	if len(f.errs) > 0 {
		return f.errs[0]
	}
	return nil
}

func (f *FlusherElasticSearch) flushLogGroup(i interface{}) {
	logGroup := i.(*protocol.LogGroup)
	logger.Debug(f.context.GetRuntimeContext(), "[LogGroup] topic", logGroup.Topic, "logstore", logGroup.Category, "logcount", len(logGroup.Logs), "tags", logGroup.LogTags)

	serializedLogs, values, err := f.converter.ToByteStreamWithSelectedFields(logGroup, f.indexKeys)
	if err != nil {
		logger.Error(f.context.GetRuntimeContext(), "FLUSHER_FLUSH_ALARM", "flush elasticsearch convert log fail, error", err)
		f.errs = append(f.errs, err)
		return
	}

	var builder strings.Builder
	nowTime := time.Now().Local()
	for index, log := range serializedLogs.([][]byte) {
		ESIndex := &f.Index
		if f.isDynamicIndex {
			valueMap := values[index]
			ESIndex, err = fmtstr.FormatIndex(valueMap, f.Index, uint32(nowTime.Unix()))
			if err != nil {
				logger.Error(f.context.GetRuntimeContext(), "FLUSHER_FLUSH_ALARM", "flush elasticsearch format index fail, error", err)
				f.errs = append(f.errs, err)
				continue
			}
		}
		builder.WriteString(`{"index": {"_index": "`)
		builder.WriteString(*ESIndex)
		builder.WriteString(`"}}`)
		builder.WriteString("\n")
		builder.Write(log)
		builder.WriteString("\n")
	}
	req := esapi.BulkRequest{
		Body: strings.NewReader(builder.String()),
	}

	res, err := req.Do(context.Background(), f.esClient)
	if err != nil {
		logger.Error(f.context.GetRuntimeContext(), "FLUSHER_FLUSH_ALARM", "flush elasticsearch request fail, error", err)
		f.errs = append(f.errs, err)
		return
	}

	if res.StatusCode >= 400 && res.StatusCode <= 499 {
		logger.Error(f.context.GetRuntimeContext(), "FLUSHER_FLUSH_ALARM", "flush elasticsearch request client error", res)
		err = fmt.Errorf("err status returned: %v", res.Status())
		f.errs = append(f.errs, err)
	} else if res.StatusCode >= 500 && res.StatusCode <= 599 {
		logger.Error(f.context.GetRuntimeContext(), "FLUSHER_FLUSH_ALARM", "flush elasticsearch request server error", res)
		err = fmt.Errorf("err status returned: %v", res.Status())
		f.errs = append(f.errs, err)
	}
	res.Body.Close()
>>>>>>> 086170d1
}

func init() {
	pipeline.Flushers["flusher_elasticsearch"] = func() pipeline.Flusher {
		f := NewFlusherElasticSearch()
		return f
	}
}<|MERGE_RESOLUTION|>--- conflicted
+++ resolved
@@ -201,86 +201,6 @@
 }
 
 func (f *FlusherElasticSearch) Flush(projectName string, logstoreName string, configName string, logGroupList []*protocol.LogGroup) error {
-<<<<<<< HEAD
-	nowTime := time.Now().Local()
-	var errs []error
-	var wg sync.WaitGroup
-	sendCh := make(chan *esapi.BulkRequest, len(logGroupList))
-	recvCh := make(chan *esapi.Response, len(logGroupList))
-
-	for _, logGroup := range logGroupList {
-		logger.Debug(f.context.GetRuntimeContext(), "[LogGroup] topic", logGroup.Topic, "logstore", logGroup.Category, "logcount", len(logGroup.Logs), "tags", logGroup.LogTags)
-
-		serializedLogs, values, err := f.converter.ToByteStreamWithSelectedFields(logGroup, f.indexKeys)
-		if err != nil {
-			logger.Error(f.context.GetRuntimeContext(), "FLUSHER_FLUSH_ALARM", "flush elasticsearch convert log fail, error", err)
-			errs = append(errs, err)
-			continue
-		}
-
-		var builder strings.Builder
-		for index, log := range serializedLogs.([][]byte) {
-			ESIndex := &f.Index
-			if f.isDynamicIndex {
-				valueMap := values[index]
-				ESIndex, err = fmtstr.FormatIndex(valueMap, f.Index, uint32(nowTime.Unix()))
-				if err != nil {
-					logger.Error(f.context.GetRuntimeContext(), "FLUSHER_FLUSH_ALARM", "flush elasticsearch format index fail, error", err)
-					errs = append(errs, err)
-					continue
-				}
-			}
-			builder.WriteString(`{"index": {"_index": "`)
-			builder.WriteString(*ESIndex)
-			builder.WriteString(`"}}`)
-			builder.WriteString("\n")
-			builder.Write(log)
-			builder.WriteString("\n")
-		}
-		req := esapi.BulkRequest{
-			Body: strings.NewReader(builder.String()),
-		}
-		sendCh <- &req
-	}
-
-	wg.Add(len(sendCh))
-
-	go func() {
-		for req := range sendCh {
-			go func(req *esapi.BulkRequest) {
-				res, err := req.Do(context.Background(), f.esClient)
-				if err != nil {
-					logger.Error(f.context.GetRuntimeContext(), "FLUSHER_FLUSH_ALARM", "flush elasticsearch request fail, error", err)
-					errs = append(errs, err)
-				} else {
-					recvCh <- res
-				}
-				wg.Done()
-			}(req)
-		}
-	}()
-
-	go func() {
-		for res := range recvCh {
-			if res.StatusCode >= 400 && res.StatusCode <= 499 {
-				logger.Error(f.context.GetRuntimeContext(), "FLUSHER_FLUSH_ALARM", "flush elasticsearch request client error", res)
-				errs = append(errs, fmt.Errorf("err status returned: %v", res.Status()))
-			} else if res.StatusCode >= 500 && res.StatusCode <= 599 {
-				logger.Error(f.context.GetRuntimeContext(), "FLUSHER_FLUSH_ALARM", "flush elasticsearch request server error", res)
-				errs = append(errs, fmt.Errorf("err status returned: %v", res.Status()))
-			}
-			res.Body.Close()
-			logger.Debug(f.context.GetRuntimeContext(), "elasticsearch success send events: messageID")
-		}
-	}()
-
-	wg.Wait()
-
-	if len(errs) > 0 {
-		return errs[0]
-	}
-	return nil
-=======
 	f.errs = []error{}
 	for _, logGroup := range logGroupList {
 		f.wg.Add(1)
@@ -346,7 +266,6 @@
 		f.errs = append(f.errs, err)
 	}
 	res.Body.Close()
->>>>>>> 086170d1
 }
 
 func init() {
