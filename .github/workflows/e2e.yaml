--- conflicted
+++ resolved
@@ -34,10 +34,6 @@
     timeout-minutes: 60
     strategy:
       matrix:
-<<<<<<< HEAD
-        go-version: [1.23]
-=======
->>>>>>> f1712dab
         runner: [ubuntu-latest]
       fail-fast: true
     steps:
