# Copyright 2021 iLogtail Authors
#
# Licensed under the Apache License, Version 2.0 (the "License");
# you may not use this file except in compliance with the License.
# You may obtain a copy of the License at
#
#      http://www.apache.org/licenses/LICENSE-2.0
#
# Unless required by applicable law or agreed to in writing, software
# distributed under the License is distributed on an "AS IS" BASIS,
# WITHOUT WARRANTIES OR CONDITIONS OF ANY KIND, either express or implied.
# See the License for the specific language governing permissions and
# limitations under the License.

name: Build Core

on:
  pull_request:
    paths-ignore:
      - 'docs/**'
      - 'example_config/**'
      - 'docker/**'
      - 'k8s_template/**'
      - 'changes/**'
      - 'licenses/**'
      - 'CHANGELOG.md'
  push:
    branches:
      - main
      - 1.*

jobs:
  CI:
    runs-on: ${{ matrix.runner }}
    timeout-minutes: 60
    strategy:
      matrix:
        go-version: [1.19]
        # https://docs.github.com/en/actions/learn-github-actions/workflow-syntax-for-github-actions#jobsjob_idruns-on
<<<<<<< HEAD
        runner: [ubuntu-latest, windows-2019]
=======
        runner: [ubuntu-latest]
>>>>>>> 6ba9dce5
      fail-fast: true
    steps:
      # Clean up space to prevent action from running out of disk space.
      - name: Free disk space
        if: matrix.runner == 'ubuntu-latest'
        run: |
          sudo rm -rf /usr/share/dotnet
          sudo rm -rf /opt/ghc
          sudo rm -rf "/usr/local/share/boost"
          sudo rm -rf "$AGENT_TOOLSDIRECTORY"
          sudo -E apt-get -qq autoremove --purge
          sudo -E apt-get -qq clean

      - name: Check disk space
        run: |
          df -hT $PWD

      - name: Set up Go ${{ matrix.go-version }}
        uses: actions/setup-go@v2
        with:
          go-version: ${{ matrix.go-version }}
          
      - name: Check out code
        uses: actions/checkout@v2
        with:
          submodules: true

      - name: Build Binary
        if: matrix.runner == 'ubuntu-latest'
        env:
          BUILD_LOGTAIL_UT: OFF
          ENABLE_COMPATIBLE_MODE: ON
          ENABLE_STATIC_LINK_CRT: ON
          WITHOUTGDB: ON
        run: make core

      - name: Check compatibility
        if: matrix.runner == 'ubuntu-latest'
        env:
          BUILD_LOGTAIL_UT: OFF
          ENABLE_COMPATIBLE_MODE: ON
          ENABLE_STATIC_LINK_CRT: ON
          WITHOUTGDB: ON
        run: make dist && scripts/check_glibc.sh

  result:
    runs-on: ubuntu-latest
    timeout-minutes: 30
    needs: [CI]
    steps:
      - name: Build Result
        run: echo "Just to make the GitHub merge button green"<|MERGE_RESOLUTION|>--- conflicted
+++ resolved
@@ -37,11 +37,7 @@
       matrix:
         go-version: [1.19]
         # https://docs.github.com/en/actions/learn-github-actions/workflow-syntax-for-github-actions#jobsjob_idruns-on
-<<<<<<< HEAD
-        runner: [ubuntu-latest, windows-2019]
-=======
         runner: [ubuntu-latest]
->>>>>>> 6ba9dce5
       fail-fast: true
     steps:
       # Clean up space to prevent action from running out of disk space.
