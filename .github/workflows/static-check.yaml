--- conflicted
+++ resolved
@@ -37,10 +37,6 @@
     timeout-minutes: 60
     strategy:
       matrix:
-<<<<<<< HEAD
-        go-version: [1.23]
-=======
->>>>>>> f1712dab
         runner: [ubuntu]
       fail-fast: true
     steps:
