// Copyright 2021 iLogtail Authors
//
// Licensed under the Apache License, Version 2.0 (the "License");
// you may not use this file except in compliance with the License.
// You may obtain a copy of the License at
//
//      http://www.apache.org/licenses/LICENSE-2.0
//
// Unless required by applicable law or agreed to in writing, software
// distributed under the License is distributed on an "AS IS" BASIS,
// WITHOUT WARRANTIES OR CONDITIONS OF ANY KIND, either express or implied.
// See the License for the specific language governing permissions and
// limitations under the License.

package main

import (
	"context"
	"encoding/json"
	"flag"
	"fmt"
	"os"
	"runtime"

	"github.com/alibaba/ilogtail/pkg/doc"
	"github.com/alibaba/ilogtail/pkg/flags"
	"github.com/alibaba/ilogtail/pkg/helper/k8smeta"
	"github.com/alibaba/ilogtail/pkg/logger"
	"github.com/alibaba/ilogtail/pkg/pipeline"
	"github.com/alibaba/ilogtail/pkg/signals"
	"github.com/alibaba/ilogtail/pkg/util"
	_ "github.com/alibaba/ilogtail/plugin_main/wrapmemcpy"
	_ "github.com/alibaba/ilogtail/plugins/all"
)

// LoadConfig read the plugin content.
func LoadConfigPurPlugin() (globalCfg string, pluginCfgs []string, err error) {
	if gCfg, errRead := os.ReadFile(*flags.GlobalConfig); errRead != nil {
		globalCfg = flags.DefaultGlobalConfig
	} else {
		globalCfg = string(gCfg)
	}

	if !json.Valid([]byte(globalCfg)) {
		err = fmt.Errorf("illegal input global config:%s", globalCfg)
		return
	}

	var pluginCfg string
	if pCfg, errRead := os.ReadFile(*flags.PluginConfig); errRead == nil {
		pluginCfg = string(pCfg)
	} else {
		pluginCfg = flags.DefaultPluginConfig
	}

	if !json.Valid([]byte(pluginCfg)) {
		err = fmt.Errorf("illegal input plugin config:%s", pluginCfg)
		return
	}

	var cfgs []map[string]interface{}
	errUnmarshal := json.Unmarshal([]byte(pluginCfg), &cfgs)
	if errUnmarshal != nil {
		pluginCfgs = append(pluginCfgs, changePluginConfigIO(pluginCfg))
		return
	}
	for _, cfg := range cfgs {
		bytes, _ := json.Marshal(cfg)
		pluginCfgs = append(pluginCfgs, changePluginConfigIO(string(bytes)))
	}
	return
}

type pipelineConfig struct {
	Inputs      []interface{} `json:"inputs"`
	Processors  []interface{} `json:"processors"`
	Aggregators []interface{} `json:"aggregators"`
	Flushers    []interface{} `json:"flushers"`
}

var (
	fileInput = map[string]interface{}{
		"type": "metric_debug_file",
		"detail": map[string]interface{}{
			"InputFilePath": "./input.log",
			"FieldName":     "content",
			"LineLimit":     1000,
		},
	}
	fileOutput = map[string]interface{}{
		"type": "flusher_stdout",
		"detail": map[string]interface{}{
			"FileName": "./output.log",
		},
	}
)

func changePluginConfigIO(pluginCfg string) string {
	if *flags.FileIOFlag {
		var newCfg pipelineConfig
		if err := json.Unmarshal([]byte(pluginCfg), &newCfg); err == nil {
			// Input
			fileInput["detail"].(map[string]interface{})["InputFilePath"] = *flags.InputFile
			fileInput["detail"].(map[string]interface{})["FieldName"] = *flags.InputField
			fileInput["detail"].(map[string]interface{})["LineLimit"] = *flags.InputLineLimit
			newCfg.Inputs = []interface{}{fileInput}
			// Processors
			if newCfg.Processors == nil {
				newCfg.Processors = make([]interface{}, 0)
			}
			// Aggregators
			if newCfg.Aggregators == nil {
				newCfg.Aggregators = make([]interface{}, 0)
			}
			// Flushers
			fileOutput["detail"].(map[string]interface{})["FileName"] = *flags.OutputFile
			newCfg.Flushers = append(newCfg.Flushers, fileOutput)

			cfg, _ := json.Marshal(newCfg)
			pluginCfg = string(cfg)
		} else {
			logger.Warning(context.Background(), "PLUGIN_UNMARSHAL_ALARM", "err", err)
		}
		return pluginCfg
	}
	return pluginCfg
}

// main export http control method in pure GO.
func main() {
	flag.Parse()
	defer logger.Flush()
	if *flags.Doc {
		generatePluginDoc()
		return
	}
	cpu := runtime.NumCPU()
	procs := runtime.GOMAXPROCS(0)
	fmt.Println("cpu num:", cpu, " GOMAXPROCS:", procs)
	fmt.Println("hostname : ", util.GetHostName())
	fmt.Println("hostIP : ", util.GetIPAddress())
	fmt.Printf("load config %s %s %s\n", *flags.GlobalConfig, *flags.PluginConfig, *flags.FlusherConfig)

	globalCfg, pluginCfgs, err := LoadConfigPurPlugin()
	fmt.Println("global config : ", globalCfg)
	fmt.Println("plugin config : ", pluginCfgs)
	if err != nil {
		return
	} else if InitPluginBaseV2(globalCfg) != 0 {
		return
	}
	if *flags.DeployMode == flags.DeploySingleton && *flags.EnableKubernetesMeta {
		instance := k8smeta.GetMetaManagerInstance()
		err := instance.Init("")
		if err != nil {
<<<<<<< HEAD
			logger.Critical(context.Background(), "K8S_META_INIT_FAIL", "init k8s meta manager fail", err)
=======
			logger.Error(context.Background(), k8smeta.K8sMetaUnifyErrorCode, "init k8s meta manager fail", err)
>>>>>>> cb7ba6bd
			return
		}
		stopCh := make(chan struct{})
		instance.Run(stopCh)
	}

	// load the static configs.
	for i, cfg := range pluginCfgs {
		p := fmt.Sprintf("PluginProject_%d", i)
		l := fmt.Sprintf("PluginLogstore_%d", i)
		c := fmt.Sprintf("1.0#PluginProject_%d##Config%d", i, i)
		if LoadPipeline(p, l, c, 123, cfg) != 0 {
			logger.Warningf(context.Background(), "START_PLUGIN_ALARM", "%s_%s_%s start fail, config is %s", p, l, c, cfg)
			return
		}
		Start(c)
	}

	// handle the first shutdown signal gracefully, and exit directly if FileIOFlag is true
	if !*flags.FileIOFlag {
		<-signals.SetupSignalHandler()
	}
	StopAllPipelines(1)
	StopAllPipelines(0)
}

func generatePluginDoc() {
	for name, creator := range pipeline.ServiceInputs {
		doc.Register("service_input", name, creator())
	}
	for name, creator := range pipeline.MetricInputs {
		doc.Register("metric_input", name, creator())
	}
	for name, creator := range pipeline.Processors {
		doc.Register("processor", name, creator())
	}
	for name, creator := range pipeline.Aggregators {
		doc.Register("aggregator", name, creator())
	}
	for name, creator := range pipeline.Flushers {
		doc.Register("flusher", name, creator())
	}
	doc.Generate(*flags.DocPath)
}<|MERGE_RESOLUTION|>--- conflicted
+++ resolved
@@ -153,11 +153,7 @@
 		instance := k8smeta.GetMetaManagerInstance()
 		err := instance.Init("")
 		if err != nil {
-<<<<<<< HEAD
-			logger.Critical(context.Background(), "K8S_META_INIT_FAIL", "init k8s meta manager fail", err)
-=======
-			logger.Error(context.Background(), k8smeta.K8sMetaUnifyErrorCode, "init k8s meta manager fail", err)
->>>>>>> cb7ba6bd
+			logger.Critical(context.Background(), k8smeta.K8sMetaUnifyErrorCode, "init k8s meta manager fail", err)
 			return
 		}
 		stopCh := make(chan struct{})
