// Copyright 2024 iLogtail Authors
//
// Licensed under the Apache License, Version 2.0 (the "License");
// you may not use this file except in compliance with the License.
// You may obtain a copy of the License at
//
//     http://www.apache.org/licenses/LICENSE-2.0
//
// Unless required by applicable law or agreed to in writing, software
// distributed under the License is distributed on an "AS IS" BASIS,
// WITHOUT WARRANTIES OR CONDITIONS OF ANY KIND, either express or implied.
// See the License for the specific language governing permissions and
// limitations under the License.

#include "collection_pipeline/serializer/SLSSerializer.h"

#include <array>

#include "json/json.h"

#include "collection_pipeline/serializer/JsonSerializer.h"
#include "common/Flags.h"
#include "common/compression/CompressType.h"
#include "constants/SpanConstants.h"
#include "plugin/flusher/sls/FlusherSLS.h"
#include "protobuf/sls/LogGroupSerializer.h"

DEFINE_FLAG_BOOL(debug_sls_serializer, "", false);

DECLARE_FLAG_INT32(max_send_log_group_size);

using namespace std;

namespace logtail {

std::string SerializeSpanLinksToString(const SpanEvent& event) {
    if (event.GetLinks().empty()) {
        return "";
    }
    Json::Value jsonLinks(Json::arrayValue);
    for (const auto& link : event.GetLinks()) {
        jsonLinks.append(link.ToJson());
    }
    Json::StreamWriterBuilder writer;
    return Json::writeString(writer, jsonLinks);
}
std::string SerializeSpanEventsToString(const SpanEvent& event) {
    if (event.GetEvents().empty()) {
        return "";
    }
    Json::Value jsonEvents(Json::arrayValue);
    for (const auto& event : event.GetEvents()) {
        jsonEvents.append(event.ToJson());
    }
    Json::StreamWriterBuilder writer;
    return Json::writeString(writer, jsonEvents);
}

template <>
bool Serializer<vector<CompressedLogGroup>>::DoSerialize(vector<CompressedLogGroup>&& p,
                                                         std::string& output,
                                                         std::string& errorMsg) {
    auto inputSize = 0;
    for (auto& item : p) {
        inputSize += item.mData.size();
    }
    ADD_COUNTER(mInItemsTotal, 1);
    ADD_COUNTER(mInItemSizeBytes, inputSize);

    auto before = std::chrono::system_clock::now();
    auto res = Serialize(std::move(p), output, errorMsg);
    ADD_COUNTER(mTotalProcessMs, std::chrono::system_clock::now() - before);

    if (res) {
        ADD_COUNTER(mOutItemsTotal, 1);
        ADD_COUNTER(mOutItemSizeBytes, output.size());
    } else {
        ADD_COUNTER(mDiscardedItemsTotal, 1);
        ADD_COUNTER(mDiscardedItemSizeBytes, inputSize);
    }
    return res;
}

bool SLSEventGroupSerializer::Serialize(BatchedEvents&& group, string& res, string& errorMsg) {
    if (group.mEvents.empty()) {
        errorMsg = "empty event group";
        return false;
    }

    PipelineEvent::Type eventType = group.mEvents[0]->GetType();
    if (eventType == PipelineEvent::Type::NONE) {
        // should not happen
        errorMsg = "unsupported event type in event group";
        return false;
    }

    bool enableNs = mFlusher->GetContext().GetGlobalConfig().mEnableTimestampNanosecond;

    // caculate serialized logGroup size first, where some critical results can be cached
    vector<size_t> logSZ(group.mEvents.size());
    vector<pair<string, size_t>> metricEventContentCache(group.mEvents.size());
    vector<array<string, 6>> spanEventContentCache(group.mEvents.size());
    size_t logGroupSZ = 0;
    switch (eventType) {
        case PipelineEvent::Type::LOG: {
            for (size_t i = 0; i < group.mEvents.size(); ++i) {
                const auto& e = group.mEvents[i].Cast<LogEvent>();
                if (e.Empty()) {
                    continue;
                }
                size_t contentSZ = 0;
                for (const auto& kv : e) {
                    contentSZ += GetLogContentSize(kv.first.size(), kv.second.size());
                }
                logGroupSZ += GetLogSize(contentSZ, enableNs && e.GetTimestampNanosecond(), logSZ[i]);
            }
            break;
        }
        case PipelineEvent::Type::METRIC: {
            for (size_t i = 0; i < group.mEvents.size(); ++i) {
                const auto& e = group.mEvents[i].Cast<MetricEvent>();
                if (e.GetTimestamp() < 1e9) {
                    LOG_WARNING(sLogger,
                                ("metric event timestamp is less than 1e9", "discard event")(
                                    "timestamp", e.GetTimestamp())("config", mFlusher->GetContext().GetConfigName()));
                    continue;
                }
                if (e.Is<UntypedSingleValue>()) {
                    metricEventContentCache[i].first = to_string(e.GetValue<UntypedSingleValue>()->mValue);
                } else {
                    // untyped multi value is not supported
                    LOG_WARNING(sLogger,
                                ("invalid metric event type", "discard event")("config",
                                                                               mFlusher->GetContext().GetConfigName()));
                    continue;
                }
                metricEventContentCache[i].second = GetMetricLabelSize(e);

                size_t contentSZ = 0;
                contentSZ += GetLogContentSize(METRIC_RESERVED_KEY_NAME.size(), e.GetName().size());
                contentSZ
                    += GetLogContentSize(METRIC_RESERVED_KEY_VALUE.size(), metricEventContentCache[i].first.size());
                contentSZ
                    += GetLogContentSize(METRIC_RESERVED_KEY_TIME_NANO.size(), e.GetTimestampNanosecond() ? 19U : 10U);
                contentSZ += GetLogContentSize(METRIC_RESERVED_KEY_LABELS.size(), metricEventContentCache[i].second);
                logGroupSZ += GetLogSize(contentSZ, false, logSZ[i]);
            }
            break;
        }
        case PipelineEvent::Type::SPAN:
            for (size_t i = 0; i < group.mEvents.size(); ++i) {
                const auto& e = group.mEvents[i].Cast<SpanEvent>();
                size_t contentSZ = 0;
                contentSZ += GetLogContentSize(DEFAULT_TRACE_TAG_TRACE_ID.size(), e.GetTraceId().size());
                contentSZ += GetLogContentSize(DEFAULT_TRACE_TAG_SPAN_ID.size(), e.GetSpanId().size());
                contentSZ += GetLogContentSize(DEFAULT_TRACE_TAG_PARENT_ID.size(), e.GetParentSpanId().size());
                contentSZ += GetLogContentSize(DEFAULT_TRACE_TAG_SPAN_NAME.size(), e.GetName().size());
                contentSZ += GetLogContentSize(DEFAULT_TRACE_TAG_SPAN_KIND.size(), GetKindString(e.GetKind()).size());
                contentSZ
                    += GetLogContentSize(DEFAULT_TRACE_TAG_STATUS_CODE.size(), GetStatusString(e.GetStatus()).size());
                contentSZ += GetLogContentSize(DEFAULT_TRACE_TAG_TRACE_STATE.size(), e.GetTraceState().size());

                // set tags and scope tags
                Json::Value jsonVal;
                for (auto it = e.TagsBegin(); it != e.TagsEnd(); ++it) {
                    jsonVal[it->first.to_string()] = it->second.to_string();
                }
                for (auto it = e.ScopeTagsBegin(); it != e.ScopeTagsEnd(); ++it) {
                    jsonVal[it->first.to_string()] = it->second.to_string();
                }
                Json::StreamWriterBuilder writer;
                std::string attrString = Json::writeString(writer, jsonVal);
                contentSZ += GetLogContentSize(DEFAULT_TRACE_TAG_ATTRIBUTES.size(), attrString.size());
                spanEventContentCache[i][0] = std::move(attrString);
                auto linkString = SerializeSpanLinksToString(e);
                contentSZ += GetLogContentSize(DEFAULT_TRACE_TAG_LINKS.size(), linkString.size());
                spanEventContentCache[i][1] = std::move(linkString);
                auto eventString = SerializeSpanEventsToString(e);
                contentSZ += GetLogContentSize(DEFAULT_TRACE_TAG_EVENTS.size(), eventString.size());
                spanEventContentCache[i][2] = std::move(eventString);

                // time related
                auto startTsNs = std::to_string(e.GetStartTimeNs());
                contentSZ += GetLogContentSize(DEFAULT_TRACE_TAG_START_TIME_NANO.size(), startTsNs.size());
                spanEventContentCache[i][3] = std::move(startTsNs);
                auto endTsNs = std::to_string(e.GetEndTimeNs());
                contentSZ += GetLogContentSize(DEFAULT_TRACE_TAG_END_TIME_NANO.size(), endTsNs.size());
                spanEventContentCache[i][4] = std::move(endTsNs);
                auto durationNs = std::to_string(e.GetEndTimeNs() - e.GetStartTimeNs());
                contentSZ += GetLogContentSize(DEFAULT_TRACE_TAG_DURATION.size(), durationNs.size());
                spanEventContentCache[i][5] = std::move(durationNs);
                logGroupSZ += GetLogSize(contentSZ, false, logSZ[i]);
            }
            break;
        case PipelineEvent::Type::RAW:
            for (size_t i = 0; i < group.mEvents.size(); ++i) {
                const auto& e = group.mEvents[i].Cast<RawEvent>();
                size_t contentSZ = GetLogContentSize(DEFAULT_CONTENT_KEY.size(), e.GetContent().size());
                logGroupSZ += GetLogSize(contentSZ, enableNs && e.GetTimestampNanosecond(), logSZ[i]);
            }
            break;
        default:
            break;
    }
    if (logGroupSZ == 0) {
        errorMsg = "all empty logs";
        return false;
    }

    // loggroup.category is deprecated, no need to set
    for (const auto& tag : group.mTags.mInner) {
        if (tag.first == LOG_RESERVED_KEY_TOPIC || tag.first == LOG_RESERVED_KEY_SOURCE
            || tag.first == LOG_RESERVED_KEY_MACHINE_UUID) {
            logGroupSZ += GetStringSize(tag.second.size());
        } else {
            logGroupSZ += GetLogTagSize(tag.first.size(), tag.second.size());
        }
    }

    if (static_cast<int32_t>(logGroupSZ) > INT32_FLAG(max_send_log_group_size)) {
        errorMsg = "log group exceeds size limit\tgroup size: " + ToString(logGroupSZ)
            + "\tsize limit: " + ToString(INT32_FLAG(max_send_log_group_size));
        return false;
    }

    thread_local LogGroupSerializer serializer;
    serializer.Prepare(logGroupSZ);
    switch (eventType) {
        case PipelineEvent::Type::LOG:
            for (size_t i = 0; i < group.mEvents.size(); ++i) {
                const auto& e = group.mEvents[i].Cast<LogEvent>();
                if (e.Empty()) {
                    continue;
                }
                serializer.StartToAddLog(logSZ[i]);
                serializer.AddLogTime(e.GetTimestamp());
                for (const auto& kv : e) {
                    serializer.AddLogContent(kv.first, kv.second);
                }
                if (enableNs && e.GetTimestampNanosecond()) {
                    serializer.AddLogTimeNs(e.GetTimestampNanosecond().value());
                }
            }
            break;
        case PipelineEvent::Type::METRIC:
            for (size_t i = 0; i < group.mEvents.size(); ++i) {
<<<<<<< HEAD
                auto& e = group.mEvents[i].Cast<MetricEvent>();
                if (e.Is<std::monostate>()) {
=======
                const auto& e = group.mEvents[i].Cast<MetricEvent>();
                if (!e.Is<UntypedSingleValue>() || e.GetTimestamp() < 1e9) {
>>>>>>> 9a278cd9
                    continue;
                }
                serializer.StartToAddLog(logSZ[i]);
                serializer.AddLogTime(e.GetTimestamp());
                e.SortTags();
                serializer.AddLogContentMetricLabel(e, metricEventContentCache[i].second);
                serializer.AddLogContentMetricTimeNano(e);
                serializer.AddLogContent(METRIC_RESERVED_KEY_VALUE, metricEventContentCache[i].first);
                serializer.AddLogContent(METRIC_RESERVED_KEY_NAME, e.GetName());
            }
            break;
        case PipelineEvent::Type::SPAN:
            for (size_t i = 0; i < group.mEvents.size(); ++i) {
                const auto& spanEvent = group.mEvents[i].Cast<SpanEvent>();

                serializer.StartToAddLog(logSZ[i]);
                serializer.AddLogTime(spanEvent.GetTimestamp());
                // set trace_id span_id span_kind status etc
                serializer.AddLogContent(DEFAULT_TRACE_TAG_TRACE_ID, spanEvent.GetTraceId());
                serializer.AddLogContent(DEFAULT_TRACE_TAG_SPAN_ID, spanEvent.GetSpanId());
                serializer.AddLogContent(DEFAULT_TRACE_TAG_PARENT_ID, spanEvent.GetParentSpanId());
                // span_name
                serializer.AddLogContent(DEFAULT_TRACE_TAG_SPAN_NAME, spanEvent.GetName());
                // span_kind
                serializer.AddLogContent(DEFAULT_TRACE_TAG_SPAN_KIND, GetKindString(spanEvent.GetKind()));
                // status_code
                serializer.AddLogContent(DEFAULT_TRACE_TAG_STATUS_CODE, GetStatusString(spanEvent.GetStatus()));
                // trace state
                serializer.AddLogContent(DEFAULT_TRACE_TAG_TRACE_STATE, spanEvent.GetTraceState());

                serializer.AddLogContent(DEFAULT_TRACE_TAG_ATTRIBUTES, spanEventContentCache[i][0]);

                serializer.AddLogContent(DEFAULT_TRACE_TAG_LINKS, spanEventContentCache[i][1]);
                serializer.AddLogContent(DEFAULT_TRACE_TAG_EVENTS, spanEventContentCache[i][2]);

                // start_time
                serializer.AddLogContent(DEFAULT_TRACE_TAG_START_TIME_NANO, spanEventContentCache[i][3]);
                // end_time
                serializer.AddLogContent(DEFAULT_TRACE_TAG_END_TIME_NANO, spanEventContentCache[i][4]);
                // duration
                serializer.AddLogContent(DEFAULT_TRACE_TAG_DURATION, spanEventContentCache[i][5]);
            }
            break;
        case PipelineEvent::Type::RAW:
            for (size_t i = 0; i < group.mEvents.size(); ++i) {
                const auto& e = group.mEvents[i].Cast<RawEvent>();
                serializer.StartToAddLog(logSZ[i]);
                serializer.AddLogTime(e.GetTimestamp());
                serializer.AddLogContent(DEFAULT_CONTENT_KEY, e.GetContent());
                if (enableNs && e.GetTimestampNanosecond()) {
                    serializer.AddLogTimeNs(e.GetTimestampNanosecond().value());
                }
            }
            break;
        default:
            break;
    }
    for (const auto& tag : group.mTags.mInner) {
        if (tag.first == LOG_RESERVED_KEY_TOPIC) {
            serializer.AddTopic(tag.second);
        } else if (tag.first == LOG_RESERVED_KEY_SOURCE) {
            serializer.AddSource(tag.second);
        } else if (tag.first == LOG_RESERVED_KEY_MACHINE_UUID) {
            serializer.AddMachineUUID(tag.second);
        } else {
            serializer.AddLogTag(tag.first, tag.second);
        }
    }
    res = std::move(serializer.GetResult());

    // when function stablize, remove the following logic
    if (BOOL_FLAG(debug_sls_serializer)) {
        sls_logs::LogGroup logGroup;
        if (!logGroup.ParseFromString(res)) {
            JsonEventGroupSerializer ser(const_cast<Flusher*>(mFlusher));
            string jsonStr;
            ser.DoSerialize(std::move(group), jsonStr, errorMsg);
            LOG_ERROR(sLogger,
                      ("failed to parse log group", jsonStr)("config", mFlusher->GetContext().GetConfigName()));
            return false;
        }
    }
    return true;
}

bool SLSEventGroupListSerializer::Serialize(vector<CompressedLogGroup>&& v, string& res, string& errorMsg) {
    sls_logs::SlsLogPackageList logPackageList;
    for (const auto& item : v) {
        auto package = logPackageList.add_packages();
        package->set_data(item.mData);
        package->set_uncompress_size(item.mRawSize);

        CompressType compressType = static_cast<const FlusherSLS*>(mFlusher)->GetCompressType();
        sls_logs::SlsCompressType slsCompressType = sls_logs::SLS_CMP_LZ4;
        if (compressType == CompressType::NONE) {
            slsCompressType = sls_logs::SLS_CMP_NONE;
        } else if (compressType == CompressType::ZSTD) {
            slsCompressType = sls_logs::SLS_CMP_ZSTD;
        }
        package->set_compress_type(slsCompressType);
    }
    res = logPackageList.SerializeAsString();
    return true;
}

} // namespace logtail<|MERGE_RESOLUTION|>--- conflicted
+++ resolved
@@ -244,13 +244,8 @@
             break;
         case PipelineEvent::Type::METRIC:
             for (size_t i = 0; i < group.mEvents.size(); ++i) {
-<<<<<<< HEAD
                 auto& e = group.mEvents[i].Cast<MetricEvent>();
-                if (e.Is<std::monostate>()) {
-=======
-                const auto& e = group.mEvents[i].Cast<MetricEvent>();
                 if (!e.Is<UntypedSingleValue>() || e.GetTimestamp() < 1e9) {
->>>>>>> 9a278cd9
                     continue;
                 }
                 serializer.StartToAddLog(logSZ[i]);
