// Copyright 2023 iLogtail Authors
//
// Licensed under the Apache License, Version 2.0 (the "License");
// you may not use this file except in compliance with the License.
// You may obtain a copy of the License at
//
//     http://www.apache.org/licenses/LICENSE-2.0
//
// Unless required by applicable law or agreed to in writing, software
// distributed under the License is distributed on an "AS IS" BASIS,
// WITHOUT WARRANTIES OR CONDITIONS OF ANY KIND, either express or implied.
// See the License for the specific language governing permissions and
// limitations under the License.

#include "collection_pipeline/plugin/PluginRegistry.h"

#include <cstdio>
#include <cstdlib>
#include <cstring>
#include <dirent.h>
#include <dlfcn.h>
#include <unistd.h>

#include <string>

#include "app_config/AppConfig.h"
#include "common/Flags.h"
#include "plugin/flusher/blackhole/FlusherBlackHole.h"
#include "plugin/flusher/file/FlusherFile.h"
#include "plugin/flusher/sls/FlusherSLS.h"
#include "plugin/input/InputContainerStdio.h"
#include "plugin/input/InputFile.h"
#include "plugin/input/InputHostMeta.h"
#include "plugin/input/InputHostMonitor.h"
#include "plugin/input/InputPrometheus.h"
#include "plugin/input/InputStaticFile.h"
#if defined(__linux__) && !defined(__ANDROID__)
// #include "plugin/input/InputFileSecurity.h"
#include "plugin/input/InputInternalAlarms.h"
#include "plugin/input/InputInternalMetrics.h"
#include "plugin/input/InputNetworkObserver.h"
#include "plugin/input/InputNetworkSecurity.h"
#include "plugin/input/InputProcessSecurity.h"
#endif
#include "collection_pipeline/plugin/creator/CProcessor.h"
#include "collection_pipeline/plugin/creator/DynamicCProcessorCreator.h"
#include "collection_pipeline/plugin/creator/StaticFlusherCreator.h"
#include "collection_pipeline/plugin/creator/StaticInputCreator.h"
#include "collection_pipeline/plugin/creator/StaticProcessorCreator.h"
#include "logger/Logger.h"
#include "plugin/processor/ProcessorDesensitizeNative.h"
#include "plugin/processor/ProcessorFilterNative.h"
#include "plugin/processor/ProcessorParseApsaraNative.h"
#include "plugin/processor/ProcessorParseDelimiterNative.h"
#include "plugin/processor/ProcessorParseJsonNative.h"
#include "plugin/processor/ProcessorParseRegexNative.h"
#include "plugin/processor/ProcessorParseTimestampNative.h"
#include "plugin/processor/inner/ProcessorMergeMultilineLogNative.h"
#include "plugin/processor/inner/ProcessorParseContainerLogNative.h"
#include "plugin/processor/inner/ProcessorPromParseMetricNative.h"
#include "plugin/processor/inner/ProcessorPromRelabelMetricNative.h"
#include "plugin/processor/inner/ProcessorSplitLogStringNative.h"
#include "plugin/processor/inner/ProcessorSplitMultilineLogStringNative.h"
#include "plugin/processor/inner/ProcessorTagNative.h"
#if defined(__linux__) && !defined(__ANDROID__) && !defined(__EXCLUDE_SPL__)
#include "plugin/processor/ProcessorSPL.h"
#endif
#ifdef __ENTERPRISE__
#include "plugin/flusher/sls/EnterpriseFlusherSLSMonitor.h"
#endif

DEFINE_FLAG_BOOL(enable_processor_spl, "", true);
DEFINE_FLAG_BOOL(enable_ebpf_network_observer, "", false);
DEFINE_FLAG_BOOL(enable_ebpf_process_secure, "", false);
DEFINE_FLAG_BOOL(enable_ebpf_file_secure, "", false);
DEFINE_FLAG_BOOL(enable_ebpf_network_secure, "", false);

using namespace std;

namespace logtail {

void PluginRegistry::LoadPlugins() {
    LoadStaticPlugins();
    auto& plugins = AppConfig::GetInstance()->GetDynamicPlugins();
    LoadDynamicPlugins(plugins);
}

void PluginRegistry::UnloadPlugins() {
    // for (auto& kv : mPluginDict) {
    // if (node->plugin_type() == PLUGIN_TYPE_DYNAMIC) {
    //     CPluginRegistryItem* registry = reinterpret_cast<CPluginRegistryItem*>(node);
    //     if (strcmp(registry->mPlugin->language, "Go") == 0) {
    //         destroy_go_plugin_interface(registry->_handle,
    //         const_cast<plugin_interface_t*>(registry->mPlugin));
    //     }
    // }
    //     UnregisterCreator(kv.second.get());
    // }
    mPluginDict.clear();
}

unique_ptr<InputInstance>
PluginRegistry::CreateInput(const string& name, bool isOnetime, const PluginInstance::PluginMeta& pluginMeta) {
    if (isOnetime) {
        return unique_ptr<InputInstance>(
            static_cast<InputInstance*>(Create(ONETIME_INPUT_PLUGIN, name, pluginMeta).release()));
    } else {
        return unique_ptr<InputInstance>(
            static_cast<InputInstance*>(Create(CONTINUOUS_INPUT_PLUGIN, name, pluginMeta).release()));
    }
}

unique_ptr<ProcessorInstance> PluginRegistry::CreateProcessor(const string& name,
                                                              const PluginInstance::PluginMeta& pluginMeta) {
    return unique_ptr<ProcessorInstance>(
        static_cast<ProcessorInstance*>(Create(PROCESSOR_PLUGIN, name, pluginMeta).release()));
}

unique_ptr<FlusherInstance> PluginRegistry::CreateFlusher(const string& name,
                                                          const PluginInstance::PluginMeta& pluginMeta) {
    return unique_ptr<FlusherInstance>(
        static_cast<FlusherInstance*>(Create(FLUSHER_PLUGIN, name, pluginMeta).release()));
}

bool PluginRegistry::IsValidGoPlugin(const string& name) const {
#ifndef __ANDROID__
    // If the plugin is not a C++ plugin, iLogtail core considers it is a go plugin.
    // Go PluginManager validates the go plugins instead of C++ core.
    return !IsValidNativeInputPlugin(name, true) && !IsValidNativeInputPlugin(name, false)
        && !IsValidNativeProcessorPlugin(name) && !IsValidNativeFlusherPlugin(name);
#else
    // android does not support go plugins
    return false;
#endif
}

bool PluginRegistry::IsValidNativeInputPlugin(const string& name, bool isOnetime) const {
    if (isOnetime) {
        return mPluginDict.find(PluginKey(ONETIME_INPUT_PLUGIN, name)) != mPluginDict.end();
    } else {
        return mPluginDict.find(PluginKey(CONTINUOUS_INPUT_PLUGIN, name)) != mPluginDict.end();
    }
}

bool PluginRegistry::IsValidNativeProcessorPlugin(const string& name) const {
    return mPluginDict.find(PluginKey(PROCESSOR_PLUGIN, name)) != mPluginDict.end();
}

bool PluginRegistry::IsValidNativeFlusherPlugin(const string& name) const {
    return mPluginDict.find(PluginKey(FLUSHER_PLUGIN, name)) != mPluginDict.end();
}

void PluginRegistry::LoadStaticPlugins() {
    RegisterContinuousInputCreator(new StaticInputCreator<InputFile>());
    RegisterContinuousInputCreator(new StaticInputCreator<InputPrometheus>());
    RegisterContinuousInputCreator(new StaticInputCreator<InputInternalAlarms>(), true);
    RegisterContinuousInputCreator(new StaticInputCreator<InputInternalMetrics>(), true);
#if defined(__linux__) && !defined(__ANDROID__)
<<<<<<< HEAD
    RegisterContinuousInputCreator(new StaticInputCreator<InputContainerStdio>());
    RegisterContinuousInputCreator(new StaticInputCreator<InputFileSecurity>(), true);
    RegisterContinuousInputCreator(new StaticInputCreator<InputNetworkObserver>(), true);
    RegisterContinuousInputCreator(new StaticInputCreator<InputNetworkSecurity>(), true);
    RegisterContinuousInputCreator(new StaticInputCreator<InputProcessSecurity>(), true);
    RegisterContinuousInputCreator(new StaticInputCreator<InputHostMeta>(), true);
    RegisterContinuousInputCreator(new StaticInputCreator<InputHostMonitor>(), true);
=======
    RegisterInputCreator(new StaticInputCreator<InputContainerStdio>());
    if (BOOL_FLAG(enable_ebpf_network_observer)) {
        RegisterInputCreator(new StaticInputCreator<InputNetworkObserver>(), true);
    }
    if (BOOL_FLAG(enable_ebpf_process_secure)) {
        RegisterInputCreator(new StaticInputCreator<InputProcessSecurity>(), true);
    }
    // if (BOOL_FLAG(enable_ebpf_file_secure)) {
    //     RegisterInputCreator(new StaticInputCreator<InputFileSecurity>(), true);
    // }
    if (BOOL_FLAG(enable_ebpf_network_secure)) {
        RegisterInputCreator(new StaticInputCreator<InputNetworkSecurity>(), true);
    }
    RegisterInputCreator(new StaticInputCreator<InputHostMeta>(), true);
    RegisterInputCreator(new StaticInputCreator<InputHostMonitor>(), true);
>>>>>>> 009dfb2c
#endif
    RegisterOnetimeInputCreator(new StaticInputCreator<InputStaticFile>());

    RegisterProcessorCreator(new StaticProcessorCreator<ProcessorSplitLogStringNative>());
    RegisterProcessorCreator(new StaticProcessorCreator<ProcessorSplitMultilineLogStringNative>());
    RegisterProcessorCreator(new StaticProcessorCreator<ProcessorMergeMultilineLogNative>());
    RegisterProcessorCreator(new StaticProcessorCreator<ProcessorParseContainerLogNative>());
    RegisterProcessorCreator(new StaticProcessorCreator<ProcessorTagNative>());

    RegisterProcessorCreator(new StaticProcessorCreator<ProcessorParseApsaraNative>());
    RegisterProcessorCreator(new StaticProcessorCreator<ProcessorParseDelimiterNative>());
    RegisterProcessorCreator(new StaticProcessorCreator<ProcessorDesensitizeNative>());
    RegisterProcessorCreator(new StaticProcessorCreator<ProcessorParseJsonNative>());
    RegisterProcessorCreator(new StaticProcessorCreator<ProcessorParseRegexNative>());
    RegisterProcessorCreator(new StaticProcessorCreator<ProcessorParseTimestampNative>());
    RegisterProcessorCreator(new StaticProcessorCreator<ProcessorFilterNative>());
    RegisterProcessorCreator(new StaticProcessorCreator<ProcessorPromParseMetricNative>());
    RegisterProcessorCreator(new StaticProcessorCreator<ProcessorPromRelabelMetricNative>());
#if defined(__linux__) && !defined(__ANDROID__) && !defined(__EXCLUDE_SPL__)
    if (BOOL_FLAG(enable_processor_spl)) {
        RegisterProcessorCreator(new StaticProcessorCreator<ProcessorSPL>());
    }
#endif

    RegisterFlusherCreator(new StaticFlusherCreator<FlusherSLS>());
    RegisterFlusherCreator(new StaticFlusherCreator<FlusherBlackHole>());
    RegisterFlusherCreator(new StaticFlusherCreator<FlusherFile>());
#ifdef __ENTERPRISE__
    RegisterFlusherCreator(new StaticFlusherCreator<FlusherSLSMonitor>());
#endif
}

void PluginRegistry::LoadDynamicPlugins(const set<string>& plugins) {
    if (plugins.empty()) {
        return;
    }
    string error;
    // 动态插件加载
    auto pluginDir = AppConfig::GetInstance()->GetProcessExecutionDir() + "/plugins";
    for (auto& pluginType : plugins) {
        DynamicLibLoader loader;
        if (!loader.LoadDynLib(pluginType, error, pluginDir)) {
            LOG_ERROR(sLogger, ("open plugin", pluginType)("error", error));
            continue;
        }
        PluginCreator* creator = LoadProcessorPlugin(loader, pluginType);
        if (creator) {
            RegisterProcessorCreator(creator);
            continue;
        }
    }
}

void PluginRegistry::RegisterOnetimeInputCreator(PluginCreator* creator, bool isSingleton) {
    RegisterCreator(ONETIME_INPUT_PLUGIN, creator, isSingleton);
}

void PluginRegistry::RegisterContinuousInputCreator(PluginCreator* creator, bool isSingleton) {
    RegisterCreator(CONTINUOUS_INPUT_PLUGIN, creator, isSingleton);
}

void PluginRegistry::RegisterProcessorCreator(PluginCreator* creator) {
    RegisterCreator(PROCESSOR_PLUGIN, creator, false);
}

void PluginRegistry::RegisterFlusherCreator(PluginCreator* creator, bool isSingleton) {
    RegisterCreator(FLUSHER_PLUGIN, creator, isSingleton);
}

PluginCreator* PluginRegistry::LoadProcessorPlugin(DynamicLibLoader& loader, const string pluginType) {
    string error;
    processor_interface_t* plugin = (processor_interface_t*)loader.LoadMethod("processor_interface", error);
    // if (!error.empty()) {
    //     loader.LoadMethod("x_cgo_init", error)
    //     if (error.empty()) { // try go plugin
    //         plugin = create_go_plugin_interface(handle);
    //     }
    // }
    if (!error.empty() || !plugin) {
        LOG_ERROR(sLogger, ("load method", "plugin_interface")("error", error));
        return nullptr;
    }
    if (plugin->version != PROCESSOR_INTERFACE_VERSION) {
        LOG_ERROR(sLogger,
                  ("load plugin", pluginType)("error", "plugin interface version mismatch")(
                      "expected", PROCESSOR_INTERFACE_VERSION)("actual", plugin->version));
        return nullptr;
    }
    return new DynamicCProcessorCreator(plugin, loader.Release());
}

void PluginRegistry::RegisterCreator(PluginCat cat, PluginCreator* creator, bool isSingleton) {
    if (!creator) {
        return;
    }
    mPluginDict.emplace(PluginKey(cat, creator->Name()),
                        PluginCreatorWithInfo(shared_ptr<PluginCreator>(creator), isSingleton));
}

unique_ptr<PluginInstance>
PluginRegistry::Create(PluginCat cat, const string& name, const PluginInstance::PluginMeta& pluginMeta) {
    unique_ptr<PluginInstance> ins;
    auto creatorEntry = mPluginDict.find(PluginKey(cat, name));
    if (creatorEntry != mPluginDict.end()) {
        ins = creatorEntry->second.first->Create(pluginMeta);
    }
    return ins;
}

bool PluginRegistry::IsGlobalSingletonInputPlugin(const string& name, bool isOnetime) const {
    if (isOnetime) {
        return IsGlobalSingleton(ONETIME_INPUT_PLUGIN, name);
    } else {
        return IsGlobalSingleton(CONTINUOUS_INPUT_PLUGIN, name);
    }
}

bool PluginRegistry::IsGlobalSingleton(PluginCat cat, const string& name) const {
    auto creatorEntry = mPluginDict.find(PluginKey(cat, name));
    if (creatorEntry != mPluginDict.end()) {
        return creatorEntry->second.second;
    }
    return false;
}

} // namespace logtail<|MERGE_RESOLUTION|>--- conflicted
+++ resolved
@@ -156,31 +156,20 @@
     RegisterContinuousInputCreator(new StaticInputCreator<InputInternalAlarms>(), true);
     RegisterContinuousInputCreator(new StaticInputCreator<InputInternalMetrics>(), true);
 #if defined(__linux__) && !defined(__ANDROID__)
-<<<<<<< HEAD
     RegisterContinuousInputCreator(new StaticInputCreator<InputContainerStdio>());
     RegisterContinuousInputCreator(new StaticInputCreator<InputFileSecurity>(), true);
-    RegisterContinuousInputCreator(new StaticInputCreator<InputNetworkObserver>(), true);
-    RegisterContinuousInputCreator(new StaticInputCreator<InputNetworkSecurity>(), true);
-    RegisterContinuousInputCreator(new StaticInputCreator<InputProcessSecurity>(), true);
+    // TODO: remove these gflag when plugin is stablized
+    if (BOOL_FLAG(enable_ebpf_network_observer)) {
+        RegisterContinuousInputCreator(new StaticInputCreator<InputNetworkObserver>(), true);
+    }
+    if (BOOL_FLAG(enable_ebpf_network_secure)) {
+        RegisterContinuousInputCreator(new StaticInputCreator<InputNetworkSecurity>(), true);
+    }
+    if (BOOL_FLAG(enable_ebpf_process_secure)) {
+        RegisterContinuousInputCreator(new StaticInputCreator<InputProcessSecurity>(), true);
+    }
     RegisterContinuousInputCreator(new StaticInputCreator<InputHostMeta>(), true);
     RegisterContinuousInputCreator(new StaticInputCreator<InputHostMonitor>(), true);
-=======
-    RegisterInputCreator(new StaticInputCreator<InputContainerStdio>());
-    if (BOOL_FLAG(enable_ebpf_network_observer)) {
-        RegisterInputCreator(new StaticInputCreator<InputNetworkObserver>(), true);
-    }
-    if (BOOL_FLAG(enable_ebpf_process_secure)) {
-        RegisterInputCreator(new StaticInputCreator<InputProcessSecurity>(), true);
-    }
-    // if (BOOL_FLAG(enable_ebpf_file_secure)) {
-    //     RegisterInputCreator(new StaticInputCreator<InputFileSecurity>(), true);
-    // }
-    if (BOOL_FLAG(enable_ebpf_network_secure)) {
-        RegisterInputCreator(new StaticInputCreator<InputNetworkSecurity>(), true);
-    }
-    RegisterInputCreator(new StaticInputCreator<InputHostMeta>(), true);
-    RegisterInputCreator(new StaticInputCreator<InputHostMonitor>(), true);
->>>>>>> 009dfb2c
 #endif
     RegisterOnetimeInputCreator(new StaticInputCreator<InputStaticFile>());
 
