--- conflicted
+++ resolved
@@ -216,13 +216,7 @@
         if (mUseSystemTime || lastLogLineTime.tv_sec <= 0) {
             SetLogTime(logPtr, now.tv_sec, now.tv_nsec);
         } else {
-<<<<<<< HEAD
-            SetLogTime(logPtr,
-                       lastLogLineTime,
-                       GetNanoSecondsFromPreciseTimestamp(preciseTimestamp, mPreciseTimestampConfig.unit));
-=======
             SetLogTime(logPtr, lastLogLineTime.tv_sec, lastLogLineTime.tv_nsec);
->>>>>>> cb42f453
         }
 
         for (uint32_t idx = 0; idx < parsedColCount; idx++) {
