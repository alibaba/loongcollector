--- conflicted
+++ resolved
@@ -26,11 +26,7 @@
 
 namespace logtail {
 struct FileReaderOptions {
-<<<<<<< HEAD
-    enum class Encoding { UTF8, UTF16, GBK, DOCKER_JSON, CONTAINERD_TEXT };
-=======
     enum class Encoding { UTF8, UTF16, GBK, CONTAINERD_TEXT, DOCKER_JSON_FILE };
->>>>>>> 74cf5606
 
     Encoding mFileEncoding = Encoding::UTF8;
     bool mTailingAllMatchedFiles = false;
