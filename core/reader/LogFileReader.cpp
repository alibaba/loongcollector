// Copyright 2022 iLogtail Authors
//
// Licensed under the Apache License, Version 2.0 (the "License");
// you may not use this file except in compliance with the License.
// You may obtain a copy of the License at
//
//      http://www.apache.org/licenses/LICENSE-2.0
//
// Unless required by applicable law or agreed to in writing, software
// distributed under the License is distributed on an "AS IS" BASIS,
// WITHOUT WARRANTIES OR CONDITIONS OF ANY KIND, either express or implied.
// See the License for the specific language governing permissions and
// limitations under the License.

#include "LogFileReader.h"

#if defined(_MSC_VER)
#include <fcntl.h>
#include <io.h>
#endif
#include <cityhash/city.h>
#include <time.h>

#include <algorithm>
#include <boost/filesystem.hpp>
#include <boost/regex.hpp>
#include <limits>
#include <numeric>
#include <random>

#include "GloablFileDescriptorManager.h"
#include "app_config/AppConfig.h"
#include "checkpoint/CheckPointManager.h"
#include "checkpoint/CheckpointManagerV2.h"
#include "common/Constants.h"
#include "common/ErrorUtil.h"
#include "common/FileSystemUtil.h"
#include "common/Flags.h"
#include "common/HashUtil.h"
#include "common/LogFileCollectOffsetIndicator.h"
#include "common/RandomUtil.h"
#include "common/TimeUtil.h"
#include "common/UUIDUtil.h"
#include "config_manager/ConfigManager.h"
#include "event/BlockEventManager.h"
#include "event_handler/LogInput.h"
#include "file_server/FileServer.h"
#include "fuse/UlogfsHandler.h"
#include "logger/Logger.h"
#include "monitor/LogFileProfiler.h"
#include "monitor/LogtailAlarm.h"
#include "processor/ProcessorParseContainerLogNative.h"
#include "rapidjson/document.h"
#include "reader/JsonLogFileReader.h"
#include "sdk/Common.h"
#include "sender/Sender.h"

using namespace sls_logs;
using namespace std;

// DEFINE_FLAG_INT32(delay_bytes_upperlimit,
//                   "if (total_file_size - current_readed_size) exceed uppperlimit, send READ_LOG_DELAY_ALARM, bytes",
//                   200 * 1024 * 1024);
DEFINE_FLAG_INT32(read_delay_alarm_duration,
                  "if read delay elapsed this duration, send READ_LOG_DELAY_ALARM, seconds",
                  60);
// DEFINE_FLAG_INT32(reader_close_unused_file_time, "second ", 60);
DEFINE_FLAG_INT32(skip_first_modify_time, "second ", 5 * 60);
DEFINE_FLAG_INT32(max_reader_open_files, "max fd count that reader can open max", 100000);
DEFINE_FLAG_INT32(truncate_pos_skip_bytes, "skip more xx bytes when truncate", 0);
DEFINE_FLAG_INT32(max_fix_pos_bytes, "", 128 * 1024);
DEFINE_FLAG_INT32(force_release_deleted_file_fd_timeout,
                  "force release fd if file is deleted after specified seconds, no matter read to end or not",
                  -1);
DECLARE_FLAG_INT32(reader_close_unused_file_time);
DECLARE_FLAG_INT32(logtail_alarm_interval);

namespace logtail {

#define COMMON_READER_INFO \
    ("project", GetProject())("logstore", GetLogstore())("config", GetConfigName())("log reader queue name", \
                                                                                    mHostLogPath)( \
        "file device", mDevInode.dev)("file inode", mDevInode.inode)("file signature", mLastFileSignatureHash)

size_t LogFileReader::BUFFER_SIZE = 1024 * 512; // 512KB

LogFileReader* LogFileReader::CreateLogFileReader(const string& hostLogPathDir,
                                                  const string& hostLogPathFile,
                                                  const DevInode& devInode,
                                                  const FileReaderConfig& readerConfig,
                                                  const MultilineConfig& multilineConfig,
                                                  const FileDiscoveryConfig& discoveryConfig,
                                                  uint32_t exactlyonceConcurrency,
                                                  bool forceFromBeginning) {
    LogFileReader* reader = nullptr;
    if (readerConfig.second->RequiringJsonReader()) {
        reader = new JsonLogFileReader(hostLogPathDir, hostLogPathFile, devInode, readerConfig, multilineConfig);
    } else {
        reader = new LogFileReader(hostLogPathDir, hostLogPathFile, devInode, readerConfig, multilineConfig);
    }

    if (reader) {
        if (reader->mReaderConfig.first->mInputType == FileReaderOptions::InputType::InputFile) {
            reader->mGetLastLineFuncs.emplace_back(LogFileReader::GetLastTextLine2);
        }
        if (forceFromBeginning) {
            reader->SetReadFromBeginning();
        }
        if (discoveryConfig.first->IsContainerDiscoveryEnabled()) {
            ContainerInfo* containerPath = discoveryConfig.first->GetContainerPathByLogPath(hostLogPathDir);
            if (containerPath == NULL) {
                LOG_ERROR(sLogger,
                          ("can not get container path by log path, base path",
                           discoveryConfig.first->GetBasePath())("host path", hostLogPathDir + "/" + hostLogPathFile));
            } else {
                // if config have wildcard path, use mWildcardPaths[0] as base path
                reader->SetDockerPath(!discoveryConfig.first->GetWildcardPaths().empty()
                                          ? discoveryConfig.first->GetWildcardPaths()[0]
                                          : discoveryConfig.first->GetBasePath(),
                                      containerPath->mRealBaseDir.size());
                reader->AddExtraTags(containerPath->mMetadatas);
                reader->AddExtraTags(containerPath->mTags);
            }
        }
        if (readerConfig.first->mAppendingLogPositionMeta) {
            sls_logs::LogTag inodeTag;
            inodeTag.set_key(LOG_RESERVED_KEY_INODE);
            inodeTag.set_value(std::to_string(devInode.inode));
            reader->AddExtraTags(std::vector<sls_logs::LogTag>{inodeTag});
        }

        GlobalConfig::TopicType topicType = readerConfig.second->GetGlobalConfig().mTopicType;
        const string& topicFormat = readerConfig.second->GetGlobalConfig().mTopicFormat;
        string topicName;
        if (topicType == GlobalConfig::TopicType::CUSTOM || topicType == GlobalConfig::TopicType::MACHINE_GROUP_TOPIC) {
            topicName = topicFormat;
        } else if (topicType == GlobalConfig::TopicType::FILEPATH) {
            topicName = reader->GetTopicName(topicFormat, reader->GetHostLogPath());
        } else if (topicType == GlobalConfig::TopicType::DEFAULT && readerConfig.second->IsFirstProcessorApsara()) {
            size_t pos_dot = reader->GetHostLogPath().rfind("."); // the "." must be founded
            size_t pos = reader->GetHostLogPath().find("@");
            if (pos != std::string::npos) {
                size_t pos_slash = reader->GetHostLogPath().find(PATH_SEPARATOR, pos);
                if (pos_slash != std::string::npos) {
                    topicName = reader->GetHostLogPath().substr(0, pos)
                        + reader->GetHostLogPath().substr(pos_slash, pos_dot - pos_slash);
                }
            }
            if (topicName.empty()) {
                topicName = reader->GetHostLogPath().substr(0, pos_dot);
            }
            std::string lowTopic = ToLowerCaseString(topicName);
            std::string logSuffix = ".log";

            size_t suffixPos = lowTopic.rfind(logSuffix);
            if (suffixPos == lowTopic.size() - logSuffix.size()) {
                topicName = topicName.substr(0, suffixPos);
            }
        }
        reader->SetTopicName(topicName);

#ifndef _MSC_VER // Unnecessary on platforms without symbolic.
        fsutil::PathStat buf;
        if (!fsutil::PathStat::lstat(reader->GetHostLogPath(), buf)) {
            // should not happen
            reader->SetSymbolicLinkFlag(false);
            LOG_ERROR(sLogger,
                      ("failed to stat file", reader->GetHostLogPath())("set symbolic link flag to false", ""));
        } else {
            reader->SetSymbolicLinkFlag(buf.IsLink());
        }
#endif

        reader->InitReader(
            readerConfig.first->mTailingAllMatchedFiles, LogFileReader::BACKWARD_TO_FIXED_POS, exactlyonceConcurrency);
    }
    return reader;
}

LogFileReader::LogFileReader(const std::string& hostLogPathDir,
                             const std::string& hostLogPathFile,
                             const DevInode& devInode,
                             const FileReaderConfig& readerConfig,
                             const MultilineConfig& multilineConfig)
    : mHostLogPathDir(hostLogPathDir),
      mHostLogPathFile(hostLogPathFile),
      mDevInode(devInode),
      mReaderConfig(readerConfig),
      mMultilineConfig(multilineConfig) {
    mHostLogPath = PathJoin(hostLogPathDir, hostLogPathFile);
    mLastUpdateTime = time(NULL);
    mLastEventTime = mLastUpdateTime;
    mProject = readerConfig.second->GetProjectName();
    mLogstore = readerConfig.second->GetLogstoreName();
    mConfigName = readerConfig.second->GetConfigName();
    mRegion = readerConfig.second->GetRegion();
}

void LogFileReader::DumpMetaToMem(bool checkConfigFlag) {
    if (checkConfigFlag) {
        size_t index = mHostLogPath.rfind(PATH_SEPARATOR);
        if (index == string::npos || index == mHostLogPath.size() - 1) {
            LOG_INFO(sLogger,
                     ("skip dump reader meta", "invalid log reader queue name")("project", GetProject())(
                         "logstore", GetLogstore())("config", GetConfigName())("log reader queue name", mHostLogPath)(
                         "file device", ToString(mDevInode.dev))("file inode", ToString(mDevInode.inode))(
                         "file signature", mLastFileSignatureHash)("file signature size", mLastFileSignatureSize));
            return;
        }
        string dirPath = mHostLogPath.substr(0, index);
        string fileName = mHostLogPath.substr(index + 1, mHostLogPath.size() - index - 1);
        if (!ConfigManager::GetInstance()->FindBestMatch(dirPath, fileName).first) {
            LOG_INFO(sLogger,
                     ("skip dump reader meta", "no config matches the file path")("project", GetProject())(
                         "logstore", GetLogstore())("config", GetConfigName())("log reader queue name", mHostLogPath)(
                         "file device", ToString(mDevInode.dev))("file inode", ToString(mDevInode.inode))(
                         "file signature", mLastFileSignatureHash)("file signature size", mLastFileSignatureSize));
            return;
        }
        LOG_INFO(sLogger,
                 ("dump log reader meta, project", GetProject())("logstore", GetLogstore())("config", GetConfigName())(
                     "log reader queue name", mHostLogPath)("file device", ToString(mDevInode.dev))(
                     "file inode", ToString(mDevInode.inode))("file signature", mLastFileSignatureHash)(
                     "file signature size", mLastFileSignatureSize)("real file path", mRealLogPath)(
                     "file size", mLastFileSize)("last file position", mLastFilePos)("is file opened",
                                                                                     ToString(mLogFileOp.IsOpen())));
    }
    CheckPoint* checkPointPtr = new CheckPoint(mHostLogPath,
                                               mLastFilePos,
                                               mLastFileSignatureSize,
                                               mLastFileSignatureHash,
                                               mDevInode,
                                               GetConfigName(),
                                               mRealLogPath,
                                               mLogFileOp.IsOpen(),
                                               mContainerStopped,
                                               mLastForceRead);
    // use last event time as checkpoint's last update time
    checkPointPtr->mLastUpdateTime = mLastEventTime;
    checkPointPtr->mCache = mCache;
    CheckPointManager::Instance()->AddCheckPoint(checkPointPtr);
}

void LogFileReader::SetFileDeleted(bool flag) {
    mFileDeleted = flag;
    if (flag) {
        mDeletedTime = time(NULL);
    }
}

void LogFileReader::SetContainerStopped() {
    if (!mContainerStopped) {
        mContainerStopped = true;
        mContainerStoppedTime = time(NULL);
    }
}

bool LogFileReader::ShouldForceReleaseDeletedFileFd() {
    time_t now = time(NULL);
    return INT32_FLAG(force_release_deleted_file_fd_timeout) >= 0
        && ((IsFileDeleted() && now - GetDeletedTime() >= INT32_FLAG(force_release_deleted_file_fd_timeout))
            || (IsContainerStopped()
                && now - GetContainerStoppedTime() >= INT32_FLAG(force_release_deleted_file_fd_timeout)));
}

void LogFileReader::InitReader(bool tailExisted, FileReadPolicy policy, uint32_t eoConcurrency) {
    string buffer = LogFileProfiler::mIpAddr + "_" + mHostLogPath + "_" + CalculateRandomUUID();
    uint64_t cityHash = CityHash64(buffer.c_str(), buffer.size());
    mSourceId = ToHexString(cityHash);
    FileDiscoveryConfig config
        = FileServer::GetInstance()->GetFileDiscoveryConfig(mReaderConfig.second->GetConfigName());
    mLogGroupKey = HashString(mReaderConfig.second->GetProjectName() + "_" + mReaderConfig.second->GetLogstoreName()
                              + "_" + mTopicName + "_" + LogFileProfiler::mIpAddr + "_"
                              + (config.first->GetBasePath() + config.first->GetFilePattern()) + "_" + mSourceId);

    if (!tailExisted) {
        static CheckPointManager* checkPointManagerPtr = CheckPointManager::Instance();
        // hold on checkPoint share ptr, so this check point will not be delete in this block
        CheckPointPtr checkPointSharePtr;
        if (checkPointManagerPtr->GetCheckPoint(mDevInode, GetConfigName(), checkPointSharePtr)) {
            CheckPoint* checkPointPtr = checkPointSharePtr.get();
            mLastFilePos = checkPointPtr->mOffset;
            mLastForceRead = checkPointPtr->mLastForceRead;
            mCache = checkPointPtr->mCache;
            mLastFileSignatureHash = checkPointPtr->mSignatureHash;
            mLastFileSignatureSize = checkPointPtr->mSignatureSize;
            mRealLogPath = checkPointPtr->mRealFileName;
            mLastEventTime = checkPointPtr->mLastUpdateTime;
            mContainerStopped = checkPointPtr->mContainerStopped;
            LOG_INFO(sLogger,
                     ("recover log reader status from checkpoint, project", GetProject())("logstore", GetLogstore())(
                         "config", GetConfigName())("log reader queue name", mHostLogPath)(
                         "file device", ToString(mDevInode.dev))("file inode", ToString(mDevInode.inode))(
                         "file signature", mLastFileSignatureHash)("file signature size", mLastFileSignatureSize)(
                         "real file path", mRealLogPath)("last file position", mLastFilePos));
            // if file is open or
            // last update time is new and the file's container is not stopped we
            // we should use first modify
            if (checkPointPtr->mFileOpenFlag
                || ((int32_t)time(NULL) - checkPointPtr->mLastUpdateTime < INT32_FLAG(skip_first_modify_time)
                    && !mContainerStopped)) {
                mSkipFirstModify = false;
            } else {
                mSkipFirstModify = true;
            }
            // delete checkpoint at last
            checkPointManagerPtr->DeleteCheckPoint(mDevInode, GetConfigName());
            // because the reader is initialized by checkpoint, so set first watch to false
            mFirstWatched = false;
        }
    }

    if (eoConcurrency > 0) {
        initExactlyOnce(eoConcurrency);
    }

    if (mFirstWatched) {
        CheckForFirstOpen(policy);
    }
}

namespace detail {

    void updatePrimaryCheckpoint(const std::string& key, PrimaryCheckpointPB& cpt, const std::string& field) {
        cpt.set_update_time(time(NULL));
        if (CheckpointManagerV2::GetInstance()->SetPB(key, cpt)) {
            LOG_INFO(sLogger, ("update primary checkpoint", key)("field", field)("checkpoint", cpt.DebugString()));
        } else {
            LOG_WARNING(sLogger,
                        ("update primary checkpoint error", key)("field", field)("checkpoint", cpt.DebugString()));
        }
    }

    std::pair<size_t, size_t> getPartitionRange(size_t idx, size_t concurrency, size_t totalPartitionCount) {
        auto base = totalPartitionCount / concurrency;
        auto extra = totalPartitionCount % concurrency;
        if (extra == 0) {
            return std::make_pair(idx * base, (idx + 1) * base - 1);
        }
        size_t min = idx <= extra ? idx * (base + 1) : extra * (base + 1) + (idx - extra) * base;
        size_t max = idx < extra ? min + base : min + base - 1;
        return std::make_pair(min, max);
    }

} // namespace detail

void LogFileReader::initExactlyOnce(uint32_t concurrency) {
    mEOOption.reset(new ExactlyOnceOption);

    // Primary key.
    auto& primaryCptKey = mEOOption->primaryCheckpointKey;
    primaryCptKey = makePrimaryCheckpointKey();

    // Recover primary checkpoint from local if have.
    PrimaryCheckpointPB primaryCpt;
    static auto sCptM = CheckpointManagerV2::GetInstance();
    bool hasCheckpoint = sCptM->GetPB(primaryCptKey, primaryCpt);
    if (hasCheckpoint) {
        hasCheckpoint = validatePrimaryCheckpoint(primaryCpt);
        if (!hasCheckpoint) {
            LOG_WARNING(sLogger,
                        COMMON_READER_INFO("ignore primary checkpoint and delete range checkpoints", primaryCptKey));
            std::vector<std::string> rangeCptKeys;
            CheckpointManagerV2::AppendRangeKeys(primaryCptKey, concurrency, rangeCptKeys);
            sCptM->DeleteCheckpoints(rangeCptKeys);
        }
    }
    mEOOption->concurrency = hasCheckpoint ? primaryCpt.concurrency() : concurrency;
    if (!hasCheckpoint) {
        primaryCpt.set_concurrency(mEOOption->concurrency);
        primaryCpt.set_sig_hash(mLastFileSignatureHash);
        primaryCpt.set_sig_size(mLastFileSignatureSize);
        primaryCpt.set_config_name(GetConfigName());
        primaryCpt.set_log_path(mHostLogPath);
        primaryCpt.set_real_path(mRealLogPath.empty() ? mHostLogPath : mRealLogPath);
        primaryCpt.set_dev(mDevInode.dev);
        primaryCpt.set_inode(mDevInode.inode);
        detail::updatePrimaryCheckpoint(mEOOption->primaryCheckpointKey, primaryCpt, "all (new)");
    }
    mEOOption->primaryCheckpoint.Swap(&primaryCpt);
    LOG_INFO(sLogger,
             ("primary checkpoint", primaryCptKey)("old", hasCheckpoint)("checkpoint",
                                                                         mEOOption->primaryCheckpoint.DebugString()));

    // Randomize range checkpoints index for load balance.
    std::vector<uint32_t> concurrencySequence(mEOOption->concurrency);
    std::iota(concurrencySequence.begin(), concurrencySequence.end(), 0);
    std::random_device rd;
    std::mt19937 g(rd());
    std::shuffle(concurrencySequence.begin(), concurrencySequence.end(), g);
    // Initialize range checkpoints (recover from local if have).
    mEOOption->rangeCheckpointPtrs.resize(mEOOption->concurrency);
    std::string baseHashKey;
    for (size_t idx = 0; idx < concurrencySequence.size(); ++idx) {
        const uint32_t partIdx = concurrencySequence[idx];
        auto& rangeCpt = mEOOption->rangeCheckpointPtrs[idx];
        rangeCpt.reset(new RangeCheckpoint);
        rangeCpt->index = idx;
        rangeCpt->key = CheckpointManagerV2::MakeRangeKey(mEOOption->primaryCheckpointKey, partIdx);

        // No checkpoint, generate random hash key.
        bool newCpt = !hasCheckpoint || !sCptM->GetPB(rangeCpt->key, rangeCpt->data);
        if (newCpt) {
            if (baseHashKey.empty()) {
                baseHashKey = GenerateRandomHashKey();
            }

            // Map to partition range so that it can fits the case that the number of
            //  logstore's shards is bigger than concurreny.
            const size_t kPartitionCount = 512;
            auto partitionRange = detail::getPartitionRange(partIdx, mEOOption->concurrency, kPartitionCount);
            auto partitionID = partitionRange.first + rand() % (partitionRange.second - partitionRange.first + 1);
            rangeCpt->data.set_hash_key(GenerateHashKey(baseHashKey, partitionID, kPartitionCount));
            rangeCpt->data.set_sequence_id(sdk::kFirstHashKeySeqID);
            rangeCpt->data.set_committed(false);
        }
        LOG_DEBUG(sLogger,
                  ("range checkpoint", rangeCpt->key)("index", idx)("new", newCpt)("checkpoint",
                                                                                   rangeCpt->data.DebugString()));
    }

    // Initialize feedback queues.
    mEOOption->fbKey = QueueManager::GetInstance()->InitializeExactlyOnceQueues(
        GetProject(),
        mEOOption->primaryCheckpointKey + mEOOption->rangeCheckpointPtrs[0]->data.hash_key(),
        mEOOption->rangeCheckpointPtrs);
    for (auto& cpt : mEOOption->rangeCheckpointPtrs) {
        cpt->fbKey = mEOOption->fbKey;
    }

    adjustParametersByRangeCheckpoints();
}

bool LogFileReader::validatePrimaryCheckpoint(const PrimaryCheckpointPB& cpt) {
#define METHOD_LOG_PATTERN ("method", "validatePrimaryCheckpoint")("checkpoint", cpt.DebugString())
    auto const sigSize = cpt.sig_size();
    auto const sigHash = cpt.sig_hash();
    if (sigSize > 0) {
        auto filePath = cpt.real_path().empty() ? cpt.log_path() : cpt.real_path();
        auto hasFileBeenRotated = [&]() {
            auto devInode = GetFileDevInode(filePath);
            if (devInode == mDevInode) {
                return false;
            }

            auto dirPath = boost::filesystem::path(filePath).parent_path();
            const auto searchResult = SearchFilePathByDevInodeInDirectory(dirPath.string(), 0, mDevInode, nullptr);
            if (!searchResult) {
                LOG_WARNING(sLogger, METHOD_LOG_PATTERN("can not find file with dev inode", mDevInode.inode));
                return false;
            }
            const auto& newFilePath = searchResult.value();
            LOG_INFO(sLogger,
                     METHOD_LOG_PATTERN("file has been rotated from", "")("from", filePath)("to", newFilePath));
            filePath = newFilePath;
            return true;
        };
        if (CheckFileSignature(filePath, sigHash, sigSize, false)
            || (hasFileBeenRotated() && CheckFileSignature(filePath, sigHash, sigSize, false))) {
            mLastFileSignatureSize = sigSize;
            mLastFileSignatureHash = sigHash;
            mRealLogPath = filePath;
            return true;
        }
        LOG_WARNING(sLogger, METHOD_LOG_PATTERN("mismatch with local file content", filePath));
        return false;
    }
    if (mLastFileSignatureSize > 0) {
        LOG_WARNING(
            sLogger,
            METHOD_LOG_PATTERN("mismatch with checkpoint v1 signature, sig size", sigSize)("sig hash", sigHash));
        return false;
    }
    return false;
#undef METHOD_LOG_PATTERN
}

void LogFileReader::adjustParametersByRangeCheckpoints() {
    auto& uncommittedCheckpoints = mEOOption->toReplayCheckpoints;
    uint32_t maxOffsetIndex = mEOOption->concurrency;
    for (uint32_t idx = 0; idx < mEOOption->concurrency; ++idx) {
        auto& rangeCpt = mEOOption->rangeCheckpointPtrs[idx];
        if (!rangeCpt->data.has_read_offset()) {
            continue;
        } // Skip new checkpoint.

        if (!rangeCpt->data.committed()) {
            uncommittedCheckpoints.push_back(rangeCpt);
        } else {
            rangeCpt->IncreaseSequenceID();
        }

        const int64_t maxReadOffset = maxOffsetIndex != mEOOption->concurrency
            ? mEOOption->rangeCheckpointPtrs[maxOffsetIndex]->data.read_offset()
            : -1;
        if (static_cast<int64_t>(rangeCpt->data.read_offset()) > maxReadOffset) {
            maxOffsetIndex = idx;
        }
    }

    // Find uncommitted checkpoints, sort them by offset for replay.
    if (!uncommittedCheckpoints.empty()) {
        std::sort(uncommittedCheckpoints.begin(),
                  uncommittedCheckpoints.end(),
                  [](const RangeCheckpointPtr& lhs, const RangeCheckpointPtr& rhs) {
                      return lhs->data.read_offset() < rhs->data.read_offset();
                  });
        auto& firstCpt = uncommittedCheckpoints.front()->data;
        mLastFilePos = firstCpt.read_offset();
        mCache.clear();
        mFirstWatched = false;

        // Set skip position if there are comitted checkpoints.
        if (maxOffsetIndex != mEOOption->concurrency) {
            auto& cpt = mEOOption->rangeCheckpointPtrs[maxOffsetIndex]->data;
            if (cpt.committed()) {
                mEOOption->lastComittedOffset = static_cast<int64_t>(cpt.read_offset() + cpt.read_length());
            }
        }

        LOG_INFO(
            sLogger,
            ("initialize reader", "uncommitted checkpoints")COMMON_READER_INFO("count", uncommittedCheckpoints.size())(
                "first checkpoint", firstCpt.DebugString())("last committed offset", mEOOption->lastComittedOffset));
    }
    // All checkpoints are committed, skip them.
    else if (maxOffsetIndex != mEOOption->concurrency) {
        auto& cpt = mEOOption->rangeCheckpointPtrs[maxOffsetIndex]->data;
        mLastFilePos = cpt.read_offset() + cpt.read_length();
        mCache.clear();
        mFirstWatched = false;
        LOG_INFO(sLogger,
                 ("initialize reader", "checkpoint with max offset")COMMON_READER_INFO("max index", maxOffsetIndex)(
                     "checkpoint", cpt.DebugString()));
    } else {
        LOG_INFO(sLogger,
                 ("initialize reader", "no available checkpoint")COMMON_READER_INFO("first watch", mFirstWatched));
    }
}

void LogFileReader::updatePrimaryCheckpointSignature() {
    auto& cpt = mEOOption->primaryCheckpoint;
    cpt.set_sig_size(mLastFileSignatureSize);
    cpt.set_sig_hash(mLastFileSignatureHash);
    detail::updatePrimaryCheckpoint(mEOOption->primaryCheckpointKey, cpt, "signature");
}

void LogFileReader::updatePrimaryCheckpointRealPath() {
    auto& cpt = mEOOption->primaryCheckpoint;
    cpt.set_real_path(mRealLogPath);
    detail::updatePrimaryCheckpoint(mEOOption->primaryCheckpointKey, cpt, "real_path");
}

void LogFileReader::SetDockerPath(const std::string& dockerBasePath, size_t dockerReplaceSize) {
    if (dockerReplaceSize > (size_t)0 && mHostLogPath.size() > dockerReplaceSize && !dockerBasePath.empty()) {
        if (dockerBasePath.size() == (size_t)1) {
            mDockerPath = mHostLogPath.substr(dockerReplaceSize);
        } else {
            mDockerPath = dockerBasePath + mHostLogPath.substr(dockerReplaceSize);
        }

        LOG_DEBUG(sLogger, ("convert docker file path", "")("host path", mHostLogPath)("docker path", mDockerPath));
    }
}

void LogFileReader::SetReadFromBeginning() {
    mLastFilePos = 0;
    mCache.clear();
    LOG_INFO(
        sLogger,
        ("force reading file from the beginning, project", GetProject())("logstore", GetLogstore())(
            "config", GetConfigName())("log reader queue name", mHostLogPath)("file device", ToString(mDevInode.dev))(
            "file inode", ToString(mDevInode.inode))("file signature", mLastFileSignatureHash)(
            "file signature size", mLastFileSignatureSize)("file size", mLastFileSize));
    mFirstWatched = false;
}

int32_t LogFileReader::ParseTimeInBuffer(LogFileOperator& op,
                                         int64_t begin,
                                         int64_t end,
                                         int32_t bootTime,
                                         const std::string& timeFormat,
                                         int64_t& filePos,
                                         bool& found) {
    if (begin >= end)
        return -1;

    if (!op.IsOpen()) {
        return -1;
    }

    // we should fix begin and end
    int64_t mid = (begin + end) / 2;
    begin = std::max(begin, (int64_t)(mid - BUFFER_SIZE));
    end = std::min((int64_t)(mid + BUFFER_SIZE), end);
    size_t size = (size_t)(end - begin) + 1;

    char* buffer = new char[size]();
    size_t nbytes = ReadFile(op, buffer, size, begin);

    // find start pos and end pos, searching for '\n'
    int lineBegin = 0, lineEnd = (int)nbytes - 1;
    // if begin is 0, we should not find \n from begin
    while (begin != 0 && lineBegin < (int)nbytes - 1) {
        if (buffer[lineBegin++] == '\n')
            break;
    }
    while (lineEnd > 0) {
        if (buffer[lineEnd] == '\n')
            break;
        --lineEnd;
    }

    if (lineBegin > lineEnd) {
        delete[] buffer;
        return -1;
    }

    // now lineBegin is the beginning of first whole line
    // and lineEnd is the end of last whole, specially, buffer[lineEnd] is \n
    // so sz is the size of whole lines
    size_t sz = (size_t)(lineEnd - lineBegin) + 1;
    int32_t parsedTime = -1, pos = -1;
    int result = ParseAllLines(buffer + lineBegin, sz, bootTime, timeFormat, parsedTime, pos);

    if (result == 1)
        filePos = begin + lineBegin + pos;
    else if (result == 2)
        filePos = begin + lineEnd + 1;
    else {
        if (result == 0) {
            found = true;
            filePos = begin + lineBegin + pos;
        }
        // if result == -1, parsedTime is -1
    }

    delete[] buffer;
    return parsedTime;
}

int LogFileReader::ParseAllLines(
    char* buffer, size_t size, int32_t bootTime, const std::string& timeFormat, int32_t& parsedTime, int& pos) {
    std::vector<int> lineFeedPos;
    int begin = 0;
    // here we push back 0 because the pos 0 must be the beginning of the first line
    lineFeedPos.push_back(begin);

    // data in buffer is between [0, size)
    for (int i = 1; i < (int)size; ++i) {
        if (buffer[i] == '\n') {
            buffer[i] = '\0';
            begin = i + 1;
            // if begin == size, we meet the end of all lines buffer
            if (begin < (int)size)
                lineFeedPos.push_back(begin);
        }
    }

    // parse first and last line
    size_t firstLogIndex = 0, lastLogIndex = lineFeedPos.size() - 1;
    int32_t firstLogTime = -1, lastLogTime = -1;
    for (size_t i = 0; i < lineFeedPos.size(); ++i) {
        firstLogTime = ParseTime(buffer + lineFeedPos[i], timeFormat);
        if (firstLogTime != -1) {
            firstLogIndex = i;
            break;
        }
    }
    if (firstLogTime >= bootTime) {
        parsedTime = firstLogTime;
        pos = lineFeedPos[firstLogIndex];
        return 1;
    }

    for (int i = (int)lineFeedPos.size() - 1; i >= 0; --i) {
        lastLogTime = ParseTime(buffer + lineFeedPos[i], timeFormat);
        if (lastLogTime != -1) {
            lastLogIndex = (size_t)i;
            break;
        }
    }
    if (lastLogTime < bootTime) {
        parsedTime = lastLogTime;
        pos = lineFeedPos[lastLogIndex];
        return 2;
    }

    // parse all lines, now fisrtLogTime < bootTime, lastLogTime >= booTime
    for (size_t i = firstLogIndex + 1; i < lastLogIndex; ++i) {
        parsedTime = ParseTime(buffer + lineFeedPos[i], timeFormat);
        if (parsedTime >= bootTime) {
            pos = lineFeedPos[i];
            return 0;
        }
    }

    parsedTime = lastLogTime;
    pos = lineFeedPos[lastLogIndex];
    return 0;
}

int32_t LogFileReader::ParseTime(const char* buffer, const std::string& timeFormat) {
    struct tm tm;
    memset(&tm, 0, sizeof(tm));
    long nanosecond = 0;
    int nanosecondLength;
    const char* result = strptime_ns(buffer, timeFormat.c_str(), &tm, &nanosecond, &nanosecondLength);
    tm.tm_isdst = -1;
    if (result != NULL) {
        time_t logTime = mktime(&tm);
        return logTime;
    }
    return -1;
}

bool LogFileReader::CheckForFirstOpen(FileReadPolicy policy) {
    mFirstWatched = false;
    if (mLastFilePos != 0)
        return false;

    // here we should NOT use mLogFileOp to open file, because LogFileReader may be created from checkpoint
    // we just want to set file pos, then a TEMPORARY object for LogFileOperator is needed here, not a class member
    // LogFileOperator we should open file via UpdateFilePtr, then start reading
    LogFileOperator op;
    op.Open(mHostLogPath.c_str(), false);
    if (op.IsOpen() == false) {
        mLastFilePos = 0;
        mCache.clear();
        LOG_INFO(sLogger,
                 ("force reading file from the beginning",
                  "open file failed when trying to find the start position for reading")("project", GetProject())(
                     "logstore", GetLogstore())("config", GetConfigName())("log reader queue name", mHostLogPath)(
                     "file device", ToString(mDevInode.dev))("file inode", ToString(mDevInode.inode))(
                     "file signature", mLastFileSignatureHash)("file signature size",
                                                               mLastFileSignatureSize)("file size", mLastFileSize));
        auto error = GetErrno();
        if (fsutil::Dir::IsENOENT(error))
            return true;
        else {
            LOG_ERROR(sLogger, ("open log file fail", mHostLogPath)("errno", ErrnoToString(error)));
            LogtailAlarm::GetInstance()->SendAlarm(OPEN_LOGFILE_FAIL_ALARM,
                                                   string("Failed to open log file: ") + mHostLogPath
                                                       + "; errono:" + ErrnoToString(error),
                                                   GetProject(),
                                                   GetLogstore(),
                                                   GetRegion());
            return false;
        }
    }

    if (policy == BACKWARD_TO_FIXED_POS) {
        SetFilePosBackwardToFixedPos(op);
        // } else if (policy == BACKWARD_TO_BOOT_TIME) {
        //     bool succeeded = SetReadPosForBackwardReading(op);
        //     if (!succeeded) {
        //         // fallback
        //         SetFilePosBackwardToFixedPos(op);
        //     }
    } else if (policy == BACKWARD_TO_BEGINNING) {
        mLastFilePos = 0;
        mCache.clear();
    } else {
        LOG_ERROR(sLogger, ("invalid file read policy for file", mHostLogPath));
        return false;
    }
    LOG_INFO(
        sLogger,
        ("set the starting position for reading, project", GetProject())("logstore", GetLogstore())(
            "config", GetConfigName())("log reader queue name", mHostLogPath)("file device", ToString(mDevInode.dev))(
            "file inode", ToString(mDevInode.inode))("file signature", mLastFileSignatureHash)(
            "file signature size", mLastFileSignatureSize)("start position", mLastFilePos));
    return true;
}

void LogFileReader::SetFilePosBackwardToFixedPos(LogFileOperator& op) {
    int64_t endOffset = op.GetFileSize();
    mLastFilePos = endOffset <= ((int64_t)mReaderConfig.first->mTailSizeKB * 1024)
        ? 0
        : (endOffset - ((int64_t)mReaderConfig.first->mTailSizeKB * 1024));
    mCache.clear();
    FixLastFilePos(op, endOffset);
}

void LogFileReader::checkContainerType(LogFileOperator& op) {
    // 判断container类型
    char containerBOMBuffer[1] = {0};
    size_t readBOMByte = 1;
    int64_t filePos = 0;
    TruncateInfo* truncateInfo = NULL;
    ReadFile(op, containerBOMBuffer, readBOMByte, filePos, &truncateInfo);
    if (containerBOMBuffer[0] == '{') {
        mFileLogFormat = LogFormat::DOCKER_JSON_FILE;
        mGetLastLineFuncs.emplace_back(LogFileReader::GetLastDockerJsonFileLine2);
    } else {
        mFileLogFormat = LogFormat::CONTAINERD_TEXT;
        mGetLastLineFuncs.emplace_back(LogFileReader::GetLastContainerdTextLine2);
    }
    mHasReadContainerBom = true;
}

void LogFileReader::FixLastFilePos(LogFileOperator& op, int64_t endOffset) {
    if (mLastFilePos == 0 || op.IsOpen() == false) {
        return;
    }
    if (mReaderConfig.first->mInputType == FileReaderOptions::InputType::InputContainerLog && !mHasReadContainerBom
        && endOffset > 0) {
        checkContainerType(op);
    }
    int32_t readSize = endOffset - mLastFilePos < INT32_FLAG(max_fix_pos_bytes) ? endOffset - mLastFilePos
                                                                                : INT32_FLAG(max_fix_pos_bytes);
    char* readBuf = (char*)malloc(readSize + 1);
    memset(readBuf, 0, readSize + 1);
    size_t readSizeReal = ReadFile(op, readBuf, readSize, mLastFilePos);
    if (readSizeReal == (size_t)0) {
        free(readBuf);
        return;
    }
    if (!mMultilineConfig.first->GetStartPatternReg()) {
        for (size_t i = 0; i < readSizeReal - 1; ++i) {
            if (readBuf[i] == '\n') {
                mLastFilePos += i + 1;
                mCache.clear();
                free(readBuf);
                return;
            }
        }
    }
    int32_t begin = 0;
    string exception;
    for (size_t i = 0; i < readSizeReal - 1; ++i) {
        if (readBuf[i] == '\n') {
            int32_t begPs = begin;
            int32_t endPs = i;
            LineInfo line = LogFileReader::GetLastLineData(readBuf, begPs, endPs, false, true);
            if (BoostRegexMatch(
                    line.data.data(), line.data.size(), *mMultilineConfig.first->GetStartPatternReg(), exception)) {
                mLastFilePos += i + 1;
                mCache.clear();
                free(readBuf);
                return;
            }
            begin = i + 1;
        }
    }

    LOG_WARNING(sLogger,
                ("no begin line found", "most likely to have parse error when reading begins")("project", GetProject())(
                    "logstore", GetLogstore())("config", GetConfigName())("log reader queue name", mHostLogPath)(
                    "file device", ToString(mDevInode.dev))("file inode", ToString(mDevInode.inode))(
                    "file signature", mLastFileSignatureHash)("file signature size", mLastFileSignatureSize)(
                    "search start position", mLastFilePos)("search end position", mLastFilePos + readSizeReal));

    free(readBuf);
    return;
}

std::string LogFileReader::GetTopicName(const std::string& topicConfig, const std::string& path) {
    std::string finalPath = mDockerPath.size() > 0 ? mDockerPath : path;
    size_t len = finalPath.size();
    // ignore the ".1" like suffix when the log file is roll back
    if (len > 2 && finalPath[len - 2] == '.' && finalPath[len - 1] > '0' && finalPath[len - 1] < '9') {
        finalPath = finalPath.substr(0, len - 2);
    }

    {
        string res;
        std::vector<string> keys;
        std::vector<string> values;
        if (ExtractTopics(finalPath, topicConfig, keys, values)) {
            size_t matchedSize = values.size();
            if (matchedSize == (size_t)1) {
                // != default topic name
                if (keys[0] != "__topic_1__") {
                    sls_logs::LogTag tag;
                    tag.set_key(keys[0]);
                    tag.set_value(values[0]);
                    mExtraTags.push_back(tag);
                }
                return values[0];
            } else {
                for (size_t i = 0; i < matchedSize; ++i) {
                    if (res.empty()) {
                        res = values[i];
                    } else {
                        res = res + "_" + values[i];
                    }
                    sls_logs::LogTag tag;
                    tag.set_key(keys[i]);
                    tag.set_value(values[i]);
                    mExtraTags.push_back(tag);
                }
            }
            return res;
        }
    }

    boost::match_results<const char*> what;
    string res, exception;
    // catch exception
    boost::regex topicRegex;
    try {
        topicRegex = boost::regex(topicConfig.c_str());
        if (BoostRegexMatch(finalPath.c_str(), finalPath.length(), topicRegex, exception, what, boost::match_default)) {
            size_t matchedSize = what.size();
            for (size_t i = 1; i < matchedSize; ++i) {
                if (res.empty()) {
                    res = what[i];
                } else {
                    res = res + "_" + what[i];
                }
                if (matchedSize > 2) {
                    sls_logs::LogTag tag;
                    tag.set_key(string("__topic_") + ToString(i) + "__");
                    tag.set_value(what[i]);
                    mExtraTags.push_back(tag);
                }
            }
        } else {
            if (!exception.empty())
                LOG_ERROR(sLogger,
                          ("extract topic by regex", "fail")("exception", exception)("project", GetProject())(
                              "logstore", GetLogstore())("path", finalPath)("regx", topicConfig));
            else
                LOG_WARNING(sLogger,
                            ("extract topic by regex", "fail")("project", GetProject())("logstore", GetLogstore())(
                                "path", finalPath)("regx", topicConfig));

            LogtailAlarm::GetInstance()->SendAlarm(CATEGORY_CONFIG_ALARM,
                                                   string("extract topic by regex fail, exception:") + exception
                                                       + ", path:" + finalPath + ", regex:" + topicConfig,
                                                   GetProject(),
                                                   GetLogstore(),
                                                   GetRegion());
        }
    } catch (...) {
        LOG_ERROR(sLogger,
                  ("extract topic by regex", "fail")("exception", exception)("project", GetProject())(
                      "logstore", GetLogstore())("path", finalPath)("regx", topicConfig));
        LogtailAlarm::GetInstance()->SendAlarm(CATEGORY_CONFIG_ALARM,
                                               string("extract topic by regex fail, exception:") + exception
                                                   + ", path:" + finalPath + ", regex:" + topicConfig,
                                               GetProject(),
                                               GetLogstore(),
                                               GetRegion());
    }

    return res;
}

RangeCheckpointPtr LogFileReader::selectCheckpointToReplay() {
    if (mEOOption->toReplayCheckpoints.empty()) {
        return nullptr;
    }

    do {
        auto& last = mEOOption->toReplayCheckpoints.back()->data;
        if (static_cast<int64_t>(last.read_offset() + last.read_length()) > mLastFileSize) {
            LOG_ERROR(sLogger,
                      ("current file size does not match last checkpoint",
                       "")COMMON_READER_INFO("file size", mLastFileSize)("checkpoint", last.DebugString()));
            break;
        }
        auto& first = mEOOption->toReplayCheckpoints.front()->data;
        if (static_cast<int64_t>(first.read_offset()) != mLastFilePos) {
            LOG_ERROR(sLogger,
                      ("current offset does not match first checkpoint",
                       "")COMMON_READER_INFO("offset", mLastFilePos)("checkpoint", first.DebugString()));
            break;
        }

        auto cpt = mEOOption->toReplayCheckpoints.front();
        mEOOption->toReplayCheckpoints.pop_front();
        return cpt;
    } while (false);

    LOG_ERROR(sLogger, COMMON_READER_INFO("delete all checkpoints to replay", mEOOption->toReplayCheckpoints.size()));
    for (auto& cpt : mEOOption->toReplayCheckpoints) {
        cpt->IncreaseSequenceID();
    }
    mEOOption->toReplayCheckpoints.clear();
    return nullptr;
}

void LogFileReader::skipCheckpointRelayHole() {
    if (mEOOption->toReplayCheckpoints.empty()) {
        if (mEOOption->lastComittedOffset != -1 && mEOOption->lastComittedOffset > mLastFilePos) {
            LOG_INFO(sLogger,
                     COMMON_READER_INFO("no more checkpoint to replay", "skip to last committed offset")(
                         "offset", mEOOption->lastComittedOffset)("current", mLastFilePos));
            mLastFilePos = mEOOption->lastComittedOffset;
            mEOOption->lastComittedOffset = -1;
        }
        return;
    }

    auto& next = mEOOption->toReplayCheckpoints.front()->data;
    auto const readOffset = static_cast<int64_t>(next.read_offset());
    if (readOffset == mLastFilePos) {
        return;
    }
    LOG_INFO(sLogger,
             ("skip replay hole for next checkpoint, size", readOffset - mLastFilePos)
                 COMMON_READER_INFO("offset", mLastFilePos)("checkpoint", next.DebugString()));
    mLastFilePos = readOffset;
}

bool LogFileReader::ReadLog(LogBuffer& logBuffer, const Event* event) {
    // when event is read timeout and the file cannot be opened, simply flush the cache.
    if (!mLogFileOp.IsOpen() && (event == nullptr || !event->IsReaderFlushTimeout())) {
        if (!ShouldForceReleaseDeletedFileFd()) {
            // should never happen
            LOG_ERROR(sLogger, ("unknow error, log file not open", mHostLogPath));
        }
        return false;
    }
    if (AppConfig::GetInstance()->IsInputFlowControl())
        LogInput::GetInstance()->FlowControl();

    if ((event == nullptr || !event->IsReaderFlushTimeout()) && mFirstWatched && (mLastFilePos == 0))
        CheckForFirstOpen();

    // Init checkpoint for this read, new if no checkpoint to replay.
    if (mEOOption) {
        mEOOption->selectedCheckpoint = selectCheckpointToReplay();
        if (!mEOOption->selectedCheckpoint) {
            mEOOption->selectedCheckpoint.reset(new RangeCheckpoint);
            mEOOption->selectedCheckpoint->fbKey = mEOOption->fbKey;
        }
    }

    size_t lastFilePos = mLastFilePos;
    bool allowRollback = true;
    if (event != nullptr && event->IsReaderFlushTimeout()) {
        // If flush timeout event, we should filter whether the event is legacy.
        if (event->GetLastReadPos() == GetLastReadPos() && event->GetLastFilePos() == mLastFilePos
            && event->GetInode() == mDevInode.inode) {
            allowRollback = false;
        } else {
            return false;
        }
    }
    bool moreData = GetRawData(logBuffer, mLastFileSize, allowRollback);
    if (!logBuffer.rawBuffer.empty() > 0) {
        if (mEOOption) {
            // This read was replayed by checkpoint, adjust mLastFilePos to skip hole.
            if (mEOOption->selectedCheckpoint->IsComplete()) {
                skipCheckpointRelayHole();
            }
            logBuffer.exactlyOnceCheckpoint = mEOOption->selectedCheckpoint;
        }
    }
    LOG_DEBUG(sLogger,
              ("read log file", mRealLogPath)("last file pos", mLastFilePos)("last file size", mLastFileSize)(
                  "read size", mLastFilePos - lastFilePos));
    if (HasDataInCache()) {
        auto event = CreateFlushTimeoutEvent();
        BlockedEventManager::GetInstance()->UpdateBlockEvent(
            GetLogstoreKey(), GetConfigName(), *event, mDevInode, time(NULL) + mReaderConfig.first->mFlushTimeoutSecs);
    }
    return moreData;
}

void LogFileReader::OnOpenFileError() {
    switch (errno) {
        case ENOENT:
            LOG_INFO(sLogger,
                     ("open file failed", " log file not exist, probably caused by rollback")("project", GetProject())(
                         "logstore", GetLogstore())("config", GetConfigName())("log reader queue name", mHostLogPath)(
                         "log path", mRealLogPath)("file device", ToString(mDevInode.dev))(
                         "file inode", ToString(mDevInode.inode))("file signature", mLastFileSignatureHash)(
                         "file signature size", mLastFileSignatureSize)("last file position", mLastFilePos));
            break;
        case EACCES:
            LOG_ERROR(sLogger,
                      ("open file failed", "open log file fail because of permission")("project", GetProject())(
                          "logstore", GetLogstore())("config", GetConfigName())("log reader queue name", mHostLogPath)(
                          "log path", mRealLogPath)("file device", ToString(mDevInode.dev))(
                          "file inode", ToString(mDevInode.inode))("file signature", mLastFileSignatureHash)(
                          "file signature size", mLastFileSignatureSize)("last file position", mLastFilePos));
            LogtailAlarm::GetInstance()->SendAlarm(LOGFILE_PERMINSSION_ALARM,
                                                   string("Failed to open log file because of permission: ")
                                                       + mHostLogPath,
                                                   GetProject(),
                                                   GetLogstore(),
                                                   GetRegion());
            break;
        case EMFILE:
            LOG_ERROR(sLogger,
                      ("open file failed", "too many open file")("project", GetProject())("logstore", GetLogstore())(
                          "config", GetConfigName())("log reader queue name", mHostLogPath)("log path", mRealLogPath)(
                          "file device", ToString(mDevInode.dev))("file inode", ToString(mDevInode.inode))(
                          "file signature", mLastFileSignatureHash)("file signature size", mLastFileSignatureSize)(
                          "last file position", mLastFilePos));
            LogtailAlarm::GetInstance()->SendAlarm(OPEN_LOGFILE_FAIL_ALARM,
                                                   string("Failed to open log file because of : Too many open files")
                                                       + mHostLogPath,
                                                   GetProject(),
                                                   GetLogstore(),
                                                   GetRegion());
            break;
        default:
            LOG_ERROR(sLogger,
                      ("open file failed, errno", ErrnoToString(GetErrno()))("logstore", GetLogstore())(
                          "config", GetConfigName())("log reader queue name", mHostLogPath)("log path", mRealLogPath)(
                          "file device", ToString(mDevInode.dev))("file inode", ToString(mDevInode.inode))(
                          "file signature", mLastFileSignatureHash)("file signature size", mLastFileSignatureSize)(
                          "last file position", mLastFilePos));
            LogtailAlarm::GetInstance()->SendAlarm(OPEN_LOGFILE_FAIL_ALARM,
                                                   string("Failed to open log file: ") + mHostLogPath
                                                       + "; errono:" + ErrnoToString(GetErrno()),
                                                   GetProject(),
                                                   GetLogstore(),
                                                   GetRegion());
    }
}

bool LogFileReader::UpdateFilePtr() {
    // move last update time before check IsValidToPush
    mLastUpdateTime = time(NULL);
    if (mLogFileOp.IsOpen() == false) {
        // In several cases we should revert file deletion flag:
        // 1. File is appended after deletion. This happens when app is still logging, but a user deleted the log file.
        // 2. File was rename/moved, but is rename/moved back later.
        // 3. Log rotated. But iLogtail's logic will not remove the reader from readerArray on delete event.
        //    It will be removed while the new file has modify event. The reader is still the head of readerArray,
        //    thus it will be open again for reading.
        // However, if the user explicitly set a delete timeout. We should not revert the flag.
        if (INT32_FLAG(force_release_deleted_file_fd_timeout) < 0) {
            SetFileDeleted(false);
        }
        if (GloablFileDescriptorManager::GetInstance()->GetOpenedFilePtrSize() > INT32_FLAG(max_reader_open_files)) {
            LOG_ERROR(sLogger,
                      ("open file failed, opened fd exceed limit, too many open files",
                       GloablFileDescriptorManager::GetInstance()->GetOpenedFilePtrSize())(
                          "limit", INT32_FLAG(max_reader_open_files))("project", GetProject())(
                          "logstore", GetLogstore())("config", GetConfigName())("log reader queue name", mHostLogPath)(
                          "file device", ToString(mDevInode.dev))("file inode", ToString(mDevInode.inode))(
                          "file signature", mLastFileSignatureHash)("file signature size", mLastFileSignatureSize)(
                          "last file position", mLastFilePos));
            LogtailAlarm::GetInstance()->SendAlarm(OPEN_FILE_LIMIT_ALARM,
                                                   string("Failed to open log file: ") + mHostLogPath
                                                       + " limit:" + ToString(INT32_FLAG(max_reader_open_files)),
                                                   GetProject(),
                                                   GetLogstore(),
                                                   GetRegion());
            // set errno to "too many open file"
            errno = EMFILE;
            return false;
        }
        int32_t tryTime = 0;
        LOG_DEBUG(sLogger, ("UpdateFilePtr open log file ", mHostLogPath));
        if (mRealLogPath.size() > 0) {
            while (tryTime++ < 5) {
                mLogFileOp.Open(mRealLogPath.c_str(), false);
                if (mLogFileOp.IsOpen() == false) {
                    usleep(100);
                } else {
                    break;
                }
            }
            if (mLogFileOp.IsOpen() == false) {
                OnOpenFileError();
            } else if (CheckDevInode()) {
                GloablFileDescriptorManager::GetInstance()->OnFileOpen(this);
                LOG_INFO(sLogger,
                         ("open file succeeded, project", GetProject())("logstore", GetLogstore())(
                             "config", GetConfigName())("log reader queue name", mHostLogPath)(
                             "real file path", mRealLogPath)("file device", ToString(mDevInode.dev))(
                             "file inode", ToString(mDevInode.inode))("file signature", mLastFileSignatureHash)(
                             "file signature size", mLastFileSignatureSize)("last file position",
                                                                            mLastFilePos)("reader id", long(this)));
                return true;
            } else {
                mLogFileOp.Close();
            }
        }
        if (mRealLogPath == mHostLogPath) {
            LOG_INFO(sLogger,
                     ("open file failed, log file dev inode changed or file deleted ",
                      "prepare to delete reader or put reader into rotated map")("project", GetProject())(
                         "logstore", GetLogstore())("config", GetConfigName())("log reader queue name", mHostLogPath)(
                         "log path", mRealLogPath)("file device", ToString(mDevInode.dev))(
                         "file inode", ToString(mDevInode.inode))("file signature", mLastFileSignatureHash)(
                         "file signature size", mLastFileSignatureSize)("last file position", mLastFilePos));
            return false;
        }
        tryTime = 0;
        while (tryTime++ < 5) {
            mLogFileOp.Open(mHostLogPath.c_str(), false);
            if (mLogFileOp.IsOpen() == false) {
                usleep(100);
            } else {
                break;
            }
        }
        if (mLogFileOp.IsOpen() == false) {
            OnOpenFileError();
            return false;
        } else if (CheckDevInode()) {
            // the mHostLogPath's dev inode equal to mDevInode, so real log path is mHostLogPath
            mRealLogPath = mHostLogPath;
            GloablFileDescriptorManager::GetInstance()->OnFileOpen(this);
            LOG_INFO(
                sLogger,
                ("open file succeeded, project", GetProject())("logstore", GetLogstore())("config", GetConfigName())(
                    "log reader queue name", mHostLogPath)("real file path", mRealLogPath)(
                    "file device", ToString(mDevInode.dev))("file inode", ToString(mDevInode.inode))(
                    "file signature", mLastFileSignatureHash)("file signature size", mLastFileSignatureSize)(
                    "last file position", mLastFilePos)("reader id", long(this)));
            return true;
        } else {
            mLogFileOp.Close();
        }
        LOG_INFO(sLogger,
                 ("open file failed, log file dev inode changed or file deleted ",
                  "prepare to delete reader")("project", GetProject())("logstore", GetLogstore())(
                     "config", GetConfigName())("log reader queue name", mHostLogPath)("log path", mRealLogPath)(
                     "file device", ToString(mDevInode.dev))("file inode", ToString(mDevInode.inode))(
                     "file signature", mLastFileSignatureHash)("file signature size", mLastFileSignatureSize)(
                     "last file position", mLastFilePos));
        return false;
    }
    return true;
}

bool LogFileReader::CloseTimeoutFilePtr(int32_t curTime) {
    int32_t timeOut = (int32_t)(mReaderConfig.first->mCloseUnusedReaderIntervalSec / 100.f * (100 + rand() % 50));
    if (mLogFileOp.IsOpen() && curTime - mLastUpdateTime > timeOut) {
        fsutil::PathStat buf;
        if (mLogFileOp.Stat(buf) != 0) {
            return false;
        }
        if ((int64_t)buf.GetFileSize() == mLastFilePos) {
            LOG_INFO(sLogger,
                     ("close the file",
                      "current log file has not been updated for some time and has been read")("project", GetProject())(
                         "logstore", GetLogstore())("config", GetConfigName())("log reader queue name", mHostLogPath)(
                         "file device", ToString(mDevInode.dev))("file inode", ToString(mDevInode.inode))(
                         "file signature", mLastFileSignatureHash)("file signature size", mLastFileSignatureSize)(
                         "file size", mLastFileSize)("last file position", mLastFilePos));
            CloseFilePtr();
            // delete item in LogFileCollectOffsetIndicator map
            LogFileCollectOffsetIndicator::GetInstance()->DeleteItem(mHostLogPath, mDevInode);
            return true;
        }
    }
    return false;
}

void LogFileReader::CloseFilePtr() {
    if (mLogFileOp.IsOpen()) {
        mCache.shrink_to_fit();
        LOG_DEBUG(sLogger, ("start close LogFileReader", mHostLogPath));

        // if mHostLogPath is symbolic link, then we should not update it accrding to /dev/fd/xx
        if (!mSymbolicLinkFlag) {
            // retrieve file path from file descriptor in order to open it later
            // this is important when file is moved when rotating
            string curRealLogPath = mLogFileOp.GetFilePath();
            if (!curRealLogPath.empty()) {
                LOG_INFO(sLogger,
                         ("update the real file path of the log reader during closing, project",
                          GetProject())("logstore", GetLogstore())("config", GetConfigName())("log reader queue name",
                                                                                              mHostLogPath)(
                             "file device", ToString(mDevInode.dev))("file inode", ToString(mDevInode.inode))(
                             "file signature", mLastFileSignatureHash)("file signature size", mLastFileSignatureSize)(
                             "original file path", mRealLogPath)("new file path", curRealLogPath));
                mRealLogPath = curRealLogPath;
                if (mEOOption && mRealLogPath != mEOOption->primaryCheckpoint.real_path()) {
                    updatePrimaryCheckpointRealPath();
                }
            } else {
                LOG_WARNING(sLogger, ("failed to get real log path", mHostLogPath));
            }
        }

        if (mLogFileOp.Close() != 0) {
            int fd = mLogFileOp.GetFd();
            LOG_WARNING(
                sLogger,
                ("close file error", strerror(errno))("fd", fd)("project", GetProject())("logstore", GetLogstore())(
                    "config", GetConfigName())("log reader queue name", mHostLogPath)("real file path", mRealLogPath)(
                    "file device", ToString(mDevInode.dev))("file inode", ToString(mDevInode.inode))(
                    "file signature", mLastFileSignatureHash)("file signature size", mLastFileSignatureSize)(
                    "file size", mLastFileSize)("last file position", mLastFilePos)("reader id", long(this)));
            LogtailAlarm::GetInstance()->SendAlarm(OPEN_LOGFILE_FAIL_ALARM,
                                                   string("close file error because of ") + strerror(errno)
                                                       + ", file path: " + mHostLogPath + ", inode: "
                                                       + ToString(mDevInode.inode) + ", inode: " + ToString(fd),
                                                   GetProject(),
                                                   GetLogstore(),
                                                   GetRegion());
        } else {
            LOG_INFO(
                sLogger,
                ("close file succeeded, project", GetProject())("logstore", GetLogstore())("config", GetConfigName())(
                    "log reader queue name", mHostLogPath)("real file path", mRealLogPath)(
                    "file device", ToString(mDevInode.dev))("file inode", ToString(mDevInode.inode))(
                    "file signature", mLastFileSignatureHash)("file signature size", mLastFileSignatureSize)(
                    "file size", mLastFileSize)("last file position", mLastFilePos)("reader id", long(this)));
        }
        // always call OnFileClose
        GloablFileDescriptorManager::GetInstance()->OnFileClose(this);
    }
}

uint64_t LogFileReader::GetLogstoreKey() const {
    return mEOOption ? mEOOption->fbKey : mReaderConfig.second->GetLogstoreKey();
}

bool LogFileReader::CheckDevInode() {
    fsutil::PathStat statBuf;
    if (mLogFileOp.Stat(statBuf) != 0) {
        if (errno == ENOENT) {
            LOG_WARNING(sLogger, ("file deleted ", "unknow error")("path", mHostLogPath)("fd", mLogFileOp.GetFd()));
        } else {
            LOG_WARNING(sLogger,
                        ("get file info error, ", strerror(errno))("path", mHostLogPath)("fd", mLogFileOp.GetFd()));
        }
        return false;
    } else {
        DevInode devInode = statBuf.GetDevInode();
        return devInode == mDevInode;
    }
}

bool LogFileReader::CheckFileSignatureAndOffset(bool isOpenOnUpdate) {
    mLastEventTime = time(NULL);
    int64_t endSize = mLogFileOp.GetFileSize();
    if (endSize < 0) {
        int lastErrNo = errno;
        if (mLogFileOp.Close() == 0) {
            LOG_INFO(sLogger,
                     ("close file succeeded, project", GetProject())("logstore", GetLogstore())(
                         "config", GetConfigName())("log reader queue name", mHostLogPath)(
                         "file device", ToString(mDevInode.dev))("file inode", ToString(mDevInode.inode))(
                         "file signature", mLastFileSignatureHash)("file signature size", mLastFileSignatureSize)(
                         "file size", mLastFileSize)("last file position", mLastFilePos));
        }
        GloablFileDescriptorManager::GetInstance()->OnFileClose(this);
        bool reopenFlag = UpdateFilePtr();
        endSize = mLogFileOp.GetFileSize();
        LOG_WARNING(
            sLogger,
            ("tell error", mHostLogPath)("inode", mDevInode.inode)("error", strerror(lastErrNo))("reopen", reopenFlag)(
                "project", GetProject())("logstore", GetLogstore())("config", GetConfigName()));
        LogtailAlarm::GetInstance()->SendAlarm(OPEN_LOGFILE_FAIL_ALARM,
                                               string("tell error because of ") + strerror(lastErrNo) + " file path: "
                                                   + mHostLogPath + ", inode : " + ToString(mDevInode.inode),
                                               GetProject(),
                                               GetLogstore(),
                                               GetRegion());
        if (endSize < 0) {
            return false;
        }
    }
    mLastFileSize = endSize;

    // If file size is 0 and filename is changed, we cannot judge if the inode is reused by signature,
    // so we just recreate the reader to avoid filename mismatch
    if (mLastFileSignatureSize == 0 && mRealLogPath != mHostLogPath) {
        return false;
    }
    fsutil::PathStat ps;
    mLogFileOp.Stat(ps);
    time_t lastMTime = mLastMTime;
    mLastMTime = ps.GetMtime();
    if (!isOpenOnUpdate || mLastFileSignatureSize == 0 || endSize < mLastFilePos
        || (endSize == mLastFilePos && lastMTime != mLastMTime)) {
        char firstLine[1025];
        int nbytes = mLogFileOp.Pread(firstLine, 1, 1024, 0);
        if (nbytes < 0) {
            LOG_ERROR(sLogger,
                      ("fail to read file", mHostLogPath)("nbytes", nbytes)("project", GetProject())(
                          "logstore", GetLogstore())("config", GetConfigName()));
            return false;
        }
        firstLine[nbytes] = '\0';
        bool sigCheckRst = CheckAndUpdateSignature(string(firstLine), mLastFileSignatureHash, mLastFileSignatureSize);
        if (!sigCheckRst) {
            LOG_INFO(sLogger,
                     ("Check file truncate by signature, read from begin",
                      mHostLogPath)("project", GetProject())("logstore", GetLogstore())("config", GetConfigName()));
            mLastFilePos = 0;
            if (mEOOption) {
                updatePrimaryCheckpointSignature();
            }
            return false;
        } else if (mEOOption && mEOOption->primaryCheckpoint.sig_size() != mLastFileSignatureSize) {
            updatePrimaryCheckpointSignature();
        }
    }

    if (endSize < mLastFilePos) {
        LOG_INFO(sLogger,
                 ("File signature is same but size decrease, read from now fileSize",
                  mHostLogPath)(ToString(endSize), ToString(mLastFilePos))("project", GetProject())(
                     "logstore", GetLogstore())("config", GetConfigName()));

        LogtailAlarm::GetInstance()->SendAlarm(LOG_TRUNCATE_ALARM,
                                               mHostLogPath
                                                   + " signature is same but size decrease, read from now fileSize "
                                                   + ToString(endSize) + " last read pos " + ToString(mLastFilePos),
                                               GetProject(),
                                               GetLogstore(),
                                               GetRegion());

        mLastFilePos = endSize;
        // when we use truncate_pos_skip_bytes, if truncate stop and log start to append, logtail will drop less data or
        // collect more data this just work around for ant's demand
        if (INT32_FLAG(truncate_pos_skip_bytes) > 0 && mLastFilePos > (INT32_FLAG(truncate_pos_skip_bytes) + 1024)) {
            mLastFilePos -= INT32_FLAG(truncate_pos_skip_bytes);
            // after adjust mLastFilePos, we should fix last pos to assure that each log is complete
            FixLastFilePos(mLogFileOp, endSize);
        }
    }
    return true;
}

LogFileReaderPtrArray* LogFileReader::GetReaderArray() {
    return mReaderArray;
}

void LogFileReader::SetReaderArray(LogFileReaderPtrArray* readerArray) {
    mReaderArray = readerArray;
}

void LogFileReader::ResetTopic(const std::string& topicFormat) {
    const std::string lowerConfig = ToLowerCaseString(topicFormat);
    if (lowerConfig == "none" || lowerConfig == "default" || lowerConfig == "global_topic"
        || lowerConfig == "group_topic" || lowerConfig == "customized") {
        return;
    } else {
        // only reset file's topic
        mTopicName = GetTopicName(topicFormat, mHostLogPath);
    }
}

void LogFileReader::SetReadBufferSize(int32_t bufSize) {
    if (bufSize < 1024 * 10 || bufSize > 1024 * 1024 * 1024) {
        LOG_ERROR(sLogger, ("invalid read buffer size", bufSize));
        return;
    }
    LOG_INFO(sLogger, ("set max read buffer size", bufSize));
    BUFFER_SIZE = bufSize;
}

bool LogFileReader::ParseLogTime(const char* buffer,
                                 const boost::regex* reg,
                                 LogtailTime& logTime,
                                 const std::string& timeFormat,
                                 const std::string& region,
                                 const std::string& project,
                                 const std::string& logStore,
                                 const std::string& logPath) {
    std::string exception;
    boost::match_results<const char*> what;
    if (reg != NULL && BoostRegexSearch(buffer, *reg, exception, what, boost::match_default)) {
        if (!what.empty()) {
            std::string timeStr(what[0].str());
            // convert log time
            struct tm t;
            memset(&t, 0, sizeof(t));
            int nanosecondLength;
            if (strptime_ns(timeStr.c_str(), timeFormat.c_str(), &t, &logTime.tv_nsec, &nanosecondLength) == NULL) {
                LOG_ERROR(sLogger,
                          ("convert time failed, time str", timeStr)("time format", timeFormat)("project", project)(
                              "logstore", logStore)("file", logPath));
                return false;
            }

            t.tm_isdst = -1;
            logTime.tv_sec = mktime(&t);
            return true;
        }
    }
    if (AppConfig::GetInstance()->IsLogParseAlarmValid()) {
        if (LogtailAlarm::GetInstance()->IsLowLevelAlarmValid()) {
            LOG_ERROR(sLogger,
                      ("parse regex log fail, exception",
                       exception)("buffer", buffer)("project", project)("logstore", logStore)("file", logPath));
        }
        LogtailAlarm::GetInstance()->SendAlarm(
            REGEX_MATCH_ALARM, "parse regex log fail:" + exception, project, logStore, region);
    }
    return false;
}

bool LogFileReader::GetLogTimeByOffset(const char* buffer,
                                       int32_t pos,
                                       LogtailTime& logTime,
                                       const std::string& timeFormat,
                                       const std::string& region,
                                       const std::string& project,
                                       const std::string& logStore,
                                       const std::string& logPath) {
    struct tm t;
    memset(&t, 0, sizeof(t));
    long nanosecond = 0;
    int nanosecondLength = 0;
    if (strptime_ns(buffer + pos, timeFormat.c_str(), &t, &nanosecond, &nanosecondLength) == NULL) {
        if (AppConfig::GetInstance()->IsLogParseAlarmValid()) {
            if (LogtailAlarm::GetInstance()->IsLowLevelAlarmValid()) {
                LOG_WARNING(sLogger,
                            ("get time by offset fail, region", region)("project", project)("logstore",
                                                                                            logStore)("file", logPath));
            }
            LogtailAlarm::GetInstance()->SendAlarm(
                PARSE_TIME_FAIL_ALARM, "errorlog:" + string(buffer), project, logStore, region);
        }
        return false;
    }
    t.tm_isdst = -1;
    logTime.tv_sec = mktime(&t);
    return true;
}

// Only get the currently written log file, it will choose the last modified file to read. There are several condition
// to choose the lastmodify file:
// 1. if the last read file don't exist
// 2. if the file's first 100 bytes(file signature) is not same with the last read file's signature, which meaning the
// log file has be rolled
//
// when a new file is choosen, it will set the read position
// 1. if the time in the file's first line >= the last read log time , then set the file read position to 0 (which mean
// the file is new created)
// 2. other wise , set the position to the end of the file
// *bufferptr is null terminated.
/*
 * 1. for multiline log, "xxx" mean a string without '\n'
 * 1-1. bufferSize = 512KB:
 * "MultiLineLog_1\nMultiLineLog_2\nMultiLineLog_3\n" -> "MultiLineLog_1\nMultiLineLog_2\0"
 * "MultiLineLog_1\nMultiLineLog_2\nMultiLineLog_3_Line_1\n" -> "MultiLineLog_1\nMultiLineLog_2\0"
 * "MultiLineLog_1\nMultiLineLog_2\nMultiLineLog_3_Line_1\nxxx" -> "MultiLineLog_1\nMultiLineLog_2\0"
 * "MultiLineLog_1\nMultiLineLog_2\nMultiLineLog_3\nxxx" -> "MultiLineLog_1\nMultiLineLog_2\0"
 *
 * 1-2. bufferSize < 512KB:
 * "MultiLineLog_1\nMultiLineLog_2\nMultiLineLog_3\n" -> "MultiLineLog_1\nMultiLineLog_2\nMultiLineLog_3\0"
 * "MultiLineLog_1\nMultiLineLog_2\nMultiLineLog_3_Line_1\n" -> "MultiLineLog_1\nMultiLineLog_2\MultiLineLog_3_Line_1\0"
 * **this is not expected !** "MultiLineLog_1\nMultiLineLog_2\nMultiLineLog_3_Line_1\nxxx" ->
 * "MultiLineLog_1\nMultiLineLog_2\0" "MultiLineLog_1\nMultiLineLog_2\nMultiLineLog_3\nxxx" ->
 * "MultiLineLog_1\nMultiLineLog_2\0"
 *
 * 2. for singleline log, "xxx" mean a string without '\n'
 * "SingleLineLog_1\nSingleLineLog_2\nSingleLineLog_3\n" -> "SingleLineLog_1\nSingleLineLog_2\nSingleLineLog_3\0"
 * "SingleLineLog_1\nSingleLineLog_2\nxxx" -> "SingleLineLog_1\nSingleLineLog_2\0"
 */
bool LogFileReader::GetRawData(LogBuffer& logBuffer, int64_t fileSize, bool allowRollback) {
    // Truncate, return false to indicate no more data.
    if (fileSize == mLastFilePos) {
        return false;
    }

    bool moreData = false;
    if (mReaderConfig.first->mFileEncoding == FileReaderOptions::Encoding::GBK)
        ReadGBK(logBuffer, fileSize, moreData, allowRollback);
    else
        ReadUTF8(logBuffer, fileSize, moreData, allowRollback);

    int64_t delta = fileSize - mLastFilePos;
    if (delta > mReaderConfig.first->mReadDelayAlertThresholdBytes && !logBuffer.rawBuffer.empty()) {
        int32_t curTime = time(NULL);
        if (mReadDelayTime == 0)
            mReadDelayTime = curTime;
        else if (curTime - mReadDelayTime >= INT32_FLAG(read_delay_alarm_duration)) {
            mReadDelayTime = curTime;
            LOG_WARNING(sLogger,
                        ("read log delay", mHostLogPath)("fall behind bytes",
                                                         delta)("file size", fileSize)("read pos", mLastFilePos));
            LogtailAlarm::GetInstance()->SendAlarm(
                READ_LOG_DELAY_ALARM,
                std::string("fall behind ") + ToString(delta) + " bytes, file size:" + ToString(fileSize)
                    + ", now position:" + ToString(mLastFilePos) + ", path:" + mHostLogPath
                    + ", now read log content:" + logBuffer.rawBuffer.substr(0, 256).to_string(),
                GetProject(),
                GetLogstore(),
                GetRegion());
        }
    } else
        mReadDelayTime = 0;

    // if delta size > mReadDelaySkipBytes, force set file pos and send alarm
    if (mReaderConfig.first->mReadDelaySkipThresholdBytes > 0
        && delta > mReaderConfig.first->mReadDelaySkipThresholdBytes) {
        LOG_WARNING(sLogger,
                    ("read log delay and force set file pos to file size", mHostLogPath)("fall behind bytes", delta)(
                        "skip bytes config", mReaderConfig.first->mReadDelaySkipThresholdBytes)("file size", fileSize)(
                        "read pos", mLastFilePos));
        LogtailAlarm::GetInstance()->SendAlarm(
            READ_LOG_DELAY_ALARM,
            string("force set file pos to file size, fall behind ") + ToString(delta)
                + " bytes, file size:" + ToString(fileSize) + ", now position:" + ToString(mLastFilePos)
                + ", path:" + mHostLogPath + ", now read log content:" + logBuffer.rawBuffer.substr(0, 256).to_string(),
            GetProject(),
            GetLogstore(),
            GetRegion());
        mLastFilePos = fileSize;
        mCache.clear();
    }

    // if (mMarkOffsetFlag && logBuffer.rawBuffer.size() > 0) {
    //     logBuffer.fileInfo.reset(new FileInfo(mLogFileOp.GetFd(), mDevInode));
    //     FileInfoPtr& fileInfo = logBuffer.fileInfo;
    //     fileInfo->filename = mIsFuseMode ? mFuseTrimedFilename : mHostLogPath;
    //     fileInfo->offset = mLastFilePos - (int64_t)logBuffer.rawBuffer.size();
    //     fileInfo->len = (int64_t)logBuffer.rawBuffer.size();
    //     fileInfo->filePos = mLastFilePos;
    //     fileInfo->readPos = GetLastReadPos();
    //     fileInfo->fileSize = fileSize;
    // }

    // if (mIsFuseMode && logBuffer.rawBuffer.size() > 0)
    //     UlogfsHandler::GetInstance()->Sparse(logBuffer.fileInfo.get());

    if (mContainerStopped) {
        int32_t curTime = time(NULL);
        if (curTime - mContainerStoppedTime >= INT32_FLAG(logtail_alarm_interval)
            && curTime - mReadStoppedContainerAlarmTime >= INT32_FLAG(logtail_alarm_interval)) {
            mReadStoppedContainerAlarmTime = curTime;
            LOG_WARNING(sLogger,
                        ("read stopped container file", mHostLogPath)("stopped time", mContainerStoppedTime)(
                            "file size", fileSize)("read pos", mLastFilePos));
            LogtailAlarm::GetInstance()->SendAlarm(
                READ_STOPPED_CONTAINER_ALARM,
                string("path: ") + mHostLogPath + ", stopped time:" + ToString(mContainerStoppedTime)
                    + ", file size:" + ToString(fileSize) + ", now position:" + ToString(mLastFilePos),
                GetProject(),
                GetLogstore(),
                GetRegion());
        }
    }

    return moreData;
}

size_t LogFileReader::getNextReadSize(int64_t fileEnd, bool& fromCpt) {
    size_t readSize = static_cast<size_t>(fileEnd - mLastFilePos);
    bool allowMoreBufferSize = false;
    fromCpt = false;
    if (mEOOption && mEOOption->selectedCheckpoint->IsComplete()) {
        fromCpt = true;
        allowMoreBufferSize = true;
        auto& checkpoint = mEOOption->selectedCheckpoint->data;
        readSize = checkpoint.read_length();
        LOG_INFO(sLogger, ("read specified length", readSize)("offset", mLastFilePos));
    }
    if (readSize > BUFFER_SIZE && !allowMoreBufferSize) {
        readSize = BUFFER_SIZE;
    }
    return readSize;
}

void LogFileReader::setExactlyOnceCheckpointAfterRead(size_t readSize) {
    if (!mEOOption || readSize == 0) {
        return;
    }

    auto& cpt = mEOOption->selectedCheckpoint->data;
    cpt.set_read_offset(mLastFilePos);
    cpt.set_read_length(readSize);
}

void LogFileReader::ReadUTF8(LogBuffer& logBuffer, int64_t end, bool& moreData, bool allowRollback) {
    char* stringBuffer = nullptr;
    size_t nbytes = 0;

    logBuffer.readOffset = mLastFilePos;
    if (!mLogFileOp.IsOpen()) {
        // read flush timeout
        nbytes = mCache.size();
        StringBuffer stringMemory = logBuffer.AllocateStringBuffer(nbytes);
        stringBuffer = stringMemory.data;
        memcpy(stringBuffer, mCache.data(), nbytes);
        // Ignore \n if last is force read
        if (stringBuffer[0] == '\n' && mLastForceRead) {
            ++stringBuffer;
            ++mLastFilePos;
            logBuffer.readOffset = mLastFilePos;
            --nbytes;
        }
        mCache.clear();
        moreData = false;
    } else {
        bool fromCpt = false;
        size_t READ_BYTE = getNextReadSize(end, fromCpt);
        if (!READ_BYTE) {
            return;
        }
        if (mReaderConfig.first->mInputType == FileReaderOptions::InputType::InputContainerLog
            && !mHasReadContainerBom) {
            checkContainerType(mLogFileOp);
        }
        const size_t lastCacheSize = mCache.size();
        if (READ_BYTE < lastCacheSize) {
            READ_BYTE = lastCacheSize; // this should not happen, just avoid READ_BYTE >= 0 theoratically
        }
        StringBuffer stringMemory = logBuffer.AllocateStringBuffer(READ_BYTE); // allocate modifiable buffer
        if (lastCacheSize) {
            READ_BYTE -= lastCacheSize; // reserve space to copy from cache if needed
        }
        TruncateInfo* truncateInfo = nullptr;
        int64_t lastReadPos = GetLastReadPos();
        nbytes = READ_BYTE
            ? ReadFile(mLogFileOp, stringMemory.data + lastCacheSize, READ_BYTE, lastReadPos, &truncateInfo)
            : 0UL;
        stringBuffer = stringMemory.data;
        if (nbytes == 0 && (!lastCacheSize || allowRollback)) { // read nothing, if no cached data or allow rollback the
            // reader's state cannot be changed
            return;
        }
        if (lastCacheSize) {
            memcpy(stringBuffer, mCache.data(), lastCacheSize); // copy from cache
            nbytes += lastCacheSize;
        }
        // Ignore \n if last is force read
        if (stringBuffer[0] == '\n' && mLastForceRead) {
            ++stringBuffer;
            ++mLastFilePos;
            logBuffer.readOffset = mLastFilePos;
            --nbytes;
        }
        const size_t stringBufferLen = nbytes;
        logBuffer.truncateInfo.reset(truncateInfo);
        lastReadPos = mLastFilePos + nbytes; // this doesn't seem right when ulogfs is used and a hole is skipped
        LOG_DEBUG(sLogger, ("read bytes", nbytes)("last read pos", lastReadPos));
        moreData = (nbytes == BUFFER_SIZE);
        auto alignedBytes = nbytes;
        if (allowRollback) {
            alignedBytes = AlignLastCharacter(stringBuffer, nbytes);
        }
        if (allowRollback || mReaderConfig.second->RequiringJsonReader()) {
            int32_t rollbackLineFeedCount;
            nbytes = RemoveLastIncompleteLog(stringBuffer, alignedBytes, rollbackLineFeedCount, allowRollback);
        }

        if (nbytes == 0) {
            if (moreData) { // excessively long line without '\n' or multiline begin or valid wchar
                nbytes = alignedBytes ? alignedBytes : BUFFER_SIZE;
                if (mReaderConfig.second->RequiringJsonReader()) {
                    int32_t rollbackLineFeedCount;
                    nbytes = RemoveLastIncompleteLog(stringBuffer, nbytes, rollbackLineFeedCount, false);
                }
                LOG_WARNING(sLogger,
                            ("Log is too long and forced to be split at offset: ",
                             mLastFilePos + nbytes)("file: ", mHostLogPath)("inode: ", mDevInode.inode)(
                                "first 1024B log: ", logBuffer.rawBuffer.substr(0, 1024)));
                std::ostringstream oss;
                oss << "Log is too long and forced to be split at offset: " << ToString(mLastFilePos + nbytes)
                    << " file: " << mHostLogPath << " inode: " << ToString(mDevInode.inode)
                    << " first 1024B log: " << logBuffer.rawBuffer.substr(0, 1024) << std::endl;
                LogtailAlarm::GetInstance()->SendAlarm(
                    SPLIT_LOG_FAIL_ALARM, oss.str(), GetProject(), GetLogstore(), GetRegion());
            } else {
                // line is not finished yet nor more data, put all data in cache
                mCache.assign(stringBuffer, stringBufferLen);
                return;
            }
        }
        if (nbytes < stringBufferLen) {
            // rollback happend, put rollbacked part in cache
            mCache.assign(stringBuffer + nbytes, stringBufferLen - nbytes);
        } else {
            mCache.clear();
        }
        if (!moreData && fromCpt && lastReadPos < end) {
            moreData = true;
        }
    }

    // cache is sealed, nbytes should no change any more
    size_t stringLen = nbytes;
    if (stringBuffer[stringLen - 1] == '\n'
        || stringBuffer[stringLen - 1]
            == '\0') { // \0 is for json, such behavior make ilogtail not able to collect binary log
        --stringLen;
    }
    stringBuffer[stringLen] = '\0';

    logBuffer.rawBuffer = StringView(stringBuffer, stringLen); // set readable buffer
    logBuffer.readLength = nbytes;
    setExactlyOnceCheckpointAfterRead(nbytes);
    mLastFilePos += nbytes;

    mLastForceRead = !allowRollback;
    LOG_DEBUG(sLogger, ("read size", nbytes)("last file pos", mLastFilePos));
}

void LogFileReader::ReadGBK(LogBuffer& logBuffer, int64_t end, bool& moreData, bool allowRollback) {
    std::unique_ptr<char[]> gbkMemory;
    char* gbkBuffer = nullptr;
    size_t readCharCount = 0, originReadCount = 0;
    int64_t lastReadPos = 0;
    bool logTooLongSplitFlag = false, fromCpt = false;

    logBuffer.readOffset = mLastFilePos;
    if (!mLogFileOp.IsOpen()) {
        // read flush timeout
        readCharCount = mCache.size();
        gbkMemory.reset(new char[readCharCount + 1]);
        gbkBuffer = gbkMemory.get();
        memcpy(gbkBuffer, mCache.data(), readCharCount);
        // Ignore \n if last is force read
        if (gbkBuffer[0] == '\n' && mLastForceRead) {
            ++gbkBuffer;
            ++mLastFilePos;
            logBuffer.readOffset = mLastFilePos;
            --readCharCount;
        }
        lastReadPos = mLastFilePos + readCharCount;
        originReadCount = readCharCount;
        moreData = false;
    } else {
        size_t READ_BYTE = getNextReadSize(end, fromCpt);
        const size_t lastCacheSize = mCache.size();
        if (READ_BYTE < lastCacheSize) {
            READ_BYTE = lastCacheSize; // this should not happen, just avoid READ_BYTE >= 0 theoratically
        }
        gbkMemory.reset(new char[READ_BYTE + 1]);
        gbkBuffer = gbkMemory.get();
        if (lastCacheSize) {
            READ_BYTE -= lastCacheSize; // reserve space to copy from cache if needed
        }
        TruncateInfo* truncateInfo = nullptr;
        lastReadPos = GetLastReadPos();
        readCharCount
            = READ_BYTE ? ReadFile(mLogFileOp, gbkBuffer + lastCacheSize, READ_BYTE, lastReadPos, &truncateInfo) : 0UL;
        if (readCharCount == 0 && (!lastCacheSize || allowRollback)) { // just keep last cache
            return;
        }
        if (mReaderConfig.first->mInputType == FileReaderOptions::InputType::InputContainerLog
            && !mHasReadContainerBom) {
            checkContainerType(mLogFileOp);
        }
        if (lastCacheSize) {
            memcpy(gbkBuffer, mCache.data(), lastCacheSize); // copy from cache
            readCharCount += lastCacheSize;
        }
        // Ignore \n if last is force read
        if (gbkBuffer[0] == '\n' && mLastForceRead) {
            ++gbkBuffer;
            --readCharCount;
            ++mLastFilePos;
            logBuffer.readOffset = mLastFilePos;
        }
        logBuffer.truncateInfo.reset(truncateInfo);
        lastReadPos = mLastFilePos + readCharCount;
        originReadCount = readCharCount;
        moreData = (readCharCount == BUFFER_SIZE);
        auto alignedBytes = readCharCount;
        if (allowRollback) {
            alignedBytes = AlignLastCharacter(gbkBuffer, readCharCount);
        }
        if (alignedBytes == 0) {
            if (moreData) { // excessively long line without valid wchar
                logTooLongSplitFlag = true;
                alignedBytes = BUFFER_SIZE;
            } else {
                // line is not finished yet nor more data, put all data in cache
                mCache.assign(gbkBuffer, originReadCount);
                return;
            }
        }
        readCharCount = alignedBytes;
    }
    gbkBuffer[readCharCount] = '\0';

    vector<long> lineFeedPos = {-1}; // elements point to the last char of each line
    for (long idx = 0; idx < long(readCharCount - 1); ++idx) {
        if (gbkBuffer[idx] == '\n')
            lineFeedPos.push_back(idx);
    }
    lineFeedPos.push_back(readCharCount - 1);

    size_t srcLength = readCharCount;
    size_t requiredLen
        = EncodingConverter::GetInstance()->ConvertGbk2Utf8(gbkBuffer, &srcLength, nullptr, 0, lineFeedPos);
    StringBuffer stringMemory = logBuffer.AllocateStringBuffer(requiredLen + 1);
    size_t resultCharCount = EncodingConverter::GetInstance()->ConvertGbk2Utf8(
        gbkBuffer, &srcLength, stringMemory.data, stringMemory.capacity, lineFeedPos);
    char* stringBuffer = stringMemory.data; // utf8 buffer
    if (resultCharCount == 0) {
        if (readCharCount < originReadCount) {
            // skip unconvertable part, put rollbacked part in cache
            mCache.assign(gbkBuffer + readCharCount, originReadCount - readCharCount);
        } else {
            mCache.clear();
        }
        mLastFilePos += readCharCount;
        logBuffer.readOffset = mLastFilePos;
        return;
    }
    int32_t rollbackLineFeedCount = 0;
    int32_t bakResultCharCount = resultCharCount;
    if (allowRollback || mReaderConfig.second->RequiringJsonReader()) {
        resultCharCount = RemoveLastIncompleteLog(stringBuffer, resultCharCount, rollbackLineFeedCount, allowRollback);
    }
    if (resultCharCount == 0) {
        if (moreData) {
            resultCharCount = bakResultCharCount;
            rollbackLineFeedCount = 0;
            if (mReaderConfig.second->RequiringJsonReader()) {
                int32_t rollbackLineFeedCount;
                RemoveLastIncompleteLog(stringBuffer, resultCharCount, rollbackLineFeedCount, false);
            }
            // Cannot get the split position here, so just mark a flag and send alarm later
            logTooLongSplitFlag = true;
        } else {
            // line is not finished yet nor more data, put all data in cache
            mCache.assign(gbkBuffer, originReadCount);
            return;
        }
    }

    int32_t lineFeedCount = lineFeedPos.size();
    if (rollbackLineFeedCount > 0 && lineFeedCount >= (1 + rollbackLineFeedCount)) {
        readCharCount -= lineFeedPos[lineFeedCount - 1] - lineFeedPos[lineFeedCount - 1 - rollbackLineFeedCount];
    }
    if (readCharCount < originReadCount) {
        // rollback happend, put rollbacked part in cache
        mCache.assign(gbkBuffer + readCharCount, originReadCount - readCharCount);
    } else {
        mCache.clear();
    }
    // cache is sealed, readCharCount should not change any more
    size_t stringLen = resultCharCount;
    if (stringBuffer[stringLen - 1] == '\n'
        || stringBuffer[stringLen - 1]
            == '\0') { // \0 is for json, such behavior make ilogtail not able to collect binary log
        --stringLen;
    }
    stringBuffer[stringLen] = '\0';
    if (mLogFileOp.IsOpen() && !moreData && fromCpt && lastReadPos < end) {
        moreData = true;
    }
    logBuffer.rawBuffer = StringView(stringBuffer, stringLen);
    logBuffer.readLength = readCharCount;
    setExactlyOnceCheckpointAfterRead(readCharCount);
    mLastFilePos += readCharCount;
    if (logTooLongSplitFlag) {
        LOG_WARNING(sLogger,
                    ("Log is too long and forced to be split at offset: ", mLastFilePos)("file: ", mHostLogPath)(
                        "inode: ", mDevInode.inode)("first 1024B log: ", logBuffer.rawBuffer.substr(0, 1024)));
        std::ostringstream oss;
        oss << "Log is too long and forced to be split at offset: " << ToString(mLastFilePos)
            << " file: " << mHostLogPath << " inode: " << ToString(mDevInode.inode)
            << " first 1024B log: " << logBuffer.rawBuffer.substr(0, 1024) << std::endl;
        LogtailAlarm::GetInstance()->SendAlarm(
            SPLIT_LOG_FAIL_ALARM, oss.str(), GetProject(), GetLogstore(), GetRegion());
    }
    mLastForceRead = !allowRollback;
    LOG_DEBUG(sLogger,
              ("read gbk buffer, offset", mLastFilePos)("origin read", originReadCount)("at last read", readCharCount));
}

size_t
LogFileReader::ReadFile(LogFileOperator& op, void* buf, size_t size, int64_t& offset, TruncateInfo** truncateInfo) {
    if (buf == NULL || size == 0 || op.IsOpen() == false) {
        LOG_WARNING(sLogger, ("invalid param", ""));
        return 0;
    }

    int nbytes = 0;
    // if (mIsFuseMode) {
    //     int64_t oriOffset = offset;
    //     nbytes = op.SkipHoleRead(buf, 1, size, &offset);
    //     if (nbytes < 0) {
    //         LOG_ERROR(sLogger,
    //                   ("SkipHoleRead fail to read log file",
    //                    mHostLogPath)("mLastFilePos", mLastFilePos)("size", size)("offset", offset));
    //         return 0;
    //     }
    //     if (oriOffset != offset && truncateInfo != NULL) {
    //         *truncateInfo = new TruncateInfo(oriOffset, offset);
    //         LOG_INFO(sLogger,
    //                  ("read fuse file with a hole, size",
    //                   offset - oriOffset)("filename", mHostLogPath)("dev", mDevInode.dev)("inode", mDevInode.inode));
    //         LogtailAlarm::GetInstance()->SendAlarm(
    //             FUSE_FILE_TRUNCATE_ALARM,
    //             string("read fuse file with a hole, size: ") + ToString(offset - oriOffset) + " filename: "
    //                 + mHostLogPath + " dev: " + ToString(mDevInode.dev) + " inode: " + ToString(mDevInode.inode),
    //             GetProject(),
    //             GetLogstore(),
    //             GetRegion());
    //     }
    // } else {
    nbytes = op.Pread(buf, 1, size, offset);
    if (nbytes < 0) {
        LOG_ERROR(sLogger,
                  ("Pread fail to read log file", mHostLogPath)("mLastFilePos", mLastFilePos)("size", size)("offset",
                                                                                                            offset));
        return 0;
    }
    // }

    *((char*)buf + nbytes) = '\0';
    return nbytes;
}

LogFileReader::FileCompareResult LogFileReader::CompareToFile(const string& filePath) {
    LogFileOperator logFileOp;
    logFileOp.Open(filePath.c_str(), false);
    if (logFileOp.IsOpen() == false) {
        return FileCompareResult_Error;
    }

    fsutil::PathStat buf;
    if (0 == logFileOp.Stat(buf)) {
        auto devInode = buf.GetDevInode();
        if (devInode != mDevInode) {
            logFileOp.Close();
            return FileCompareResult_DevInodeChange;
        }

        char sigStr[1025];
        int readSize = logFileOp.Pread(sigStr, 1, 1024, 0);
        logFileOp.Close();
        if (readSize < 0)
            return FileCompareResult_Error;
        sigStr[readSize] = '\0';
        uint64_t sigHash = mLastFileSignatureHash;
        uint32_t sigSize = mLastFileSignatureSize;
        // If file size is 0 and filename is changed, we cannot judge if the inode is reused by signature,
        // so we just recreate the reader to avoid filename mismatch
        if (sigSize == 0 && filePath != mHostLogPath) {
            return FileCompareResult_SigChange;
        }
        bool sigSameRst = CheckAndUpdateSignature(string(sigStr), sigHash, sigSize);
        if (!sigSameRst) {
            return FileCompareResult_SigChange;
        }
        if ((int64_t)buf.GetFileSize() == mLastFilePos) {
            return FileCompareResult_SigSameSizeSame;
        } else {
            return FileCompareResult_SigSameSizeChange;
        }
    }
    logFileOp.Close();
    return FileCompareResult_Error;
}

/*
    Rollback from the end to ensure that the logs before are complete.
    Here are expected behaviours of this function:
    1. The logs remained must be complete.
    2. The logs rollbacked may be complete but we cannot confirm. Leave them to the next reading.
    3. The last line without '\n' is considered as unmatch. (even if it can match END regex)
    4. The '\n' at the end is considered as part of the multiline log.
    Examples:
    1. mLogBeginRegPtr != NULL
        1. begin\nxxx\nbegin\nxxx\n -> begin\nxxx\n
    2. mLogBeginRegPtr != NULL, mLogContinueRegPtr != NULL
        1. begin\ncontinue\nxxx\n -> begin\ncontinue\n
        2. begin\ncontinue\nbegin\n -> begin\ncontinue\n
        3. begin\ncontinue\nbegin\ncontinue\n -> begin\ncontinue\n
    3. mLogBeginRegPtr != NULL, mLogEndRegPtr != NULL
        1. begin\nxxx\nend\n -> begin\nxxx\nend
        2. begin\nxxx\nend\nbegin\nxxx\n -> begin\nxxx\nend
    4. mLogContinueRegPtr != NULL, mLogEndRegPtr != NULL
        1. continue\nend\n -> continue\nxxx\nend
        2. continue\nend\ncontinue\n -> continue\nxxx\nend
        3. continue\nend\ncontinue\nend\n -> continue\nxxx\nend
    5. mLogEndRegPtr != NULL
        1. xxx\nend\n -> xxx\nend
        1. xxx\nend\nxxx\n -> xxx\nend
*/
/*
    return: the number of bytes left, including \n
*/
int32_t
LogFileReader::RemoveLastIncompleteLog(char* buffer, int32_t size, int32_t& rollbackLineFeedCount, bool allowRollback) {
    if (!allowRollback) {
        return size;
    }
<<<<<<< HEAD
    int32_t endPs = size - 1; // buffer[size] = 0 , buffer[size-1] = '\n'
    int32_t begPs = size - 2;
    rollbackLineFeedCount = 0;
    // Single line rollback
    if (mMultilineConfig.first->IsMultiline()) {
        // Multiline rollback
        std::string exception;
        while (begPs >= 0) {
            LineInfo line = LogFileReader::GetLastLineData(buffer, begPs, endPs);
            if (mMultilineConfig.first->GetContinuePatternReg()
                && BoostRegexMatch(
                    line.data.data(), line.data.size(), *mMultilineConfig.first->GetContinuePatternReg(), exception)) {
                rollbackLineFeedCount += line.rollbackLineFeedCount;
                endPs = begPs;
            } else if (mMultilineConfig.first->GetEndPatternReg()
                       && BoostRegexMatch(line.data.data(),
                                          line.data.size(),
                                          *mMultilineConfig.first->GetEndPatternReg(),
                                          exception)) {
                // Ensure the end line is complete
                if (buffer[endPs] == '\n') {
                    return endPs + 1;
                } else {
                    rollbackLineFeedCount += line.rollbackLineFeedCount;
                    endPs = begPs;
                }
            } else if (mMultilineConfig.first->GetStartPatternReg()
                       && BoostRegexMatch(line.data.data(),
                                          line.data.size(),
                                          *mMultilineConfig.first->GetStartPatternReg(),
                                          exception)) {
                rollbackLineFeedCount += line.rollbackLineFeedCount;
                // Keep all the buffer if rollback all
                return line.lineBegin;
            } else if (mMultilineConfig.first->GetContinuePatternReg()) {
                // We can confirm the logs before are complete if continue is configured but no regex pattern can match.
                if (buffer[endPs] == '\n') {
                    return endPs + 1;
                } else {
                    // Keep all the buffer if rollback all
                    return line.lineBegin;
                }
            } else {
                rollbackLineFeedCount += line.rollbackLineFeedCount;
                endPs = begPs;
            }
            begPs--;
        }
    }
    endPs = size - 1; // buffer[size] = 0 , buffer[size-1] = '\n'
    begPs = size - 2;
    rollbackLineFeedCount = 0;
    while (endPs >= 0) {
        if (buffer[endPs] == '\n') {
            if (endPs != size - 1) { // if last line dose not end with '\n', rollback last line
                rollbackLineFeedCount = 1;
            }
            if (mFileLogFormat == LogFormat::CONTAINERD_TEXT) {
                int32_t begin = 0;
                LineInfo line = GetLastLineData(buffer, begin, endPs, false);
                rollbackLineFeedCount += line.rollbackLineFeedCount;
                return line.lineEnd + 1;
            }
            return endPs + 1;
        }
        endPs--;
=======
    int32_t endPs; // the position of \n or \0
    if (buffer[size - 1] == '\n') {
        endPs = size - 1;
    } else {
        endPs = size;
    }
    rollbackLineFeedCount = 0;
    // Multiline rollback
    if (mMultilineConfig.first->IsMultiline()) {
        std::string exception;
        while (endPs >= 0) {
            StringView content = GetLastLine(StringView(buffer, size), endPs);
            if (mMultilineConfig.first->GetEndPatternReg()) {
                // start + end, continue + end, end
                if (BoostRegexMatch(
                        content.data(), content.size(), *mMultilineConfig.first->GetEndPatternReg(), exception)) {
                    // Ensure the end line is complete
                    if (buffer[endPs] == '\n') {
                        return endPs + 1;
                    }
                }
            } else if (mMultilineConfig.first->GetStartPatternReg()
                       && BoostRegexMatch(
                           content.data(), content.size(), *mMultilineConfig.first->GetStartPatternReg(), exception)) {
                // start + continue, start
                ++rollbackLineFeedCount;
                // Keep all the buffer if rollback all
                return content.data() - buffer;
            }
            ++rollbackLineFeedCount;
            endPs = content.data() - buffer - 1;
        }
>>>>>>> b9484be7
    }
    // Single line rollback or all unmatch rollback
    rollbackLineFeedCount = 0;
    if (buffer[size - 1] == '\n') {
        return size;
    }
    StringView content = GetLastLine(StringView(buffer, size), size - 1);
    ++rollbackLineFeedCount;
    return content.data() - buffer;
}

/*
    params:
        buffer: all read logs
        end: the end position of current line, \n or \0
    return:
        last line (backward), without \n or \0
*/
StringView LogFileReader::GetLastLine(StringView buffer, size_t end) {
    if (end == 0) {
        return buffer;
    }

    for (size_t begin = end; begin > 0; --begin) {
        if (buffer[begin - 1] == '\n') {
            return StringView(buffer.data() + begin, end - begin);
        }
    }
    return StringView(buffer.data(), end);
}

/*
    params:
        buffer: all read logs
        end: the end position of current line, \n or \0
    return:
        last line (backward), without \n or \0
*/
LineInfo LogFileReader::GetLastTextLine2(StringView buffer, int32_t end) {
    if (end == 0) {
        return LineInfo{buffer, 0, 1, end, true};
    }

    for (int32_t begin = end; begin >= 0; --begin) {
        if (begin == 0 || buffer[begin - 1] == '\n') {
            return LineInfo{StringView(buffer.data() + begin, end - begin), begin, 1, end, true};
        }
    }
    return LineInfo{StringView(buffer.data(), end), 0, 1, end, true};
}

/*
    params:
        buffer: all read logs
        end: the end position of current line, \n or \0
    return:
        last line (backward), without \n or \0
*/
LineInfo LogFileReader::GetLastDockerJsonFileLine2(StringView buffer, int32_t end) {
    if (end == 0) {
        return LineInfo{buffer, 0, 1, end, true};
    }

    for (int32_t begin = end; begin >= 0; --begin) {
        if (begin == 0 || buffer[begin - 1] == '\n') {
            StringView lastLine = StringView(buffer.data() + begin, end - begin);
            rapidjson::Document doc(&LogFileReader::rapidjsonAllocator);
            doc.Parse(lastLine.data(), lastLine.size());
            LineInfo res = LineInfo{StringView(buffer.data() + begin, end - begin), begin, 1, end, true};
            if (doc.HasParseError()) {
                return res;
            } else if (!doc.IsObject()) {
                return res;
            }
            auto it = doc.FindMember(ProcessorParseContainerLogNative::DOCKER_JSON_TIME.c_str());
            if (it == doc.MemberEnd() || !it->value.IsString()) {
                return res;
            }
            it = doc.FindMember(ProcessorParseContainerLogNative::DOCKER_JSON_STREAM_TYPE.c_str());
            if (it == doc.MemberEnd() || !it->value.IsString()) {
                return res;
            }
            it = doc.FindMember(ProcessorParseContainerLogNative::DOCKER_JSON_LOG.c_str());
            if (it == doc.MemberEnd() || !it->value.IsString()) {
                return res;
            }
            StringView content = StringView(it->value.GetString());
            if (content.size() > 0 && content[content.size() - 1] == '\n') {
                content = StringView(content.data(), content.size() - 1);
            }
            res.data = content;
            return res;
        }
    }
    return LineInfo{StringView(buffer.data(), end), 0, 1, end, true};
}

/*
    params:
        buffer: all read logs
        end: the end position of current line, \n or \0
    return:
        last line (backward), without \n or \0
*/
LineInfo LogFileReader::GetLastContainerdTextLine2(StringView buffer, int32_t end) {
    if (end == 0) {
        return LineInfo{buffer, 0, 1, end, true};
    }

    for (int32_t begin = end; begin >= 0; --begin) {
        if (begin == 0 || buffer[begin - 1] == '\n') {
            StringView lastLine = StringView(buffer.data() + begin, end - begin);
            const char* lineEnd = buffer.data() + end;

            LineInfo res = LineInfo{lastLine, begin, 1, end, true};
            // 寻找第一个分隔符位置 time
            StringView timeValue;
            const char* pch1
                = std::find(buffer.data() + begin, lineEnd, ProcessorParseContainerLogNative::CONTAINERD_DELIMITER);
            if (pch1 == lineEnd) {
                return res;
            }
            // 寻找第二个分隔符位置 source
            const char* pch2 = std::find(pch1 + 1, lineEnd, ProcessorParseContainerLogNative::CONTAINERD_DELIMITER);
            if (pch2 == lineEnd) {
                return res;
            }
            StringView sourceValue = StringView(pch1 + 1, pch2 - pch1 - 1);
            if (sourceValue != "stdout" && sourceValue != "stderr") {
                return res;
            }
            // 如果既不以 P 开头，也不以 F 开头
            if (*(pch2 + 1) != ProcessorParseContainerLogNative::CONTAINERD_PART_TAG
                && *(pch2 + 1) != ProcessorParseContainerLogNative::CONTAINERD_FULL_TAG) {
                lastLine = StringView(pch2 + 1, lineEnd - pch2 - 1);
                res.data = lastLine;
                return res;
            }
            // 寻找第三个分隔符位置 content
            const char* pch3 = std::find(pch2 + 1, lineEnd, ProcessorParseContainerLogNative::CONTAINERD_DELIMITER);
            if (pch3 == lineEnd || pch3 != pch2 + 2) {
                lastLine = StringView(pch2 + 1, lineEnd - pch2 - 1);
                res.data = lastLine;
                return res;
            }
            if (*(pch2 + 1) == ProcessorParseContainerLogNative::CONTAINERD_FULL_TAG) {
                // F
                lastLine = StringView(pch3 + 1, lineEnd - pch3 - 1);
                res.data = lastLine;
                return res;
            } else {
                // P
                lastLine = StringView(pch3 + 1, lineEnd - pch3 - 1);
                res.fullLine = false;
                res.data = lastLine;
                return res;
            }
        }
    }
    return LineInfo{StringView(buffer.data(), end), 0, 1, end, true};
}

LineInfo LogFileReader::GetLastLine2(StringView buffer, int32_t end, size_t n, bool needMerge, bool singleLine) {
    if (end == 0) {
        return LineInfo{buffer, 0, 1, end, true};
    }
    LineInfo line;
    LineInfo res;
    if (n < mGetLastLineFuncs.size() - 1) {
        line = GetLastLine2(buffer, end, n + 1, false, singleLine);
        res = mGetLastLineFuncs[n](line.data, line.data.size());
        res.lineBegin = line.lineBegin;
        res.rollbackLineFeedCount = line.rollbackLineFeedCount;
        res.lineEnd = line.lineEnd;
    } else {
        res = mGetLastLineFuncs[n](buffer, end);
    }
    // 只需要单行日志
    if (singleLine) {
        return res;
    }
    // res是完整日志 且 不需要合并
    if (res.fullLine && !needMerge) {
        return res;
    }
    // 需要合并
    if (needMerge) {
        StringBuffer* buffer = GetStringBuffer();
        buffer->size = 0;
        char* data = buffer->data + buffer->capacity - res.data.size();
        memcpy(data, res.data.data(), res.data.size());
        buffer->size += res.data.size();
        res.data = StringView(data, buffer->size);
    }
    // res不是完整日志 或者 res是完整日志且需要合并
    while (true) {
        LineInfo tmp;
        if (n < mGetLastLineFuncs.size() - 1) {
            tmp = GetLastLine2(buffer, res.lineBegin, n + 1, false, singleLine);
        } else {
            tmp = mGetLastLineFuncs[n](buffer, res.lineBegin);
        }
        // tmp是完整行，说明res已经合并完毕
        if (tmp.fullLine) {
            res.fullLine = true;
            return res;
        } else {
            if (!needMerge) {
                continue;
            }
            StringBuffer* buffer = GetStringBuffer();
            char* data = buffer->data + buffer->capacity - buffer->size - tmp.data.size();
            memcpy(data, tmp.data.data(), tmp.data.size());
            buffer->size += tmp.data.size();
            tmp.data = StringView(data, buffer->size);
            res.data = tmp.data;
            res.lineBegin = tmp.lineBegin;
            res.rollbackLineFeedCount += tmp.rollbackLineFeedCount;
        }
        if (res.lineBegin == 0) {
            break;
        }
    }
    return res;
}

LineInfo LogFileReader::GetLastTextLine(const char* buffer, int32_t& begPs, int32_t endPs) {
    while (begPs >= 0) {
        if (buffer[begPs] == '\n' || begPs == 0) {
            int32_t lineBegin = begPs == 0 ? 0 : begPs + 1;
            StringView lastLine = StringView(buffer + lineBegin, endPs - lineBegin);
            LineInfo res = {lastLine, lineBegin, 1, endPs, true};
            return res;
        }
        --begPs;
    }
}

LineInfo LogFileReader::GetLastDockerJsonFileLine(const char* buffer, int32_t& begPs, int32_t endPs) {
    while (begPs >= 0) {
        if (buffer[begPs] == '\n' || begPs == 0) {
            int32_t lineBegin = begPs == 0 ? 0 : begPs + 1;
            StringView lastLine;
            if (buffer[endPs] != '\n' && buffer[endPs] == '}') {
                lastLine = StringView(buffer + lineBegin, endPs + 1 - lineBegin);
            } else {
                lastLine = StringView(buffer + lineBegin, endPs - lineBegin);
            }
            LineInfo res = {lastLine, lineBegin, 1, endPs, true};

            rapidjson::Document doc(&LogFileReader::rapidjsonAllocator);
            doc.Parse(lastLine.data(), lastLine.size());
            if (doc.HasParseError()) {
                return res;
            } else if (!doc.IsObject()) {
                return res;
            }
            auto it = doc.FindMember(ProcessorParseContainerLogNative::DOCKER_JSON_TIME.c_str());
            if (it == doc.MemberEnd() || !it->value.IsString()) {
                return res;
            }
            it = doc.FindMember(ProcessorParseContainerLogNative::DOCKER_JSON_STREAM_TYPE.c_str());
            if (it == doc.MemberEnd() || !it->value.IsString()) {
                return res;
            }
            it = doc.FindMember(ProcessorParseContainerLogNative::DOCKER_JSON_LOG.c_str());
            if (it == doc.MemberEnd() || !it->value.IsString()) {
                return res;
            }
            StringView content = StringView(it->value.GetString());
            if (content.size() > 0 && content[content.size() - 1] == '\n') {
                content = StringView(content.data(), content.size() - 1);
            }
            res.data = content;
            return res;
        }
        --begPs;
    }
}

LineInfo LogFileReader::GetLastFullContainerdTextLine(
    const char* buffer, int32_t& begPs, int32_t endPs, bool needMerge, bool singleLine) {
    LineInfo line = GetLastContainerdTextLine(buffer, begPs, endPs);
    endPs = begPs;
    if (singleLine) {
        return line;
    }
    if (line.fullLine && !needMerge) {
        line.rollbackLineFeedCount = 0;
        return line;
    }
    if (needMerge) {
        StringBuffer* buffer = GetStringBuffer();
        buffer->size = 0;
        char* data = buffer->data + buffer->capacity - line.data.size();
        memcpy(data, line.data.data(), line.data.size());
        buffer->size += line.data.size();
        line.data = StringView(data, buffer->size);
    }
    while (endPs > 0) {
        LineInfo tmp = GetLastContainerdTextLine(buffer, begPs, endPs);
        endPs = begPs;
        if (tmp.fullLine) {
            if (!needMerge) {
                tmp.rollbackLineFeedCount = line.rollbackLineFeedCount;
                return tmp;
            }
            return line;
        } else {
            line.rollbackLineFeedCount += tmp.rollbackLineFeedCount;
            if (!needMerge) {
                continue;
            }
            StringBuffer* buffer = GetStringBuffer();
            char* data = buffer->data + buffer->capacity - buffer->size - tmp.data.size();
            memcpy(data, tmp.data.data(), tmp.data.size());
            buffer->size += tmp.data.size();
            tmp.data = StringView(data, buffer->size);
            line.data = tmp.data;
        }
    }
    if (needMerge) {
        return line;
    }
    line.data = StringView();
    line.lineBegin = 0;
    line.lineEnd = -1;
    return line;
}

LineInfo LogFileReader::GetLastContainerdTextLine(const char* buffer, int32_t& begPs, int32_t endPs) {
    begPs = endPs - 1;
    while (begPs >= 0) {
        if (buffer[begPs] == '\n' || begPs == 0) {
            int32_t lineBegin = begPs == 0 ? 0 : begPs + 1;
            const char* lineEnd = buffer + endPs;
            // endPs + 1 = res.lineBegin + lineBegin.data.size() + 1 = lineBegin + endPs - lineBegin = endPs + 1
            // lastLine最后没有不包含endPs
            StringView lastLine = StringView(buffer + lineBegin, endPs - lineBegin);
            LineInfo res = {lastLine, lineBegin, 1, endPs, true};

            // 寻找第一个分隔符位置 time
            StringView timeValue;
            const char* pch1
                = std::find(buffer + lineBegin, lineEnd, ProcessorParseContainerLogNative::CONTAINERD_DELIMITER);
            if (pch1 == lineEnd) {
                return res;
            }
            // 寻找第二个分隔符位置 source
            const char* pch2 = std::find(pch1 + 1, lineEnd, ProcessorParseContainerLogNative::CONTAINERD_DELIMITER);
            if (pch2 == lineEnd) {
                return res;
            }
            StringView sourceValue = StringView(pch1 + 1, pch2 - pch1 - 1);
            if (sourceValue != "stdout" && sourceValue != "stderr") {
                return res;
            }
            // 如果既不以 P 开头，也不以 F 开头
            if (*(pch2 + 1) != ProcessorParseContainerLogNative::CONTAINERD_PART_TAG
                && *(pch2 + 1) != ProcessorParseContainerLogNative::CONTAINERD_FULL_TAG) {
                lastLine = StringView(pch2 + 1, lineEnd - pch2 - 1);
                res.data = lastLine;
                return res;
            }
            // 寻找第三个分隔符位置 content
            const char* pch3 = std::find(pch2 + 1, lineEnd, ProcessorParseContainerLogNative::CONTAINERD_DELIMITER);
            if (pch3 == lineEnd || pch3 != pch2 + 2) {
                lastLine = StringView(pch2 + 1, lineEnd - pch2 - 1);
                res.data = lastLine;
                return res;
            }
            if (*(pch2 + 1) == ProcessorParseContainerLogNative::CONTAINERD_FULL_TAG) {
                // F
                lastLine = StringView(pch3 + 1, lineEnd - pch3 - 1);
                res.data = lastLine;
                return res;
            } else {
                // P
                lastLine = StringView(pch3 + 1, lineEnd - pch3 - 1);
                res.fullLine = false;
                res.data = lastLine;
                return res;
            }
            endPs = begPs;
        }
        begPs--;
    }
}

LineInfo
LogFileReader::GetLastLineData(const char* buffer, int32_t& begPs, int32_t endPs, bool needMerge, bool singleLine) {
    if (mFileLogFormat == LogFormat::CONTAINERD_TEXT) {
        return GetLastFullContainerdTextLine(buffer, begPs, endPs, needMerge, singleLine);
    }
    if (mFileLogFormat == LogFormat::DOCKER_JSON_FILE) {
        return GetLastDockerJsonFileLine(buffer, begPs, endPs);
    }
    if (mFileLogFormat == LogFormat::TEXT) {
        return GetLastTextLine(buffer, begPs, endPs);
    }
}

std::shared_ptr<SourceBuffer> LogFileReader::mSourceBuffer(new SourceBuffer);
StringBuffer LogFileReader::mStringBuffer;
rapidjson::MemoryPoolAllocator<> LogFileReader::rapidjsonAllocator;

StringBuffer* LogFileReader::GetStringBuffer() {
    if (mStringBuffer.capacity == 0) {
        LogFileReader::mStringBuffer = mSourceBuffer.get()->AllocateStringBuffer(BUFFER_SIZE + 1);
    }
    return &mStringBuffer;
}

size_t LogFileReader::AlignLastCharacter(char* buffer, size_t size) {
    int n = 0;
    int endPs = size - 1;
    if (buffer[endPs] == '\n') {
        return size;
    }
    if (mReaderConfig.first->mFileEncoding == FileReaderOptions::Encoding::GBK) {
        // GB 18030 encoding rules:
        // 1. The number of byte for one character can be 1, 2, 4.
        // 2. 1 byte character: the top bit is 0.
        // 3. 2 bytes character: the 1st byte is between 0x81 and 0xFE; the 2nd byte is between 0x40 and 0xFE.
        // 4. 4 bytes character: the 1st and 3rd byte is between 0x81 and 0xFE; the 2nd and 4th byte are between
        // 0x30 and 0x39. (not supported to align)

        // 1 byte character, 2nd byte of 2 bytes, 2nd or 4th byte of 4 bytes
        if ((buffer[endPs] & 0x80) == 0 || size == 1) {
            return size;
        }
        while (endPs >= 0 && (buffer[endPs] & 0x80)) {
            --endPs;
        }
        // whether characters >= 0x80 appear in pair
        if (((size - endPs - 1) & 1) == 0) {
            return size;
        }
        return size - 1;
    } else {
        // UTF8 encoding rules:
        // 1. For single byte character, the top bit is 0.
        // 2. For N (N > 1) bytes character, the top N bit of the first byte is 1. The first and second bits of the
        // following bytes are 10.
        while (endPs >= 0) {
            char ch = buffer[endPs];
            if ((ch & 0x80) == 0) { // 1 bytes character, 0x80 -> 10000000
                n = 1;
                break;
            } else if ((ch & 0xE0) == 0xC0) { // 2 bytes character, 0xE0 -> 11100000, 0xC0 -> 11000000
                n = 2;
                break;
            } else if ((ch & 0xF0) == 0xE0) { // 3 bytes character, 0xF0 -> 11110000, 0xE0 -> 11100000
                n = 3;
                break;
            } else if ((ch & 0xF8) == 0xF0) { // 4 bytes character, 0xF8 -> 11111000, 0xF0 -> 11110000
                n = 4;
                break;
            } else if ((ch & 0xFC) == 0xF8) { // 5 bytes character, 0xFC -> 11111100, 0xF8 -> 11111000
                n = 5;
                break;
            } else if ((ch & 0xFE) == 0xFC) { // 6 bytes character, 0xFE -> 11111110, 0xFC -> 11111100
                n = 6;
                break;
            }
            endPs--;
        }
        if (endPs - 1 + n >= (int)size) {
            return endPs;
        } else {
            return size;
        }
    }
    return 0;
}

std::unique_ptr<Event> LogFileReader::CreateFlushTimeoutEvent() {
    auto result = std::unique_ptr<Event>(new Event(mHostLogPathDir,
                                                   mHostLogPathFile,
                                                   EVENT_READER_FLUSH_TIMEOUT | EVENT_MODIFY,
                                                   -1,
                                                   0,
                                                   mDevInode.dev,
                                                   mDevInode.inode));
    result->SetLastFilePos(mLastFilePos);
    result->SetLastReadPos(GetLastReadPos());
    return result;
}

LogFileReader::~LogFileReader() {
    // if (mLogBeginRegPtr != NULL) {
    //     delete mLogBeginRegPtr;
    //     mLogBeginRegPtr = NULL;
    // }
    // if (mLogContinueRegPtr != NULL) {
    //     delete mLogContinueRegPtr;
    //     mLogContinueRegPtr = NULL;
    // }
    // if (mLogEndRegPtr != NULL) {
    //     delete mLogEndRegPtr;
    //     mLogEndRegPtr = NULL;
    // }
    LOG_INFO(sLogger,
             ("destruct the corresponding log reader, project", GetProject())("logstore", GetLogstore())(
                 "config", GetConfigName())("log reader queue name", mHostLogPath)(
                 "file device", ToString(mDevInode.dev))("file inode", ToString(mDevInode.inode))(
                 "file signature", mLastFileSignatureHash)("file signature size", mLastFileSignatureSize)(
                 "file size", mLastFileSize)("last file position", mLastFilePos));
    CloseFilePtr();

    // Mark GC so that corresponding resources can be released.
    // For config update, reader will be recreated, which will retrieve these
    //  resources back, then their GC flag will be removed.
    if (mEOOption) {
        static auto sQueueM = QueueManager::GetInstance();
        sQueueM->MarkGC(GetProject(),
                        mEOOption->primaryCheckpointKey + mEOOption->rangeCheckpointPtrs[0]->data.hash_key());

        static auto sCptM = CheckpointManagerV2::GetInstance();
        sCptM->MarkGC(mEOOption->primaryCheckpointKey);
    }
}

#ifdef APSARA_UNIT_TEST_MAIN
void LogFileReader::UpdateReaderManual() {
    if (mLogFileOp.IsOpen()) {
        mLogFileOp.Close();
    }
    mLogFileOp.Open(mHostLogPath.c_str(), false);
    mDevInode = GetFileDevInode(mHostLogPath);
    mRealLogPath = mHostLogPath;
}
#endif

} // namespace logtail<|MERGE_RESOLUTION|>--- conflicted
+++ resolved
@@ -2072,74 +2072,6 @@
     if (!allowRollback) {
         return size;
     }
-<<<<<<< HEAD
-    int32_t endPs = size - 1; // buffer[size] = 0 , buffer[size-1] = '\n'
-    int32_t begPs = size - 2;
-    rollbackLineFeedCount = 0;
-    // Single line rollback
-    if (mMultilineConfig.first->IsMultiline()) {
-        // Multiline rollback
-        std::string exception;
-        while (begPs >= 0) {
-            LineInfo line = LogFileReader::GetLastLineData(buffer, begPs, endPs);
-            if (mMultilineConfig.first->GetContinuePatternReg()
-                && BoostRegexMatch(
-                    line.data.data(), line.data.size(), *mMultilineConfig.first->GetContinuePatternReg(), exception)) {
-                rollbackLineFeedCount += line.rollbackLineFeedCount;
-                endPs = begPs;
-            } else if (mMultilineConfig.first->GetEndPatternReg()
-                       && BoostRegexMatch(line.data.data(),
-                                          line.data.size(),
-                                          *mMultilineConfig.first->GetEndPatternReg(),
-                                          exception)) {
-                // Ensure the end line is complete
-                if (buffer[endPs] == '\n') {
-                    return endPs + 1;
-                } else {
-                    rollbackLineFeedCount += line.rollbackLineFeedCount;
-                    endPs = begPs;
-                }
-            } else if (mMultilineConfig.first->GetStartPatternReg()
-                       && BoostRegexMatch(line.data.data(),
-                                          line.data.size(),
-                                          *mMultilineConfig.first->GetStartPatternReg(),
-                                          exception)) {
-                rollbackLineFeedCount += line.rollbackLineFeedCount;
-                // Keep all the buffer if rollback all
-                return line.lineBegin;
-            } else if (mMultilineConfig.first->GetContinuePatternReg()) {
-                // We can confirm the logs before are complete if continue is configured but no regex pattern can match.
-                if (buffer[endPs] == '\n') {
-                    return endPs + 1;
-                } else {
-                    // Keep all the buffer if rollback all
-                    return line.lineBegin;
-                }
-            } else {
-                rollbackLineFeedCount += line.rollbackLineFeedCount;
-                endPs = begPs;
-            }
-            begPs--;
-        }
-    }
-    endPs = size - 1; // buffer[size] = 0 , buffer[size-1] = '\n'
-    begPs = size - 2;
-    rollbackLineFeedCount = 0;
-    while (endPs >= 0) {
-        if (buffer[endPs] == '\n') {
-            if (endPs != size - 1) { // if last line dose not end with '\n', rollback last line
-                rollbackLineFeedCount = 1;
-            }
-            if (mFileLogFormat == LogFormat::CONTAINERD_TEXT) {
-                int32_t begin = 0;
-                LineInfo line = GetLastLineData(buffer, begin, endPs, false);
-                rollbackLineFeedCount += line.rollbackLineFeedCount;
-                return line.lineEnd + 1;
-            }
-            return endPs + 1;
-        }
-        endPs--;
-=======
     int32_t endPs; // the position of \n or \0
     if (buffer[size - 1] == '\n') {
         endPs = size - 1;
@@ -2172,7 +2104,6 @@
             ++rollbackLineFeedCount;
             endPs = content.data() - buffer - 1;
         }
->>>>>>> b9484be7
     }
     // Single line rollback or all unmatch rollback
     rollbackLineFeedCount = 0;
@@ -2202,388 +2133,6 @@
         }
     }
     return StringView(buffer.data(), end);
-}
-
-/*
-    params:
-        buffer: all read logs
-        end: the end position of current line, \n or \0
-    return:
-        last line (backward), without \n or \0
-*/
-LineInfo LogFileReader::GetLastTextLine2(StringView buffer, int32_t end) {
-    if (end == 0) {
-        return LineInfo{buffer, 0, 1, end, true};
-    }
-
-    for (int32_t begin = end; begin >= 0; --begin) {
-        if (begin == 0 || buffer[begin - 1] == '\n') {
-            return LineInfo{StringView(buffer.data() + begin, end - begin), begin, 1, end, true};
-        }
-    }
-    return LineInfo{StringView(buffer.data(), end), 0, 1, end, true};
-}
-
-/*
-    params:
-        buffer: all read logs
-        end: the end position of current line, \n or \0
-    return:
-        last line (backward), without \n or \0
-*/
-LineInfo LogFileReader::GetLastDockerJsonFileLine2(StringView buffer, int32_t end) {
-    if (end == 0) {
-        return LineInfo{buffer, 0, 1, end, true};
-    }
-
-    for (int32_t begin = end; begin >= 0; --begin) {
-        if (begin == 0 || buffer[begin - 1] == '\n') {
-            StringView lastLine = StringView(buffer.data() + begin, end - begin);
-            rapidjson::Document doc(&LogFileReader::rapidjsonAllocator);
-            doc.Parse(lastLine.data(), lastLine.size());
-            LineInfo res = LineInfo{StringView(buffer.data() + begin, end - begin), begin, 1, end, true};
-            if (doc.HasParseError()) {
-                return res;
-            } else if (!doc.IsObject()) {
-                return res;
-            }
-            auto it = doc.FindMember(ProcessorParseContainerLogNative::DOCKER_JSON_TIME.c_str());
-            if (it == doc.MemberEnd() || !it->value.IsString()) {
-                return res;
-            }
-            it = doc.FindMember(ProcessorParseContainerLogNative::DOCKER_JSON_STREAM_TYPE.c_str());
-            if (it == doc.MemberEnd() || !it->value.IsString()) {
-                return res;
-            }
-            it = doc.FindMember(ProcessorParseContainerLogNative::DOCKER_JSON_LOG.c_str());
-            if (it == doc.MemberEnd() || !it->value.IsString()) {
-                return res;
-            }
-            StringView content = StringView(it->value.GetString());
-            if (content.size() > 0 && content[content.size() - 1] == '\n') {
-                content = StringView(content.data(), content.size() - 1);
-            }
-            res.data = content;
-            return res;
-        }
-    }
-    return LineInfo{StringView(buffer.data(), end), 0, 1, end, true};
-}
-
-/*
-    params:
-        buffer: all read logs
-        end: the end position of current line, \n or \0
-    return:
-        last line (backward), without \n or \0
-*/
-LineInfo LogFileReader::GetLastContainerdTextLine2(StringView buffer, int32_t end) {
-    if (end == 0) {
-        return LineInfo{buffer, 0, 1, end, true};
-    }
-
-    for (int32_t begin = end; begin >= 0; --begin) {
-        if (begin == 0 || buffer[begin - 1] == '\n') {
-            StringView lastLine = StringView(buffer.data() + begin, end - begin);
-            const char* lineEnd = buffer.data() + end;
-
-            LineInfo res = LineInfo{lastLine, begin, 1, end, true};
-            // 寻找第一个分隔符位置 time
-            StringView timeValue;
-            const char* pch1
-                = std::find(buffer.data() + begin, lineEnd, ProcessorParseContainerLogNative::CONTAINERD_DELIMITER);
-            if (pch1 == lineEnd) {
-                return res;
-            }
-            // 寻找第二个分隔符位置 source
-            const char* pch2 = std::find(pch1 + 1, lineEnd, ProcessorParseContainerLogNative::CONTAINERD_DELIMITER);
-            if (pch2 == lineEnd) {
-                return res;
-            }
-            StringView sourceValue = StringView(pch1 + 1, pch2 - pch1 - 1);
-            if (sourceValue != "stdout" && sourceValue != "stderr") {
-                return res;
-            }
-            // 如果既不以 P 开头，也不以 F 开头
-            if (*(pch2 + 1) != ProcessorParseContainerLogNative::CONTAINERD_PART_TAG
-                && *(pch2 + 1) != ProcessorParseContainerLogNative::CONTAINERD_FULL_TAG) {
-                lastLine = StringView(pch2 + 1, lineEnd - pch2 - 1);
-                res.data = lastLine;
-                return res;
-            }
-            // 寻找第三个分隔符位置 content
-            const char* pch3 = std::find(pch2 + 1, lineEnd, ProcessorParseContainerLogNative::CONTAINERD_DELIMITER);
-            if (pch3 == lineEnd || pch3 != pch2 + 2) {
-                lastLine = StringView(pch2 + 1, lineEnd - pch2 - 1);
-                res.data = lastLine;
-                return res;
-            }
-            if (*(pch2 + 1) == ProcessorParseContainerLogNative::CONTAINERD_FULL_TAG) {
-                // F
-                lastLine = StringView(pch3 + 1, lineEnd - pch3 - 1);
-                res.data = lastLine;
-                return res;
-            } else {
-                // P
-                lastLine = StringView(pch3 + 1, lineEnd - pch3 - 1);
-                res.fullLine = false;
-                res.data = lastLine;
-                return res;
-            }
-        }
-    }
-    return LineInfo{StringView(buffer.data(), end), 0, 1, end, true};
-}
-
-LineInfo LogFileReader::GetLastLine2(StringView buffer, int32_t end, size_t n, bool needMerge, bool singleLine) {
-    if (end == 0) {
-        return LineInfo{buffer, 0, 1, end, true};
-    }
-    LineInfo line;
-    LineInfo res;
-    if (n < mGetLastLineFuncs.size() - 1) {
-        line = GetLastLine2(buffer, end, n + 1, false, singleLine);
-        res = mGetLastLineFuncs[n](line.data, line.data.size());
-        res.lineBegin = line.lineBegin;
-        res.rollbackLineFeedCount = line.rollbackLineFeedCount;
-        res.lineEnd = line.lineEnd;
-    } else {
-        res = mGetLastLineFuncs[n](buffer, end);
-    }
-    // 只需要单行日志
-    if (singleLine) {
-        return res;
-    }
-    // res是完整日志 且 不需要合并
-    if (res.fullLine && !needMerge) {
-        return res;
-    }
-    // 需要合并
-    if (needMerge) {
-        StringBuffer* buffer = GetStringBuffer();
-        buffer->size = 0;
-        char* data = buffer->data + buffer->capacity - res.data.size();
-        memcpy(data, res.data.data(), res.data.size());
-        buffer->size += res.data.size();
-        res.data = StringView(data, buffer->size);
-    }
-    // res不是完整日志 或者 res是完整日志且需要合并
-    while (true) {
-        LineInfo tmp;
-        if (n < mGetLastLineFuncs.size() - 1) {
-            tmp = GetLastLine2(buffer, res.lineBegin, n + 1, false, singleLine);
-        } else {
-            tmp = mGetLastLineFuncs[n](buffer, res.lineBegin);
-        }
-        // tmp是完整行，说明res已经合并完毕
-        if (tmp.fullLine) {
-            res.fullLine = true;
-            return res;
-        } else {
-            if (!needMerge) {
-                continue;
-            }
-            StringBuffer* buffer = GetStringBuffer();
-            char* data = buffer->data + buffer->capacity - buffer->size - tmp.data.size();
-            memcpy(data, tmp.data.data(), tmp.data.size());
-            buffer->size += tmp.data.size();
-            tmp.data = StringView(data, buffer->size);
-            res.data = tmp.data;
-            res.lineBegin = tmp.lineBegin;
-            res.rollbackLineFeedCount += tmp.rollbackLineFeedCount;
-        }
-        if (res.lineBegin == 0) {
-            break;
-        }
-    }
-    return res;
-}
-
-LineInfo LogFileReader::GetLastTextLine(const char* buffer, int32_t& begPs, int32_t endPs) {
-    while (begPs >= 0) {
-        if (buffer[begPs] == '\n' || begPs == 0) {
-            int32_t lineBegin = begPs == 0 ? 0 : begPs + 1;
-            StringView lastLine = StringView(buffer + lineBegin, endPs - lineBegin);
-            LineInfo res = {lastLine, lineBegin, 1, endPs, true};
-            return res;
-        }
-        --begPs;
-    }
-}
-
-LineInfo LogFileReader::GetLastDockerJsonFileLine(const char* buffer, int32_t& begPs, int32_t endPs) {
-    while (begPs >= 0) {
-        if (buffer[begPs] == '\n' || begPs == 0) {
-            int32_t lineBegin = begPs == 0 ? 0 : begPs + 1;
-            StringView lastLine;
-            if (buffer[endPs] != '\n' && buffer[endPs] == '}') {
-                lastLine = StringView(buffer + lineBegin, endPs + 1 - lineBegin);
-            } else {
-                lastLine = StringView(buffer + lineBegin, endPs - lineBegin);
-            }
-            LineInfo res = {lastLine, lineBegin, 1, endPs, true};
-
-            rapidjson::Document doc(&LogFileReader::rapidjsonAllocator);
-            doc.Parse(lastLine.data(), lastLine.size());
-            if (doc.HasParseError()) {
-                return res;
-            } else if (!doc.IsObject()) {
-                return res;
-            }
-            auto it = doc.FindMember(ProcessorParseContainerLogNative::DOCKER_JSON_TIME.c_str());
-            if (it == doc.MemberEnd() || !it->value.IsString()) {
-                return res;
-            }
-            it = doc.FindMember(ProcessorParseContainerLogNative::DOCKER_JSON_STREAM_TYPE.c_str());
-            if (it == doc.MemberEnd() || !it->value.IsString()) {
-                return res;
-            }
-            it = doc.FindMember(ProcessorParseContainerLogNative::DOCKER_JSON_LOG.c_str());
-            if (it == doc.MemberEnd() || !it->value.IsString()) {
-                return res;
-            }
-            StringView content = StringView(it->value.GetString());
-            if (content.size() > 0 && content[content.size() - 1] == '\n') {
-                content = StringView(content.data(), content.size() - 1);
-            }
-            res.data = content;
-            return res;
-        }
-        --begPs;
-    }
-}
-
-LineInfo LogFileReader::GetLastFullContainerdTextLine(
-    const char* buffer, int32_t& begPs, int32_t endPs, bool needMerge, bool singleLine) {
-    LineInfo line = GetLastContainerdTextLine(buffer, begPs, endPs);
-    endPs = begPs;
-    if (singleLine) {
-        return line;
-    }
-    if (line.fullLine && !needMerge) {
-        line.rollbackLineFeedCount = 0;
-        return line;
-    }
-    if (needMerge) {
-        StringBuffer* buffer = GetStringBuffer();
-        buffer->size = 0;
-        char* data = buffer->data + buffer->capacity - line.data.size();
-        memcpy(data, line.data.data(), line.data.size());
-        buffer->size += line.data.size();
-        line.data = StringView(data, buffer->size);
-    }
-    while (endPs > 0) {
-        LineInfo tmp = GetLastContainerdTextLine(buffer, begPs, endPs);
-        endPs = begPs;
-        if (tmp.fullLine) {
-            if (!needMerge) {
-                tmp.rollbackLineFeedCount = line.rollbackLineFeedCount;
-                return tmp;
-            }
-            return line;
-        } else {
-            line.rollbackLineFeedCount += tmp.rollbackLineFeedCount;
-            if (!needMerge) {
-                continue;
-            }
-            StringBuffer* buffer = GetStringBuffer();
-            char* data = buffer->data + buffer->capacity - buffer->size - tmp.data.size();
-            memcpy(data, tmp.data.data(), tmp.data.size());
-            buffer->size += tmp.data.size();
-            tmp.data = StringView(data, buffer->size);
-            line.data = tmp.data;
-        }
-    }
-    if (needMerge) {
-        return line;
-    }
-    line.data = StringView();
-    line.lineBegin = 0;
-    line.lineEnd = -1;
-    return line;
-}
-
-LineInfo LogFileReader::GetLastContainerdTextLine(const char* buffer, int32_t& begPs, int32_t endPs) {
-    begPs = endPs - 1;
-    while (begPs >= 0) {
-        if (buffer[begPs] == '\n' || begPs == 0) {
-            int32_t lineBegin = begPs == 0 ? 0 : begPs + 1;
-            const char* lineEnd = buffer + endPs;
-            // endPs + 1 = res.lineBegin + lineBegin.data.size() + 1 = lineBegin + endPs - lineBegin = endPs + 1
-            // lastLine最后没有不包含endPs
-            StringView lastLine = StringView(buffer + lineBegin, endPs - lineBegin);
-            LineInfo res = {lastLine, lineBegin, 1, endPs, true};
-
-            // 寻找第一个分隔符位置 time
-            StringView timeValue;
-            const char* pch1
-                = std::find(buffer + lineBegin, lineEnd, ProcessorParseContainerLogNative::CONTAINERD_DELIMITER);
-            if (pch1 == lineEnd) {
-                return res;
-            }
-            // 寻找第二个分隔符位置 source
-            const char* pch2 = std::find(pch1 + 1, lineEnd, ProcessorParseContainerLogNative::CONTAINERD_DELIMITER);
-            if (pch2 == lineEnd) {
-                return res;
-            }
-            StringView sourceValue = StringView(pch1 + 1, pch2 - pch1 - 1);
-            if (sourceValue != "stdout" && sourceValue != "stderr") {
-                return res;
-            }
-            // 如果既不以 P 开头，也不以 F 开头
-            if (*(pch2 + 1) != ProcessorParseContainerLogNative::CONTAINERD_PART_TAG
-                && *(pch2 + 1) != ProcessorParseContainerLogNative::CONTAINERD_FULL_TAG) {
-                lastLine = StringView(pch2 + 1, lineEnd - pch2 - 1);
-                res.data = lastLine;
-                return res;
-            }
-            // 寻找第三个分隔符位置 content
-            const char* pch3 = std::find(pch2 + 1, lineEnd, ProcessorParseContainerLogNative::CONTAINERD_DELIMITER);
-            if (pch3 == lineEnd || pch3 != pch2 + 2) {
-                lastLine = StringView(pch2 + 1, lineEnd - pch2 - 1);
-                res.data = lastLine;
-                return res;
-            }
-            if (*(pch2 + 1) == ProcessorParseContainerLogNative::CONTAINERD_FULL_TAG) {
-                // F
-                lastLine = StringView(pch3 + 1, lineEnd - pch3 - 1);
-                res.data = lastLine;
-                return res;
-            } else {
-                // P
-                lastLine = StringView(pch3 + 1, lineEnd - pch3 - 1);
-                res.fullLine = false;
-                res.data = lastLine;
-                return res;
-            }
-            endPs = begPs;
-        }
-        begPs--;
-    }
-}
-
-LineInfo
-LogFileReader::GetLastLineData(const char* buffer, int32_t& begPs, int32_t endPs, bool needMerge, bool singleLine) {
-    if (mFileLogFormat == LogFormat::CONTAINERD_TEXT) {
-        return GetLastFullContainerdTextLine(buffer, begPs, endPs, needMerge, singleLine);
-    }
-    if (mFileLogFormat == LogFormat::DOCKER_JSON_FILE) {
-        return GetLastDockerJsonFileLine(buffer, begPs, endPs);
-    }
-    if (mFileLogFormat == LogFormat::TEXT) {
-        return GetLastTextLine(buffer, begPs, endPs);
-    }
-}
-
-std::shared_ptr<SourceBuffer> LogFileReader::mSourceBuffer(new SourceBuffer);
-StringBuffer LogFileReader::mStringBuffer;
-rapidjson::MemoryPoolAllocator<> LogFileReader::rapidjsonAllocator;
-
-StringBuffer* LogFileReader::GetStringBuffer() {
-    if (mStringBuffer.capacity == 0) {
-        LogFileReader::mStringBuffer = mSourceBuffer.get()->AllocateStringBuffer(BUFFER_SIZE + 1);
-    }
-    return &mStringBuffer;
 }
 
 size_t LogFileReader::AlignLastCharacter(char* buffer, size_t size) {
