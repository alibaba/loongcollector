// Copyright 2022 iLogtail Authors
//
// Licensed under the Apache License, Version 2.0 (the "License");
// you may not use this file except in compliance with the License.
// You may obtain a copy of the License at
//
//      http://www.apache.org/licenses/LICENSE-2.0
//
// Unless required by applicable law or agreed to in writing, software
// distributed under the License is distributed on an "AS IS" BASIS,
// WITHOUT WARRANTIES OR CONDITIONS OF ANY KIND, either express or implied.
// See the License for the specific language governing permissions and
// limitations under the License.

#include "LogFileReader.h"
#include <time.h>
#include <limits>
#include <numeric>
#if defined(_MSC_VER)
#include <fcntl.h>
#include <io.h>
#endif
#include <boost/regex.hpp>
#include <boost/filesystem.hpp>
#include <cityhash/city.h>
#include "common/util.h"
#include "common/Flags.h"
#include "common/HashUtil.h"
#include "common/ErrorUtil.h"
#include "common/TimeUtil.h"
#include "common/FileSystemUtil.h"
#include "common/RandomUtil.h"
#include "common/Constants.h"
#include "sdk/Common.h"
#include "logger/Logger.h"
#include "checkpoint/CheckPointManager.h"
#include "checkpoint/CheckpointManagerV2.h"
#include "monitor/LogtailAlarm.h"
#include "monitor/LogFileProfiler.h"
#include "event_handler/LogInput.h"
#include "app_config/AppConfig.h"
#include "config_manager/ConfigManager.h"
#include "common/LogFileCollectOffsetIndicator.h"
#include "fuse/UlogfsHandler.h"
#include "sender/Sender.h"
#include "GloablFileDescriptorManager.h"
#include "event/BlockEventManager.h"

using namespace sls_logs;
using namespace std;

DEFINE_FLAG_INT32(delay_bytes_upperlimit,
                  "if (total_file_size - current_readed_size) exceed uppperlimit, send READ_LOG_DELAY_ALARM, bytes",
                  200 * 1024 * 1024);
DEFINE_FLAG_INT32(read_delay_alarm_duration,
                  "if read delay elapsed this duration, send READ_LOG_DELAY_ALARM, seconds",
                  60);
DEFINE_FLAG_INT32(reader_close_unused_file_time, "second ", 60);
DEFINE_FLAG_INT32(skip_first_modify_time, "second ", 5 * 60);
DEFINE_FLAG_INT32(max_reader_open_files, "max fd count that reader can open max", 100000);
DEFINE_FLAG_INT32(truncate_pos_skip_bytes, "skip more xx bytes when truncate", 0);
DEFINE_FLAG_INT32(max_fix_pos_bytes, "", 128 * 1024);
DEFINE_FLAG_INT32(force_release_deleted_file_fd_timeout,
                  "force release fd if file is deleted after specified seconds, no matter read to end or not",
                  -1);

namespace logtail {

#define COMMON_READER_INFO \
    ("project", mProjectName)("logstore", mCategory)("config", mConfigName)("log reader queue name", mHostLogPath)( \
        "file device", mDevInode.dev)("file inode", mDevInode.inode)("file signature", mLastFileSignatureHash)

size_t LogFileReader::BUFFER_SIZE = 1024 * 512; // 512KB

void LogFileReader::DumpMetaToMem(bool checkConfigFlag) {
    if (checkConfigFlag) {
        size_t index = mHostLogPath.rfind(PATH_SEPARATOR);
        if (index == string::npos || index == mHostLogPath.size() - 1) {
            LOG_INFO(sLogger,
                     ("skip dump reader meta", "invalid log reader queue name")("project", mProjectName)(
                         "logstore", mCategory)("config", mConfigName)("log reader queue name", mHostLogPath)(
                         "file device", ToString(mDevInode.dev))("file inode", ToString(mDevInode.inode))(
                         "file signature", mLastFileSignatureHash));
            return;
        }
        string dirPath = mHostLogPath.substr(0, index);
        string fileName = mHostLogPath.substr(index + 1, mHostLogPath.size() - index - 1);
        if (ConfigManager::GetInstance()->FindBestMatch(dirPath, fileName) == NULL) {
            LOG_INFO(sLogger,
                     ("skip dump reader meta", "no config matches the file path")("project", mProjectName)(
                         "logstore", mCategory)("config", mConfigName)("log reader queue name", mHostLogPath)(
                         "file device", ToString(mDevInode.dev))("file inode", ToString(mDevInode.inode))(
                         "file signature", mLastFileSignatureHash));
            return;
        }
        LOG_INFO(sLogger,
                 ("dump log reader meta, project", mProjectName)("logstore", mCategory)("config", mConfigName)(
                     "log reader queue name", mHostLogPath)("file device", ToString(mDevInode.dev))(
                     "file inode", ToString(mDevInode.inode))("file signature", mLastFileSignatureHash)(
                     "real file path", mRealLogPath)("file size", mLastFileSize)("last file position", mLastFilePos)(
                     "is file opened", ToString(mLogFileOp.IsOpen())));
    }
    CheckPoint* checkPointPtr = new CheckPoint(mHostLogPath,
                                               mLastFilePos,
                                               mLastFileSignatureSize,
                                               mLastFileSignatureHash,
                                               mDevInode,
                                               mConfigName,
                                               mRealLogPath,
                                               mLogFileOp.IsOpen(),
                                               mContainerStopped);
    // use last event time as checkpoint's last update time
    checkPointPtr->mLastUpdateTime = mLastEventTime;
    CheckPointManager::Instance()->AddCheckPoint(checkPointPtr);
}

void LogFileReader::SetFileDeleted(bool flag) {
    mFileDeleted = flag;
    if (flag) {
        mDeletedTime = time(NULL);
    }
}

void LogFileReader::SetContainerStopped() {
    if (!mContainerStopped) {
        mContainerStopped = true;
        mContainerStoppedTime = time(NULL);
    }
}

bool LogFileReader::ShouldForceReleaseDeletedFileFd() {
    time_t now = time(NULL);
    return INT32_FLAG(force_release_deleted_file_fd_timeout) >= 0
        && ((IsFileDeleted() && now - GetDeletedTime() >= INT32_FLAG(force_release_deleted_file_fd_timeout))
            || (IsContainerStopped()
                && now - GetContainerStoppedTime() >= INT32_FLAG(force_release_deleted_file_fd_timeout)));
}

void LogFileReader::InitReader(bool tailExisted, FileReadPolicy policy, uint32_t eoConcurrency) {
    string buffer = LogFileProfiler::mIpAddr + "_" + mHostLogPath + "_" + CalculateRandomUUID();
    uint64_t cityHash = CityHash64(buffer.c_str(), buffer.size());
    mSourceId = ToHexString(cityHash);

    if (!tailExisted) {
        static CheckPointManager* checkPointManagerPtr = CheckPointManager::Instance();
        // hold on checkPoint share ptr, so this check point will not be delete in this block
        CheckPointPtr checkPointSharePtr;
        if (checkPointManagerPtr->GetCheckPoint(mDevInode, mConfigName, checkPointSharePtr)) {
            CheckPoint* checkPointPtr = checkPointSharePtr.get();
            mLastFilePos = checkPointPtr->mOffset;
            mLastReadPos = mLastFilePos;
            mLastFileSignatureHash = checkPointPtr->mSignatureHash;
            mLastFileSignatureSize = checkPointPtr->mSignatureSize;
            mRealLogPath = checkPointPtr->mRealFileName;
            mLastEventTime = checkPointPtr->mLastUpdateTime;
            mContainerStopped = checkPointPtr->mContainerStopped;
            LOG_INFO(sLogger,
                     ("recover log reader status from checkpoint, project", mProjectName)("logstore", mCategory)(
                         "config", mConfigName)("log reader queue name", mHostLogPath)(
                         "file device", ToString(mDevInode.dev))("file inode", ToString(mDevInode.inode))(
                         "file signature", mLastFileSignatureHash)("real file path", mRealLogPath)(
                         "file size", mLastFileSize)("last file position", mLastFilePos));
            // if file is open or
            // last update time is new and the file's container is not stopped we
            // we should use first modify
            if (checkPointPtr->mFileOpenFlag
                || ((int32_t)time(NULL) - checkPointPtr->mLastUpdateTime < INT32_FLAG(skip_first_modify_time)
                    && !mContainerStopped)) {
                mSkipFirstModify = false;
            } else {
                mSkipFirstModify = true;
            }
            // delete checkpoint at last
            checkPointManagerPtr->DeleteCheckPoint(mDevInode, mConfigName);
            // because the reader is initialized by checkpoint, so set first watch to false
            mFirstWatched = false;
        }
    }

    if (eoConcurrency > 0) {
        initExactlyOnce(eoConcurrency);
    }

    if (mFirstWatched) {
        CheckForFirstOpen(policy);
    }
}

namespace detail {

    void updatePrimaryCheckpoint(const std::string& key, PrimaryCheckpointPB& cpt, const std::string& field) {
        cpt.set_update_time(time(NULL));
        if (CheckpointManagerV2::GetInstance()->SetPB(key, cpt)) {
            LOG_INFO(sLogger, ("update primary checkpoint", key)("field", field)("checkpoint", cpt.DebugString()));
        } else {
            LOG_WARNING(sLogger,
                        ("update primary checkpoint error", key)("field", field)("checkpoint", cpt.DebugString()));
        }
    }

    std::pair<size_t, size_t> getPartitionRange(size_t idx, size_t concurrency, size_t totalPartitionCount) {
        auto base = totalPartitionCount / concurrency;
        auto extra = totalPartitionCount % concurrency;
        if (extra == 0) {
            return std::make_pair(idx * base, (idx + 1) * base - 1);
        }
        size_t min = idx <= extra ? idx * (base + 1) : extra * (base + 1) + (idx - extra) * base;
        size_t max = idx < extra ? min + base : min + base - 1;
        return std::make_pair(min, max);
    }

} // namespace detail

void LogFileReader::initExactlyOnce(uint32_t concurrency) {
    mEOOption.reset(new ExactlyOnceOption);

    // Primary key.
    auto& primaryCptKey = mEOOption->primaryCheckpointKey;
    primaryCptKey = makePrimaryCheckpointKey();

    // Recover primary checkpoint from local if have.
    PrimaryCheckpointPB primaryCpt;
    static auto sCptM = CheckpointManagerV2::GetInstance();
    bool hasCheckpoint = sCptM->GetPB(primaryCptKey, primaryCpt);
    if (hasCheckpoint) {
        hasCheckpoint = validatePrimaryCheckpoint(primaryCpt);
        if (!hasCheckpoint) {
            LOG_WARNING(sLogger,
                        COMMON_READER_INFO("ignore primary checkpoint and delete range checkpoints", primaryCptKey));
            std::vector<std::string> rangeCptKeys;
            CheckpointManagerV2::AppendRangeKeys(primaryCptKey, concurrency, rangeCptKeys);
            sCptM->DeleteCheckpoints(rangeCptKeys);
        }
    }
    mEOOption->concurrency = hasCheckpoint ? primaryCpt.concurrency() : concurrency;
    if (!hasCheckpoint) {
        primaryCpt.set_concurrency(mEOOption->concurrency);
        primaryCpt.set_sig_hash(mLastFileSignatureHash);
        primaryCpt.set_sig_size(mLastFileSignatureSize);
        primaryCpt.set_config_name(mConfigName);
        primaryCpt.set_log_path(mHostLogPath);
        primaryCpt.set_real_path(mRealLogPath.empty() ? mHostLogPath : mRealLogPath);
        primaryCpt.set_dev(mDevInode.dev);
        primaryCpt.set_inode(mDevInode.inode);
        detail::updatePrimaryCheckpoint(mEOOption->primaryCheckpointKey, primaryCpt, "all (new)");
    }
    mEOOption->primaryCheckpoint.Swap(&primaryCpt);
    LOG_INFO(sLogger,
             ("primary checkpoint", primaryCptKey)("old", hasCheckpoint)("checkpoint",
                                                                         mEOOption->primaryCheckpoint.DebugString()));

    // Randomize range checkpoints index for load balance.
    std::vector<uint32_t> concurrencySequence(mEOOption->concurrency);
    std::iota(concurrencySequence.begin(), concurrencySequence.end(), 0);
    std::random_shuffle(concurrencySequence.begin(), concurrencySequence.end());
    // Initialize range checkpoints (recover from local if have).
    mEOOption->rangeCheckpointPtrs.resize(mEOOption->concurrency);
    std::string baseHashKey;
    for (size_t idx = 0; idx < concurrencySequence.size(); ++idx) {
        const uint32_t partIdx = concurrencySequence[idx];
        auto& rangeCpt = mEOOption->rangeCheckpointPtrs[idx];
        rangeCpt.reset(new RangeCheckpoint);
        rangeCpt->index = idx;
        rangeCpt->key = CheckpointManagerV2::MakeRangeKey(mEOOption->primaryCheckpointKey, partIdx);

        // No checkpoint, generate random hash key.
        bool newCpt = !hasCheckpoint || !sCptM->GetPB(rangeCpt->key, rangeCpt->data);
        if (newCpt) {
            if (baseHashKey.empty()) {
                baseHashKey = GenerateRandomHashKey();
            }

            // Map to partition range so that it can fits the case that the number of
            //  logstore's shards is bigger than concurreny.
            const size_t kPartitionCount = 512;
            auto partitionRange = detail::getPartitionRange(partIdx, mEOOption->concurrency, kPartitionCount);
            auto partitionID = partitionRange.first + rand() % (partitionRange.second - partitionRange.first + 1);
            rangeCpt->data.set_hash_key(GenerateHashKey(baseHashKey, partitionID, kPartitionCount));
            rangeCpt->data.set_sequence_id(sdk::kFirstHashKeySeqID);
            rangeCpt->data.set_committed(false);
        }
        LOG_DEBUG(sLogger,
                  ("range checkpoint", rangeCpt->key)("index", idx)("new", newCpt)("checkpoint",
                                                                                   rangeCpt->data.DebugString()));
    }

    // Initialize feedback queues.
    mEOOption->fbKey = QueueManager::GetInstance()->InitializeExactlyOnceQueues(
        mProjectName,
        mEOOption->primaryCheckpointKey + mEOOption->rangeCheckpointPtrs[0]->data.hash_key(),
        mEOOption->rangeCheckpointPtrs);
    for (auto& cpt : mEOOption->rangeCheckpointPtrs) {
        cpt->fbKey = mEOOption->fbKey;
    }

    adjustParametersByRangeCheckpoints();
}

bool LogFileReader::validatePrimaryCheckpoint(const PrimaryCheckpointPB& cpt) {
#define METHOD_LOG_PATTERN ("method", "validatePrimaryCheckpoint")("checkpoint", cpt.DebugString())
    auto const sigSize = cpt.sig_size();
    auto const sigHash = cpt.sig_hash();
    if (sigSize > 0) {
        auto filePath = cpt.real_path().empty() ? cpt.log_path() : cpt.real_path();
        auto hasFileBeenRotated = [&]() {
            auto devInode = GetFileDevInode(filePath);
            if (devInode == mDevInode) {
                return false;
            }

            auto dirPath = boost::filesystem::path(filePath).parent_path();
            const auto searchResult = SearchFilePathByDevInodeInDirectory(dirPath.string(), 0, mDevInode, nullptr);
            if (!searchResult) {
                LOG_WARNING(sLogger, METHOD_LOG_PATTERN("can not find file with dev inode", mDevInode.inode));
                return false;
            }
            const auto& newFilePath = searchResult.value();
            LOG_INFO(sLogger,
                     METHOD_LOG_PATTERN("file has been rotated from", "")("from", filePath)("to", newFilePath));
            filePath = newFilePath;
            return true;
        };
        if (CheckFileSignature(filePath, sigHash, sigSize, mIsFuseMode)
            || (hasFileBeenRotated() && CheckFileSignature(filePath, sigHash, sigSize, mIsFuseMode))) {
            mLastFileSignatureSize = sigSize;
            mLastFileSignatureHash = sigHash;
            mRealLogPath = filePath;
            return true;
        }
        LOG_WARNING(sLogger, METHOD_LOG_PATTERN("mismatch with local file content", filePath));
        return false;
    }
    if (mLastFileSignatureSize > 0) {
        LOG_WARNING(
            sLogger,
            METHOD_LOG_PATTERN("mismatch with checkpoint v1 signature, sig size", sigSize)("sig hash", sigHash));
        return false;
    }
    return false;
#undef METHOD_LOG_PATTERN
}

void LogFileReader::adjustParametersByRangeCheckpoints() {
    auto& uncommittedCheckpoints = mEOOption->toReplayCheckpoints;
    uint32_t maxOffsetIndex = mEOOption->concurrency;
    for (uint32_t idx = 0; idx < mEOOption->concurrency; ++idx) {
        auto& rangeCpt = mEOOption->rangeCheckpointPtrs[idx];
        if (!rangeCpt->data.has_read_offset()) {
            continue;
        } // Skip new checkpoint.

        if (!rangeCpt->data.committed()) {
            uncommittedCheckpoints.push_back(rangeCpt);
        } else {
            rangeCpt->IncreaseSequenceID();
        }

        const int64_t maxReadOffset = maxOffsetIndex != mEOOption->concurrency
            ? mEOOption->rangeCheckpointPtrs[maxOffsetIndex]->data.read_offset()
            : -1;
        if (static_cast<int64_t>(rangeCpt->data.read_offset()) > maxReadOffset) {
            maxOffsetIndex = idx;
        }
    }

    // Find uncommitted checkpoints, sort them by offset for replay.
    if (!uncommittedCheckpoints.empty()) {
        std::sort(uncommittedCheckpoints.begin(),
                  uncommittedCheckpoints.end(),
                  [](const RangeCheckpointPtr& lhs, const RangeCheckpointPtr& rhs) {
                      return lhs->data.read_offset() < rhs->data.read_offset();
                  });
        auto& firstCpt = uncommittedCheckpoints.front()->data;
        mLastReadPos = mLastFilePos = firstCpt.read_offset();
        mFirstWatched = false;

        // Set skip position if there are comitted checkpoints.
        if (maxOffsetIndex != mEOOption->concurrency) {
            auto& cpt = mEOOption->rangeCheckpointPtrs[maxOffsetIndex]->data;
            if (cpt.committed()) {
                mEOOption->lastComittedOffset = static_cast<int64_t>(cpt.read_offset() + cpt.read_length());
            }
        }

        LOG_INFO(
            sLogger,
            ("initialize reader", "uncommitted checkpoints")COMMON_READER_INFO("count", uncommittedCheckpoints.size())(
                "first checkpoint", firstCpt.DebugString())("last committed offset", mEOOption->lastComittedOffset));
    }
    // All checkpoints are committed, skip them.
    else if (maxOffsetIndex != mEOOption->concurrency) {
        auto& cpt = mEOOption->rangeCheckpointPtrs[maxOffsetIndex]->data;
        mLastReadPos = mLastFilePos = cpt.read_offset() + cpt.read_length();
        mFirstWatched = false;
        LOG_INFO(sLogger,
                 ("initialize reader", "checkpoint with max offset")COMMON_READER_INFO("max index", maxOffsetIndex)(
                     "checkpoint", cpt.DebugString()));
    } else {
        LOG_INFO(sLogger,
                 ("initialize reader", "no available checkpoint")COMMON_READER_INFO("first watch", mFirstWatched));
    }
}

void LogFileReader::updatePrimaryCheckpointSignature() {
    auto& cpt = mEOOption->primaryCheckpoint;
    cpt.set_sig_size(mLastFileSignatureSize);
    cpt.set_sig_hash(mLastFileSignatureHash);
    detail::updatePrimaryCheckpoint(mEOOption->primaryCheckpointKey, cpt, "signature");
}

void LogFileReader::updatePrimaryCheckpointRealPath() {
    auto& cpt = mEOOption->primaryCheckpoint;
    cpt.set_real_path(mRealLogPath);
    detail::updatePrimaryCheckpoint(mEOOption->primaryCheckpointKey, cpt, "real_path");
}

LogFileReader::LogFileReader(const string& projectName,
                             const string& category,
                             const string& hostLogPathDir,
                             const std::string& hostLogPathFile,
                             int32_t tailLimit,
                             bool discardUnmatch,
                             bool dockerFileFlag) {
    mFirstWatched = true;
    mProjectName = projectName;
    mCategory = category;
    mTopicName = "";
    mHostLogPathDir = hostLogPathDir;
    mHostLogPathFile = hostLogPathFile;
    mHostLogPath = PathJoin(hostLogPathDir, hostLogPathFile);
    // mRealLogPath = mHostLogPath; fix it in 1.8
    mTailLimit = tailLimit;
    mLastFilePos = 0;
    mLastFileSize = 0;
    mLogBeginRegPtr = NULL;
    mLogContinueRegPtr = NULL;
    mLogEndRegPtr = NULL;
    mReaderFlushTimeout = 5;
    mLastForceRead = false;
    mDiscardUnmatch = discardUnmatch;
    mLastUpdateTime = time(NULL);
    mLastEventTime = mLastUpdateTime;
    mFileDeleted = false;
    mDeletedTime = (time_t)0;
    mContainerStopped = false;
    mContainerStoppedTime = (time_t)0;
    mReadStoppedContainerAlarmTime = (time_t)0;
    mLastFileSignatureHash = 0;
    mLastFileSignatureSize = 0;
    mReadDelayTime = 0;
    mReaderArray = NULL;
    mSkipFirstModify = false;
    mReadDelayAlarmBytes = INT32_FLAG(delay_bytes_upperlimit);
    mPluginFlag = false;
    mPackId = 0;
    mReadDelaySkipBytes = 0;
    mCloseUnusedInterval = INT32_FLAG(reader_close_unused_file_time);
    mPreciseTimestampConfig.enabled = false;
}

LogFileReader::LogFileReader(const std::string& projectName,
                             const std::string& category,
                             const std::string& hostLogPathDir,
                             const std::string& hostLogPathFile,
                             int32_t tailLimit,
                             const std::string& topicFormat,
                             const std::string& groupTopic,
                             FileEncoding fileEncoding,
                             bool discardUnmatch,
                             bool dockerFileFlag) {
    mFirstWatched = true;
    mProjectName = projectName;
    mCategory = category;
    mHostLogPathDir = hostLogPathDir;
    mHostLogPathFile = hostLogPathFile;
    mHostLogPath = PathJoin(hostLogPathDir, hostLogPathFile);
    // mRealLogPath = mHostLogPath; fix it in 1.8
    mTailLimit = tailLimit;
    mLastFilePos = 0;
    mLastFileSize = 0;
    const std::string lowerConfig = ToLowerCaseString(topicFormat);
    if (lowerConfig == "none" || lowerConfig == "default" || lowerConfig == "customized") {
        // For customized, it will be set through SetTopicName.
        mTopicName = "";
    } else if (lowerConfig == "global_topic") {
        static LogtailGlobalPara* sGlobalPara = LogtailGlobalPara::Instance();
        mTopicName = sGlobalPara->GetTopic();
    } else if (lowerConfig == "group_topic")
        mTopicName = groupTopic;
    else if (!dockerFileFlag) // if docker file, wait for reset topic format
        mTopicName = GetTopicName(topicFormat, mHostLogPath);
    mFileEncoding = fileEncoding;
    mLogBeginRegPtr = NULL;
    mLogContinueRegPtr = NULL;
    mLogEndRegPtr = NULL;
    mReaderFlushTimeout = 5;
    mLastForceRead = false;
    mDiscardUnmatch = discardUnmatch;
    mLastUpdateTime = time(NULL);
    mLastEventTime = mLastUpdateTime;
    mFileDeleted = false;
    mDeletedTime = (time_t)0;
    mContainerStopped = false;
    mContainerStoppedTime = (time_t)0;
    mReadStoppedContainerAlarmTime = (time_t)0;
    mLastFileSignatureHash = 0;
    mLastFileSignatureSize = 0;
    mReadDelayTime = 0;
    mReaderArray = NULL;
    mSkipFirstModify = false;
    mReadDelayAlarmBytes = INT32_FLAG(delay_bytes_upperlimit);
    mPluginFlag = false;
    mPackId = 0;
    mReadDelaySkipBytes = 0;
    mCloseUnusedInterval = INT32_FLAG(reader_close_unused_file_time);
    mPreciseTimestampConfig.enabled = false;
}

void LogFileReader::SetDockerPath(const std::string& dockerBasePath, size_t dockerReplaceSize) {
    if (dockerReplaceSize > (size_t)0 && mHostLogPath.size() > dockerReplaceSize && !dockerBasePath.empty()) {
        if (dockerBasePath.size() == (size_t)1) {
            mDockerPath = mHostLogPath.substr(dockerReplaceSize);
        } else {
            mDockerPath = dockerBasePath + mHostLogPath.substr(dockerReplaceSize);
        }

        LOG_DEBUG(sLogger, ("convert docker file path", "")("host path", mHostLogPath)("docker path", mDockerPath));
    }
}

void LogFileReader::SetReadFromBeginning() {
    mLastFilePos = 0;
    mLastReadPos = 0;
    LOG_INFO(sLogger,
             ("force reading file from the beginning, project", mProjectName)("logstore", mCategory)(
                 "config", mConfigName)("log reader queue name", mHostLogPath)("file device", ToString(mDevInode.dev))(
                 "file inode", ToString(mDevInode.inode))("file signature", mLastFileSignatureHash)("file size",
                                                                                                    mLastFileSize));
    mFirstWatched = false;
}

bool LogFileReader::SetReadPosForBackwardReading(LogFileOperator& op) {
    if (mTimeFormat.empty()) {
        LOG_ERROR(sLogger, ("time format is empty", "cannnot set read pos backward"));
        return false;
    }

    int32_t systemBootTime = LogFileProfiler::mSystemBootTime;
    if (systemBootTime <= 0) {
        LOG_ERROR(sLogger, ("invalid boot time", "cannnot set read pos backward"));
        return false;
    }

    int64_t fileSize = op.GetFileSize();
    int64_t begin = 0, end = fileSize - 1, nextPos = -1;

    bool found = false;
    int32_t logTime = -1;
    while (end - begin > 0) {
        logTime = ParseTimeInBuffer(op, begin, end, systemBootTime, mTimeFormat, nextPos, found);
        if (logTime == -1) {
            // if we cannot parse time in this buffer, break
            LOG_WARNING(sLogger, ("failed to parse time", "cannnot set read pos backward"));
            return false;
        }

        if (found)
            break;

        if (logTime < systemBootTime)
            begin = nextPos;
        else // if (logTime >= systemBootTime)
            end = nextPos;
    }

    if (found || nextPos != -1) {
        mLastFilePos = nextPos;
        mLastReadPos = nextPos;
    }
    return true;
}

int32_t LogFileReader::ParseTimeInBuffer(LogFileOperator& op,
                                         int64_t begin,
                                         int64_t end,
                                         int32_t bootTime,
                                         const std::string& timeFormat,
                                         int64_t& filePos,
                                         bool& found) {
    if (begin >= end)
        return -1;

    if (!op.IsOpen()) {
        return -1;
    }

    // we should fix begin and end
    int64_t mid = (begin + end) / 2;
    begin = std::max(begin, (int64_t)(mid - BUFFER_SIZE));
    end = std::min((int64_t)(mid + BUFFER_SIZE), end);
    size_t size = (size_t)(end - begin) + 1;

    char* buffer = new char[size]();
    size_t nbytes = ReadFile(op, buffer, size, begin);

    // find start pos and end pos, searching for '\n'
    int lineBegin = 0, lineEnd = (int)nbytes - 1;
    // if begin is 0, we should not find \n from begin
    while (begin != 0 && lineBegin < (int)nbytes - 1) {
        if (buffer[lineBegin++] == '\n')
            break;
    }
    while (lineEnd > 0) {
        if (buffer[lineEnd] == '\n')
            break;
        --lineEnd;
    }

    if (lineBegin > lineEnd) {
        delete[] buffer;
        return -1;
    }

    // now lineBegin is the beginning of first whole line
    // and lineEnd is the end of last whole, specially, buffer[lineEnd] is \n
    // so sz is the size of whole lines
    size_t sz = (size_t)(lineEnd - lineBegin) + 1;
    int32_t parsedTime = -1, pos = -1;
    int result = ParseAllLines(buffer + lineBegin, sz, bootTime, timeFormat, parsedTime, pos);

    if (result == 1)
        filePos = begin + lineBegin + pos;
    else if (result == 2)
        filePos = begin + lineEnd + 1;
    else {
        if (result == 0) {
            found = true;
            filePos = begin + lineBegin + pos;
        }
        // if result == -1, parsedTime is -1
    }

    delete[] buffer;
    return parsedTime;
}

int LogFileReader::ParseAllLines(
    char* buffer, size_t size, int32_t bootTime, const std::string& timeFormat, int32_t& parsedTime, int& pos) {
    std::vector<int> lineFeedPos;
    int begin = 0;
    // here we push back 0 because the pos 0 must be the beginning of the first line
    lineFeedPos.push_back(begin);

    // data in buffer is between [0, size)
    for (int i = 1; i < (int)size; ++i) {
        if (buffer[i] == '\n') {
            buffer[i] = '\0';
            begin = i + 1;
            // if begin == size, we meet the end of all lines buffer
            if (begin < (int)size)
                lineFeedPos.push_back(begin);
        }
    }

    // parse first and last line
    size_t firstLogIndex = 0, lastLogIndex = lineFeedPos.size() - 1;
    int32_t firstLogTime = -1, lastLogTime = -1;
    for (size_t i = 0; i < lineFeedPos.size(); ++i) {
        firstLogTime = ParseTime(buffer + lineFeedPos[i], timeFormat);
        if (firstLogTime != -1) {
            firstLogIndex = i;
            break;
        }
    }
    if (firstLogTime >= bootTime) {
        parsedTime = firstLogTime;
        pos = lineFeedPos[firstLogIndex];
        return 1;
    }

    for (int i = (int)lineFeedPos.size() - 1; i >= 0; --i) {
        lastLogTime = ParseTime(buffer + lineFeedPos[i], timeFormat);
        if (lastLogTime != -1) {
            lastLogIndex = (size_t)i;
            break;
        }
    }
    if (lastLogTime < bootTime) {
        parsedTime = lastLogTime;
        pos = lineFeedPos[lastLogIndex];
        return 2;
    }

    // parse all lines, now fisrtLogTime < bootTime, lastLogTime >= booTime
    for (size_t i = firstLogIndex + 1; i < lastLogIndex; ++i) {
        parsedTime = ParseTime(buffer + lineFeedPos[i], timeFormat);
        if (parsedTime >= bootTime) {
            pos = lineFeedPos[i];
            return 0;
        }
    }

    parsedTime = lastLogTime;
    pos = lineFeedPos[lastLogIndex];
    return 0;
}

int32_t LogFileReader::ParseTime(const char* buffer, const std::string& timeFormat) {
    struct tm tm;
    memset(&tm, 0, sizeof(tm));
    long nanosecond = 0;
    int nanosecondLength;
    const char* result = strptime_ns(buffer, timeFormat.c_str(), &tm, &nanosecond, &nanosecondLength);
    tm.tm_isdst = -1;
    if (result != NULL) {
        time_t logTime = mktime(&tm);
        return logTime;
    }
    return -1;
}

bool LogFileReader::CheckForFirstOpen(FileReadPolicy policy) {
    mFirstWatched = false;
    if (mLastFilePos != 0)
        return false;

    // here we should NOT use mLogFileOp to open file, because LogFileReader may be created from checkpoint
    // we just want to set file pos, then a TEMPORARY object for LogFileOperator is needed here, not a class member
    // LogFileOperator we should open file via UpdateFilePtr, then start reading
    LogFileOperator op;
    op.Open(mHostLogPath.c_str(), mIsFuseMode);
    if (op.IsOpen() == false) {
        mLastFilePos = 0;
        mLastReadPos = 0;
        LOG_INFO(sLogger,
                 ("force reading file from the beginning",
                  "open file failed when trying to find the start position for reading")("project", mProjectName)(
                     "logstore", mCategory)("config", mConfigName)("log reader queue name", mHostLogPath)(
                     "file device", ToString(mDevInode.dev))("file inode", ToString(mDevInode.inode))(
                     "file signature", mLastFileSignatureHash)("file size", mLastFileSize));
        auto error = GetErrno();
        if (fsutil::Dir::IsENOENT(error))
            return true;
        else {
            LOG_ERROR(sLogger, ("open log file fail", mHostLogPath)("errno", ErrnoToString(error)));
            LogtailAlarm::GetInstance()->SendAlarm(OPEN_LOGFILE_FAIL_ALARM,
                                                   string("Failed to open log file: ") + mHostLogPath
                                                       + "; errono:" + ErrnoToString(error),
                                                   mProjectName,
                                                   mCategory,
                                                   mRegion);
            return false;
        }
    }

    if (policy == BACKWARD_TO_FIXED_POS) {
        SetFilePosBackwardToFixedPos(op);
    } else if (policy == BACKWARD_TO_BOOT_TIME) {
        bool succeeded = SetReadPosForBackwardReading(op);
        if (!succeeded) {
            // fallback
            SetFilePosBackwardToFixedPos(op);
        }
    } else if (policy == BACKWARD_TO_BEGINNING) {
        mLastFilePos = 0;
        mLastReadPos = 0;
    } else {
        LOG_ERROR(sLogger, ("invalid file read policy for file", mHostLogPath));
        return false;
    }
    LOG_INFO(sLogger,
             ("set the starting position for reading, project", mProjectName)("logstore", mCategory)(
                 "config", mConfigName)("log reader queue name", mHostLogPath)("file device", ToString(mDevInode.dev))(
                 "file inode", ToString(mDevInode.inode))("file signature", mLastFileSignatureHash)("start position",
                                                                                                    mLastFilePos));
    return true;
}

void LogFileReader::SetFilePosBackwardToFixedPos(LogFileOperator& op) {
    int64_t endOffset = op.GetFileSize();
    mLastFilePos = endOffset <= ((int64_t)mTailLimit * 1024) ? 0 : (endOffset - ((int64_t)mTailLimit * 1024));
    mLastReadPos = mLastFilePos;
    FixLastFilePos(op, endOffset);
}

void LogFileReader::FixLastFilePos(LogFileOperator& op, int64_t endOffset) {
    if (mLastFilePos == 0 || op.IsOpen() == false) {
        return;
    }
    int32_t readSize = endOffset - mLastFilePos < INT32_FLAG(max_fix_pos_bytes) ? endOffset - mLastFilePos
                                                                                : INT32_FLAG(max_fix_pos_bytes);
    char* readBuf = (char*)malloc(readSize + 1);
    memset(readBuf, 0, readSize + 1);
    size_t readSizeReal = ReadFile(op, readBuf, readSize, mLastFilePos);
    if (readSizeReal == (size_t)0) {
        free(readBuf);
        return;
    }
    for (size_t i = 0; i < readSizeReal - 1; ++i) {
        if (readBuf[i] == '\n') {
            if (mLogBeginRegPtr == NULL) {
                mLastFilePos += i + 1;
                mLastReadPos = mLastFilePos;
                free(readBuf);
                return;
            }
            // cast '\n' to '\0'
            readBuf[i] = '\0';
        }
    }
    string exception;
    if (mLogBeginRegPtr != NULL) {
        for (size_t i = 0; i < readSizeReal - 1; ++i) {
            if (readBuf[i] == '\0' && BoostRegexMatch(readBuf + i + 1, readSize - i - 1, *mLogBeginRegPtr, exception)) {
                mLastFilePos += i + 1;
                mLastReadPos = mLastFilePos;
                free(readBuf);
                return;
            }
        }
    }

    LOG_WARNING(sLogger,
                ("no begin line found", "most likely to have parse error when reading begins")("project", mProjectName)(
                    "logstore", mCategory)("config", mConfigName)("log reader queue name",
                                                                  mHostLogPath)("file device", ToString(mDevInode.dev))(
                    "file inode", ToString(mDevInode.inode))("file signature", mLastFileSignatureHash)(
                    "search start position", mLastFilePos)("search end position", mLastFilePos + readSizeReal));

    free(readBuf);
    return;
}

std::string LogFileReader::GetTopicName(const std::string& topicConfig, const std::string& path) {
    std::string finalPath = mDockerPath.size() > 0 ? mDockerPath : path;
    size_t len = finalPath.size();
    // ignore the ".1" like suffix when the log file is roll back
    if (len > 2 && finalPath[len - 2] == '.' && finalPath[len - 1] > '0' && finalPath[len - 1] < '9') {
        finalPath = finalPath.substr(0, len - 2);
    }

    {
        string res;
        // use xpressive
        std::vector<string> keys;
        std::vector<string> values;
        if (ExtractTopics(finalPath, topicConfig, keys, values)) {
            size_t matchedSize = values.size();
            if (matchedSize == (size_t)1) {
                // != default topic name
                if (keys[0] != "__topic_1__") {
                    sls_logs::LogTag tag;
                    tag.set_key(keys[0]);
                    tag.set_value(values[0]);
                    mExtraTags.push_back(tag);
                }
                return values[0];
            } else {
                for (size_t i = 0; i < matchedSize; ++i) {
                    if (res.empty()) {
                        res = values[i];
                    } else {
                        res = res + "_" + values[i];
                    }
                    sls_logs::LogTag tag;
                    tag.set_key(keys[i]);
                    tag.set_value(values[i]);
                    mExtraTags.push_back(tag);
                }
            }
            return res;
        }
    }

    boost::match_results<const char*> what;
    string res, exception;
    // catch exception
    boost::regex topicRegex;
    try {
        topicRegex = boost::regex(topicConfig.c_str());
        if (BoostRegexMatch(finalPath.c_str(), finalPath.length(), topicRegex, exception, what, boost::match_default)) {
            size_t matchedSize = what.size();
            for (size_t i = 1; i < matchedSize; ++i) {
                if (res.empty()) {
                    res = what[i];
                } else {
                    res = res + "_" + what[i];
                }
                if (matchedSize > 2) {
                    sls_logs::LogTag tag;
                    tag.set_key(string("__topic_") + ToString(i) + "__");
                    tag.set_value(what[i]);
                    mExtraTags.push_back(tag);
                }
            }
        } else {
            if (!exception.empty())
                LOG_ERROR(sLogger,
                          ("extract topic by regex", "fail")("exception", exception)("project", mProjectName)(
                              "logstore", mCategory)("path", finalPath)("regx", topicConfig));
            else
                LOG_WARNING(sLogger,
                            ("extract topic by regex", "fail")("project", mProjectName)("logstore", mCategory)(
                                "path", finalPath)("regx", topicConfig));

            LogtailAlarm::GetInstance()->SendAlarm(CATEGORY_CONFIG_ALARM,
                                                   string("extract topic by regex fail, exception:") + exception
                                                       + ", path:" + finalPath + ", regex:" + topicConfig,
                                                   mProjectName,
                                                   mCategory,
                                                   mRegion);
        }
    } catch (...) {
        LOG_ERROR(sLogger,
                  ("extract topic by regex", "fail")("exception", exception)("project", mProjectName)(
                      "logstore", mCategory)("path", finalPath)("regx", topicConfig));
        LogtailAlarm::GetInstance()->SendAlarm(CATEGORY_CONFIG_ALARM,
                                               string("extract topic by regex fail, exception:") + exception
                                                   + ", path:" + finalPath + ", regex:" + topicConfig,
                                               mProjectName,
                                               mCategory,
                                               mRegion);
    }

    return res;
}

RangeCheckpointPtr LogFileReader::selectCheckpointToReplay() {
    if (mEOOption->toReplayCheckpoints.empty()) {
        return nullptr;
    }

    do {
        auto& last = mEOOption->toReplayCheckpoints.back()->data;
        if (static_cast<int64_t>(last.read_offset() + last.read_length()) > mLastFileSize) {
            LOG_ERROR(sLogger,
                      ("current file size does not match last checkpoint",
                       "")COMMON_READER_INFO("file size", mLastFileSize)("checkpoint", last.DebugString()));
            break;
        }
        auto& first = mEOOption->toReplayCheckpoints.front()->data;
        if (static_cast<int64_t>(first.read_offset()) != mLastFilePos) {
            LOG_ERROR(sLogger,
                      ("current offset does not match first checkpoint",
                       "")COMMON_READER_INFO("offset", mLastFilePos)("checkpoint", first.DebugString()));
            break;
        }

        auto cpt = mEOOption->toReplayCheckpoints.front();
        mEOOption->toReplayCheckpoints.pop_front();
        return cpt;
    } while (false);

    LOG_ERROR(sLogger, COMMON_READER_INFO("delete all checkpoints to replay", mEOOption->toReplayCheckpoints.size()));
    for (auto& cpt : mEOOption->toReplayCheckpoints) {
        cpt->IncreaseSequenceID();
    }
    mEOOption->toReplayCheckpoints.clear();
    return nullptr;
}

void LogFileReader::skipCheckpointRelayHole() {
    if (mEOOption->toReplayCheckpoints.empty()) {
        if (mEOOption->lastComittedOffset != -1 && mEOOption->lastComittedOffset > mLastFilePos) {
            LOG_INFO(sLogger,
                     COMMON_READER_INFO("no more checkpoint to replay", "skip to last committed offset")(
                         "offset", mEOOption->lastComittedOffset)("current", mLastFilePos));
            mLastFilePos = mEOOption->lastComittedOffset;
            mEOOption->lastComittedOffset = -1;
        }
        return;
    }

    auto& next = mEOOption->toReplayCheckpoints.front()->data;
    auto const readOffset = static_cast<int64_t>(next.read_offset());
    if (readOffset == mLastFilePos) {
        return;
    }
    LOG_INFO(sLogger,
             ("skip replay hole for next checkpoint, size", readOffset - mLastFilePos)
                 COMMON_READER_INFO("offset", mLastFilePos)("checkpoint", next.DebugString()));
    mLastFilePos = readOffset;
}

bool LogFileReader::ReadLog(LogBuffer& logBuffer, const Event* event) {
    if (mLogFileOp.IsOpen() == false) {
        if (!ShouldForceReleaseDeletedFileFd()) {
            // should never happen
            LOG_ERROR(sLogger, ("unknow error, log file not open", mHostLogPath));
        }
        return false;
    }
    if (AppConfig::GetInstance()->IsInputFlowControl())
        LogInput::GetInstance()->FlowControl();

    if (mFirstWatched && (mLastFilePos == 0))
        CheckForFirstOpen();

    // Init checkpoint for this read, new if no checkpoint to replay.
    if (mEOOption) {
        mEOOption->selectedCheckpoint = selectCheckpointToReplay();
        if (!mEOOption->selectedCheckpoint) {
            mEOOption->selectedCheckpoint.reset(new RangeCheckpoint);
            mEOOption->selectedCheckpoint->fbKey = mEOOption->fbKey;
        }
    }

    auto const beginOffset = mLastFilePos;
    size_t lastFilePos = mLastFilePos;
    bool allowRollback = true;
    if (event != nullptr && event->IsReaderFlushTimeout()) {
        // If flush timeout event, we should filter whether the event is legacy.
        if (event->GetLastReadPos() == mLastReadPos && event->GetLastFilePos() == mLastFilePos && event->GetInode() == mDevInode.inode) {
            allowRollback = false;
        } else {
            return false;
        }
    }
    bool moreData = GetRawData(logBuffer, mLastFileSize, allowRollback);
    if (!logBuffer.rawBuffer.empty() > 0) {
        if (mEOOption) {
            // This read was replayed by checkpoint, adjust mLastFilePos to skip hole.
            if (mEOOption->selectedCheckpoint->IsComplete()) {
                skipCheckpointRelayHole();
            }
            logBuffer.exactlyOnceCheckpoint = mEOOption->selectedCheckpoint;
            logBuffer.beginOffset = logBuffer.exactlyOnceCheckpoint->data.read_offset();
        } else {
            logBuffer.beginOffset = beginOffset;
        }
    }
    LOG_DEBUG(sLogger,
              ("read log file", mRealLogPath)("last file pos", mLastFilePos)("last file size", mLastFileSize)(
                  "read size", mLastFilePos - lastFilePos));
    if (mLastFilePos != mLastReadPos) {
        Event* event = CreateFlushTimeoutEvent().release();
        BlockedEventManager::GetInstance()->UpdateBlockEvent(GetLogstoreKey(),
                                                             mConfigName,
                                                             *event,
                                                             mDevInode,
                                                             time(NULL) + mReaderFlushTimeout);
    }
    return moreData;
}

void LogFileReader::OnOpenFileError() {
    switch (errno) {
        case ENOENT:
            LOG_INFO(sLogger,
                     ("open file failed", " log file not exist, probably caused by rollback")("project", mProjectName)(
                         "logstore", mCategory)("config", mConfigName)("log reader queue name", mHostLogPath)(
                         "log path", mRealLogPath)("file device", ToString(mDevInode.dev))("file inode",
                                                                                           ToString(mDevInode.inode))(
                         "file signature", mLastFileSignatureHash)("last file position", mLastFilePos));
            break;
        case EACCES:
            LOG_ERROR(sLogger,
                      ("open file failed", "open log file fail because of permission")("project", mProjectName)(
                          "logstore", mCategory)("config", mConfigName)("log reader queue name", mHostLogPath)(
                          "log path", mRealLogPath)("file device", ToString(mDevInode.dev))("file inode",
                                                                                            ToString(mDevInode.inode))(
                          "file signature", mLastFileSignatureHash)("last file position", mLastFilePos));
            LogtailAlarm::GetInstance()->SendAlarm(LOGFILE_PERMINSSION_ALARM,
                                                   string("Failed to open log file because of permission: ")
                                                       + mHostLogPath,
                                                   mProjectName,
                                                   mCategory,
                                                   mRegion);
            break;
        case EMFILE:
            LOG_ERROR(sLogger,
                      ("open file failed", "too many open file")("project", mProjectName)("logstore", mCategory)(
                          "config", mConfigName)("log reader queue name", mHostLogPath)("log path", mRealLogPath)(
                          "file device", ToString(mDevInode.dev))("file inode", ToString(mDevInode.inode))(
                          "file signature", mLastFileSignatureHash)("last file position", mLastFilePos));
            LogtailAlarm::GetInstance()->SendAlarm(OPEN_LOGFILE_FAIL_ALARM,
                                                   string("Failed to open log file because of : Too many open files")
                                                       + mHostLogPath,
                                                   mProjectName,
                                                   mCategory,
                                                   mRegion);
            break;
        default:
            LOG_ERROR(sLogger,
                      ("open file failed, errno", ErrnoToString(GetErrno()))("logstore", mCategory)(
                          "config", mConfigName)("log reader queue name", mHostLogPath)("log path", mRealLogPath)(
                          "file device", ToString(mDevInode.dev))("file inode", ToString(mDevInode.inode))(
                          "file signature", mLastFileSignatureHash)("last file position", mLastFilePos));
            LogtailAlarm::GetInstance()->SendAlarm(OPEN_LOGFILE_FAIL_ALARM,
                                                   string("Failed to open log file: ") + mHostLogPath
                                                       + "; errono:" + ErrnoToString(GetErrno()),
                                                   mProjectName,
                                                   mCategory,
                                                   mRegion);
    }
}

bool LogFileReader::UpdateFilePtr() {
    // move last update time before check IsValidToPush
    mLastUpdateTime = time(NULL);
    if (mLogFileOp.IsOpen() == false) {
        // In several cases we should revert file deletion flag:
        // 1. File is appended after deletion. This happens when app is still logging, but a user deleted the log file.
        // 2. File was rename/moved, but is rename/moved back later.
        // 3. Log rotated. But iLogtail's logic will not remove the reader from readerArray on delete event.
        //    It will be removed while the new file has modify event. The reader is still the head of readerArray,
        //    thus it will be open again for reading.
        // However, if the user explicitly set a delete timeout. We should not revert the flag.
        if (INT32_FLAG(force_release_deleted_file_fd_timeout) < 0) {
            SetFileDeleted(false);
        }
        if (GloablFileDescriptorManager::GetInstance()->GetOpenedFilePtrSize() > INT32_FLAG(max_reader_open_files)) {
            LOG_ERROR(sLogger,
                      ("open file failed, opened fd exceed limit, too many open files",
                       GloablFileDescriptorManager::GetInstance()->GetOpenedFilePtrSize())(
                          "limit", INT32_FLAG(max_reader_open_files))("project", mProjectName)("logstore", mCategory)(
                          "config", mConfigName)("log reader queue name", mHostLogPath)(
                          "file device", ToString(mDevInode.dev))("file inode", ToString(mDevInode.inode))(
                          "file signature", mLastFileSignatureHash)("last file position", mLastFilePos));
            LogtailAlarm::GetInstance()->SendAlarm(OPEN_FILE_LIMIT_ALARM,
                                                   string("Failed to open log file: ") + mHostLogPath
                                                       + " limit:" + ToString(INT32_FLAG(max_reader_open_files)),
                                                   mProjectName,
                                                   mCategory,
                                                   mRegion);
            // set errno to "too many open file"
            errno = EMFILE;
            return false;
        }
        int32_t tryTime = 0;
        LOG_DEBUG(sLogger, ("UpdateFilePtr open log file ", mHostLogPath));
        if (mRealLogPath.size() > 0) {
            while (tryTime++ < 5) {
                mLogFileOp.Open(mRealLogPath.c_str(), mIsFuseMode);
                if (mLogFileOp.IsOpen() == false) {
                    usleep(100);
                } else {
                    break;
                }
            }
            if (mLogFileOp.IsOpen() == false) {
                OnOpenFileError();
            } else if (CheckDevInode()) {
                GloablFileDescriptorManager::GetInstance()->OnFileOpen(this);
                LOG_INFO(sLogger,
                         ("open file succeeded, project", mProjectName)("logstore", mCategory)("config", mConfigName)(
<<<<<<< HEAD
                             "log reader queue name", mHostLogPath)("real file path", mRealLogPath)(
                             "file device", ToString(mDevInode.dev))("file inode", ToString(mDevInode.inode))(
                             "file signature", mLastFileSignatureHash)("last file position", mLastFilePos)("reader id",
                                                                                                           long(this)));
=======
                             "log reader queue name", mHostLogPath)("file device", ToString(mDevInode.dev))(
                             "file inode", ToString(mDevInode.inode))("file signature", mLastFileSignatureHash)(
                             "real file path", mRealLogPath)("last file position", mLastFilePos));
>>>>>>> ea4bbaeb
                return true;
            } else {
                mLogFileOp.Close();
            }
        }
        if (mRealLogPath == mHostLogPath) {
            LOG_INFO(sLogger,
                     ("open file failed, log file dev inode changed or file deleted ",
                      "prepare to delete reader or put reader into rotated map")("project", mProjectName)(
                         "logstore", mCategory)("config", mConfigName)("log reader queue name", mHostLogPath)(
                         "log path", mRealLogPath)("file device", ToString(mDevInode.dev))("file inode",
                                                                                           ToString(mDevInode.inode))(
                         "file signature", mLastFileSignatureHash)("last file position", mLastFilePos));
            return false;
        }
        tryTime = 0;
        while (tryTime++ < 5) {
            mLogFileOp.Open(mHostLogPath.c_str(), mIsFuseMode);
            if (mLogFileOp.IsOpen() == false) {
                usleep(100);
            } else {
                break;
            }
        }
        if (mLogFileOp.IsOpen() == false) {
            OnOpenFileError();
            return false;
        } else if (CheckDevInode()) {
            // the mHostLogPath's dev inode equal to mDevInode, so real log path is mHostLogPath
            mRealLogPath = mHostLogPath;
            GloablFileDescriptorManager::GetInstance()->OnFileOpen(this);
            LOG_INFO(sLogger,
                     ("open file succeeded, project", mProjectName)("logstore", mCategory)("config", mConfigName)(
<<<<<<< HEAD
                         "log reader queue name", mHostLogPath)("real file path", mRealLogPath)(
                         "file device", ToString(mDevInode.dev))("file inode", ToString(mDevInode.inode))(
                         "file signature", mLastFileSignatureHash)("last file position", mLastFilePos)("reader id",
                                                                                                       long(this)));
=======
                         "log reader queue name",
                         mHostLogPath)("file device", ToString(mDevInode.dev))("file inode", ToString(mDevInode.inode))(
                         "file signature", mLastFileSignatureHash)("last file position", mLastFilePos));
>>>>>>> ea4bbaeb
            return true;
        } else {
            mLogFileOp.Close();
        }
        LOG_INFO(sLogger,
                 ("open file failed, log file dev inode changed or file deleted ",
                  "prepare to delete reader")("project", mProjectName)("logstore", mCategory)("config", mConfigName)(
                     "log reader queue name", mHostLogPath)("log path", mRealLogPath)(
                     "file device", ToString(mDevInode.dev))("file inode", ToString(mDevInode.inode))(
                     "file signature", mLastFileSignatureHash)("last file position", mLastFilePos));
        return false;
    }
    return true;
}

bool LogFileReader::CloseTimeoutFilePtr(int32_t curTime) {
    int32_t timeOut = (int32_t)(mCloseUnusedInterval / 100.f * (100 + rand() % 50));
    if (mLogFileOp.IsOpen() && curTime - mLastUpdateTime > timeOut) {
        fsutil::PathStat buf;
        if (mLogFileOp.Stat(buf) != 0) {
            return false;
        }
        if ((int64_t)buf.GetFileSize() == mLastFilePos) {
            LOG_INFO(sLogger,
                     ("close the file", "current log file has not been updated for some time and has been read")(
                         "project", mProjectName)("logstore", mCategory)("config", mConfigName)(
                         "log reader queue name", mHostLogPath)("file device", ToString(mDevInode.dev))(
                         "file inode", ToString(mDevInode.inode))("file signature", mLastFileSignatureHash)(
                         "file size", mLastFileSize)("last file position", mLastFilePos));
            CloseFilePtr();
            // delete item in LogFileCollectOffsetIndicator map
            LogFileCollectOffsetIndicator::GetInstance()->DeleteItem(mHostLogPath, mDevInode);
            return true;
        }
    }
    return false;
}

void LogFileReader::CloseFilePtr() {
    if (mLogFileOp.IsOpen()) {
        LOG_DEBUG(sLogger, ("start close LogFileReader", mHostLogPath));

        // if mHostLogPath is symbolic link, then we should not update it accrding to /dev/fd/xx
        if (!mSymbolicLinkFlag) {
            // retrieve file path from file descriptor in order to open it later
            // this is important when file is moved when rotating
            string curRealLogPath = mLogFileOp.GetFilePath();
            if (!curRealLogPath.empty()) {
                LOG_INFO(sLogger,
                         ("update the real file path of the log reader during closing, project", mProjectName)(
                             "logstore", mCategory)("config", mConfigName)("log reader queue name", mHostLogPath)(
                             "file device", ToString(mDevInode.dev))("file inode", ToString(mDevInode.inode))(
                             "file signature", mLastFileSignatureHash)("original file path",
                                                                       mRealLogPath)("new file path", curRealLogPath));
                mRealLogPath = curRealLogPath;
                if (mEOOption && mRealLogPath != mEOOption->primaryCheckpoint.real_path()) {
                    updatePrimaryCheckpointRealPath();
                }
            } else {
                LOG_WARNING(sLogger, ("failed to get real log path", mHostLogPath));
            }
        }

        if (mLogFileOp.Close() != 0) {
            int fd = mLogFileOp.GetFd();
            LOG_WARNING(sLogger,
                        ("close file error", strerror(errno))("fd", fd)("project", mProjectName)("logstore", mCategory)(
                            "config", mConfigName)("log reader queue name", mHostLogPath)(
                            "real file path", mRealLogPath)("file device", ToString(mDevInode.dev))(
                            "file inode", ToString(mDevInode.inode))("file signature", mLastFileSignatureHash)(
                            "file size", mLastFileSize)("last file position", mLastFilePos)("reader id", long(this)));
            LogtailAlarm::GetInstance()->SendAlarm(OPEN_LOGFILE_FAIL_ALARM,
                                                   string("close file error because of ") + strerror(errno)
                                                       + ", file path: " + mHostLogPath + ", inode: "
                                                       + ToString(mDevInode.inode) + ", inode: " + ToString(fd),
                                                   mProjectName,
                                                   mCategory,
                                                   mRegion);
        } else {
            LOG_INFO(sLogger,
                     ("close file succeeded, project", mProjectName)("logstore", mCategory)("config", mConfigName)(
                         "log reader queue name", mHostLogPath)("real file path",
                                                                mRealLogPath)("file device", ToString(mDevInode.dev))(
                         "file inode", ToString(mDevInode.inode))("file signature", mLastFileSignatureHash)(
                         "file size", mLastFileSize)("last file position", mLastFilePos)("reader id", long(this)));
        }
        // always call OnFileClose
        GloablFileDescriptorManager::GetInstance()->OnFileClose(this);
    }
}

uint64_t LogFileReader::GetLogstoreKey() const {
    return mEOOption ? mEOOption->fbKey : mLogstoreKey;
}

bool LogFileReader::CheckDevInode() {
    fsutil::PathStat statBuf;
    if (mLogFileOp.Stat(statBuf) != 0) {
        if (errno == ENOENT) {
            LOG_WARNING(sLogger, ("file deleted ", "unknow error")("path", mHostLogPath)("fd", mLogFileOp.GetFd()));
        } else {
            LOG_WARNING(sLogger,
                        ("get file info error, ", strerror(errno))("path", mHostLogPath)("fd", mLogFileOp.GetFd()));
        }
        return false;
    } else {
        DevInode devInode = statBuf.GetDevInode();
        return devInode == mDevInode;
    }
}

bool LogFileReader::CheckFileSignatureAndOffset(int64_t& fileSize) {
    mLastEventTime = time(NULL);
    char firstLine[1025];
    int nbytes = mLogFileOp.Pread(firstLine, 1, 1024, 0);
    if (nbytes < 0) {
        LOG_ERROR(sLogger,
                  ("fail to read file", mHostLogPath)("nbytes", nbytes)("project", mProjectName)("logstore", mCategory)(
                      "config", mConfigName));
        return false;
    }
    firstLine[nbytes] = '\0';
    int64_t endSize = mLogFileOp.GetFileSize();
    if (endSize < 0) {
        int lastErrNo = errno;
        if (mLogFileOp.Close() == 0) {
            LOG_INFO(sLogger,
                     ("close file succeeded, project", mProjectName)("logstore", mCategory)("config", mConfigName)(
                         "log reader queue name", mHostLogPath)("file device", ToString(mDevInode.dev))(
                         "file inode", ToString(mDevInode.inode))("file signature", mLastFileSignatureHash)(
                         "file size", mLastFileSize)("last file position", mLastFilePos));
        }
        GloablFileDescriptorManager::GetInstance()->OnFileClose(this);
        bool reopenFlag = UpdateFilePtr();
        endSize = mLogFileOp.GetFileSize();
        LOG_WARNING(sLogger,
                    ("tell error", mHostLogPath)("inode", mDevInode.inode)("error", strerror(lastErrNo))(
                        "reopen", reopenFlag)("project", mProjectName)("logstore", mCategory)("config", mConfigName));
        LogtailAlarm::GetInstance()->SendAlarm(OPEN_LOGFILE_FAIL_ALARM,
                                               string("tell error because of ") + strerror(lastErrNo) + " file path: "
                                                   + mHostLogPath + ", inode : " + ToString(mDevInode.inode),
                                               mProjectName,
                                               mCategory,
                                               mRegion);
        if (endSize < 0) {
            return false;
        }
    }

    // If file size is 0 and filename is changed, we cannot judge if the inode is reused by signature,
    // so we just recreate the reader to avoid filename mismatch
    if (mLastFileSize == 0 && mRealLogPath != mHostLogPath) {
        return false;
    }
    fileSize = endSize;
    mLastFileSize = endSize;
    bool sigCheckRst = CheckAndUpdateSignature(string(firstLine), mLastFileSignatureHash, mLastFileSignatureSize);
    if (!sigCheckRst) {
        LOG_INFO(sLogger,
                 ("Check file truncate by signature, read from begin",
                  mHostLogPath)("project", mProjectName)("logstore", mCategory)("config", mConfigName));
        mLastFilePos = 0;
        if (mEOOption) {
            updatePrimaryCheckpointSignature();
        }
        return false;
    } else if (mEOOption && mEOOption->primaryCheckpoint.sig_size() != mLastFileSignatureSize) {
        updatePrimaryCheckpointSignature();
    }

    if (endSize < mLastFilePos) {
        LOG_INFO(sLogger,
                 ("File signature is same but size decrease, read from now fileSize",
                  mHostLogPath)(ToString(endSize), ToString(mLastFilePos))("project", mProjectName)(
                     "logstore", mCategory)("config", mConfigName));

        LogtailAlarm::GetInstance()->SendAlarm(LOG_TRUNCATE_ALARM,
                                               mHostLogPath
                                                   + " signature is same but size decrease, read from now fileSize "
                                                   + ToString(endSize) + " last read pos " + ToString(mLastFilePos),
                                               mProjectName,
                                               mCategory,
                                               mRegion);

        mLastFilePos = endSize;
        // when we use truncate_pos_skip_bytes, if truncate stop and log start to append, logtail will drop less data or
        // collect more data this just work around for ant's demand
        if (INT32_FLAG(truncate_pos_skip_bytes) > 0 && mLastFilePos > (INT32_FLAG(truncate_pos_skip_bytes) + 1024)) {
            mLastFilePos -= INT32_FLAG(truncate_pos_skip_bytes);
            // after adjust mLastFilePos, we should fix last pos to assure that each log is complete
            FixLastFilePos(mLogFileOp, endSize);
        }
        return true;
    }
    return true;
}

LogFileReaderPtrArray* LogFileReader::GetReaderArray() {
    return mReaderArray;
}

void LogFileReader::SetReaderArray(LogFileReaderPtrArray* readerArray) {
    mReaderArray = readerArray;
}

void LogFileReader::ResetTopic(const std::string& topicFormat) {
    const std::string lowerConfig = ToLowerCaseString(topicFormat);
    if (lowerConfig == "none" || lowerConfig == "default" || lowerConfig == "global_topic"
        || lowerConfig == "group_topic" || lowerConfig == "customized") {
        return;
    } else {
        // only reset file's topic
        mTopicName = GetTopicName(topicFormat, mHostLogPath);
    }
}

void LogFileReader::SetReadBufferSize(int32_t bufSize) {
    if (bufSize < 1024 * 10 || bufSize > 1024 * 1024 * 1024) {
        LOG_ERROR(sLogger, ("invalid read buffer size", bufSize));
        return;
    }
    LOG_INFO(sLogger, ("set max read buffer size", bufSize));
    BUFFER_SIZE = bufSize;
}

bool LogFileReader::LogSplit(const char* buffer,
                             int32_t size,
                             int32_t& lineFeed,
                             std::vector<StringView>& logIndex,
                             std::vector<StringView>& discardIndex) {
    /*
               | -------------- | -------- \n
        multiBeginIndex      begIndex   endIndex

        multiBeginIndex: used to cache current parsing log. Clear when starting the next log.
        begIndex: the begin index of the current line
        endIndex: the end index of the current line

        Supported regex combination:
        1. begin
        2. begin + continue
        3. begin + end
        4. continue + end
        5. end
    */
    int multiBeginIndex = 0;
    int begIndex = 0;
    int endIndex = 0;
    bool anyMatched = false;
    lineFeed = 0;
    std::string exception;
    SplitState state = SPLIT_UNMATCH;
    while (endIndex <= size) {
        if (endIndex == size || buffer[endIndex] == '\n') {
            lineFeed++;
            exception.clear();
            // State machine with three states (SPLIT_UNMATCH, SPLIT_BEGIN, SPLIT_CONTINUE)
            switch (state) {
                case SPLIT_UNMATCH:
                    if (!IsMultiLine()) {
                        // Single line log
                        anyMatched = true;
                        logIndex.emplace_back(buffer + begIndex, endIndex - begIndex);
                        multiBeginIndex = endIndex + 1;
                        break;
                    } else if (mLogBeginRegPtr != NULL) {
                        if (BoostRegexMatch(buffer + begIndex, endIndex - begIndex, *mLogBeginRegPtr, exception)) {
                            // Just clear old cache, task current line as the new cache
                            if (multiBeginIndex != begIndex) {
                                anyMatched = true;
                                logIndex[logIndex.size() - 1] = StringView(logIndex[logIndex.size() - 1].begin(),
                                                                           logIndex[logIndex.size() - 1].length()
                                                                               + begIndex - 1 - multiBeginIndex);
                                multiBeginIndex = begIndex;
                            }
                            state = SPLIT_BEGIN;
                            break;
                        }
                        handleUnmatchLogs(buffer, multiBeginIndex, endIndex, logIndex, discardIndex);
                        break;
                    }
                    // mLogContinueRegPtr can be matched 0 or multiple times, if not match continue to try mLogEndRegPtr
                    if (mLogContinueRegPtr != NULL
                        && BoostRegexMatch(buffer + begIndex, endIndex - begIndex, *mLogContinueRegPtr, exception)) {
                        state = SPLIT_CONTINUE;
                        break;
                    }
                    if (mLogEndRegPtr != NULL
                        && BoostRegexMatch(buffer + begIndex, endIndex - begIndex, *mLogEndRegPtr, exception)) {
                        // output logs in cache from multiBeginIndex to endIndex
                        anyMatched = true;
                        logIndex.emplace_back(buffer + multiBeginIndex, endIndex - multiBeginIndex);
                        multiBeginIndex = endIndex + 1;
                        break;
                    }
                    handleUnmatchLogs(buffer, multiBeginIndex, endIndex, logIndex, discardIndex);
                    break;

                case SPLIT_BEGIN:
                    // mLogContinueRegPtr can be matched 0 or multiple times, if not match continue to try others.
                    if (mLogContinueRegPtr != NULL && BoostRegexMatch(buffer + begIndex, endIndex - begIndex, *mLogContinueRegPtr, exception)) {
                        state = SPLIT_CONTINUE;
                        break;
                    }
                    if (mLogEndRegPtr != NULL) {
                        if (BoostRegexMatch(buffer + begIndex, endIndex - begIndex, *mLogEndRegPtr, exception)) {
                            anyMatched = true;
                            logIndex.emplace_back(buffer + multiBeginIndex, endIndex - multiBeginIndex);
                            multiBeginIndex = endIndex + 1;
                            state = SPLIT_UNMATCH;
                        }
                        // for case: begin unmatch end
                        // so logs cannot be handled as unmatch even if not match LogEngReg
                    } else if (mLogBeginRegPtr != NULL) {
                        anyMatched = true;
                        if (BoostRegexMatch(buffer + begIndex, endIndex - begIndex, *mLogBeginRegPtr, exception)) {
                            if (multiBeginIndex != begIndex) {
                                logIndex.emplace_back(buffer + multiBeginIndex, begIndex - 1 - multiBeginIndex);
                                multiBeginIndex = begIndex;
                            }
                        } else if (mLogContinueRegPtr != NULL) {
                            // case: begin+continue, but we meet unmatch log here
                            logIndex.emplace_back(buffer + multiBeginIndex, begIndex - 1 - multiBeginIndex);
                            multiBeginIndex = begIndex;
                            handleUnmatchLogs(buffer, multiBeginIndex, endIndex, logIndex, discardIndex);
                            state = SPLIT_UNMATCH;
                        }
                        // else case: begin+end or begin, we should keep unmatch log in the cache
                    }
                    break;

                case SPLIT_CONTINUE:
                    // mLogContinueRegPtr can be matched 0 or multiple times, if not match continue to try others.
                    if (mLogContinueRegPtr != NULL && BoostRegexMatch(buffer + begIndex, endIndex - begIndex, *mLogContinueRegPtr, exception)) {
                        break;
                    }
                    if (mLogEndRegPtr != NULL) {
                        if (BoostRegexMatch(buffer + begIndex, endIndex - begIndex, *mLogEndRegPtr, exception)) {
                            anyMatched = true;
                            logIndex.emplace_back(buffer + multiBeginIndex, endIndex - multiBeginIndex);
                            multiBeginIndex = endIndex + 1;
                            state = SPLIT_UNMATCH;
                        } else {
                            handleUnmatchLogs(buffer, multiBeginIndex, endIndex, logIndex, discardIndex);
                            state = SPLIT_UNMATCH;
                        }
                    } else if (mLogBeginRegPtr != NULL) {
                        if (BoostRegexMatch(buffer + begIndex, endIndex - begIndex, *mLogBeginRegPtr, exception)) {
                            anyMatched = true;
                            logIndex.emplace_back(buffer + multiBeginIndex, begIndex - 1 - multiBeginIndex);
                            multiBeginIndex = begIndex;
                            state = SPLIT_BEGIN;
                        } else {
                            anyMatched = true;
                            logIndex.emplace_back(buffer + multiBeginIndex, begIndex - 1 - multiBeginIndex);
                            multiBeginIndex = begIndex;
                            handleUnmatchLogs(buffer, multiBeginIndex, endIndex, logIndex, discardIndex);
                            state = SPLIT_UNMATCH;
                        }
                    } else {
                        anyMatched = true;
                        logIndex.emplace_back(buffer + multiBeginIndex, begIndex - 1 - multiBeginIndex);
                        multiBeginIndex = begIndex;
                        handleUnmatchLogs(buffer, multiBeginIndex, endIndex, logIndex, discardIndex);
                        state = SPLIT_UNMATCH;
                    }
                    break;
            }
            begIndex = endIndex + 1;
            if (!exception.empty()) {
                if (AppConfig::GetInstance()->IsLogParseAlarmValid()) {
                    if (LogtailAlarm::GetInstance()->IsLowLevelAlarmValid()) {
                        LOG_ERROR(sLogger,
                                ("regex_match in LogSplit fail, exception",
                                exception)("project", mProjectName)("logstore", mCategory)("file", mHostLogPath));
                    }
                    LogtailAlarm::GetInstance()->SendAlarm(
                        REGEX_MATCH_ALARM, "regex_match in LogSplit fail:" + exception, mProjectName, mCategory, mRegion);
                }
            }
        }
        endIndex++;
    }
    // We should clear the log from `multiBeginIndex` to `size`.
    if (multiBeginIndex < size) {
        if (!IsMultiLine()) {
            logIndex.emplace_back(buffer + multiBeginIndex, size - multiBeginIndex);
        } else {
            endIndex = buffer[size-1] == '\n' ? size -1 : size;
            if (mLogBeginRegPtr != NULL && mLogEndRegPtr == NULL) {
                anyMatched = true;
                // If logs is unmatched, they have been handled immediately. So logs must be matched here.
                logIndex.emplace_back(buffer + multiBeginIndex, endIndex - multiBeginIndex);
            } else if (mLogBeginRegPtr == NULL && mLogContinueRegPtr == NULL && mLogEndRegPtr != NULL) {
                // If there is still logs in cache, it means that there is no end line. We can handle them as unmatched.
                if (mDiscardUnmatch) {
                    for (int i = multiBeginIndex; i <= endIndex; i++) {
                        if (i == endIndex || buffer[i] == '\n') {
                            discardIndex.emplace_back(buffer + multiBeginIndex, i - multiBeginIndex);
                            multiBeginIndex = i + 1;
                        }
                    }
                } else {
                    for (int i = multiBeginIndex; i <= endIndex; i++) {
                        if (i == endIndex || buffer[i] == '\n') {
                            logIndex.emplace_back(buffer + multiBeginIndex, i - multiBeginIndex);
                            multiBeginIndex = i + 1;
                        }
                    }
                }
            } else {
                handleUnmatchLogs(buffer, multiBeginIndex, endIndex, logIndex, discardIndex);
            }
        }
    }
    return anyMatched;
}

void LogFileReader::handleUnmatchLogs(const char* buffer,
                                      int& multiBeginIndex,
                                      int endIndex,
                                      std::vector<StringView>& logIndex,
                                      std::vector<StringView>& discardIndex) {
    // Cannot determine where log is unmatched here where there is only mLogEndRegPtr
    if (mLogBeginRegPtr == NULL && mLogContinueRegPtr == NULL && mLogEndRegPtr != NULL) {
        return;
    }
    if (mDiscardUnmatch) {
        for (int i = multiBeginIndex; i <= endIndex; i++) {
            if (i == endIndex || buffer[i] == '\n') {
                discardIndex.emplace_back(buffer + multiBeginIndex, i - multiBeginIndex);
                multiBeginIndex = i + 1;
            }
        }
    } else {
        for (int i = multiBeginIndex; i <= endIndex; i++) {
            if (i == endIndex || buffer[i] == '\n') {
                logIndex.emplace_back(buffer + multiBeginIndex, i - multiBeginIndex);
                multiBeginIndex = i + 1;
            }
        }
    }
}

bool LogFileReader::ParseLogTime(const char* buffer,
                                 const boost::regex* reg,
                                 LogtailTime& logTime,
                                 const std::string& timeFormat,
                                 const std::string& region,
                                 const std::string& project,
                                 const std::string& logStore,
                                 const std::string& logPath) {
    std::string exception;
    boost::match_results<const char*> what;
    if (reg != NULL && BoostRegexSearch(buffer, *reg, exception, what, boost::match_default)) {
        if (!what.empty()) {
            std::string timeStr(what[0].str());
            // convert log time
            struct tm t;
            memset(&t, 0, sizeof(t));
            int nanosecondLength;
            if (strptime_ns(timeStr.c_str(), timeFormat.c_str(), &t, &logTime.tv_nsec, &nanosecondLength) == NULL) {
                LOG_ERROR(sLogger,
                          ("convert time failed, time str", timeStr)("time format", timeFormat)("project", project)(
                              "logstore", logStore)("file", logPath));
                return false;
            }

            t.tm_isdst = -1;
            logTime.tv_sec = mktime(&t);
            return true;
        }
    }
    if (AppConfig::GetInstance()->IsLogParseAlarmValid()) {
        if (LogtailAlarm::GetInstance()->IsLowLevelAlarmValid()) {
            LOG_ERROR(sLogger,
                      ("parse regex log fail, exception",
                       exception)("buffer", buffer)("project", project)("logstore", logStore)("file", logPath));
        }
        LogtailAlarm::GetInstance()->SendAlarm(
            REGEX_MATCH_ALARM, "parse regex log fail:" + exception, project, logStore, region);
    }
    return false;
}

bool LogFileReader::GetLogTimeByOffset(const char* buffer,
                                       int32_t pos,
                                       LogtailTime& logTime,
                                       const std::string& timeFormat,
                                       const std::string& region,
                                       const std::string& project,
                                       const std::string& logStore,
                                       const std::string& logPath) {
    struct tm t;
    memset(&t, 0, sizeof(t));
    long nanosecond = 0;
    int nanosecondLength = 0;
    if (strptime_ns(buffer + pos, timeFormat.c_str(), &t, &nanosecond, &nanosecondLength) == NULL) {
        if (AppConfig::GetInstance()->IsLogParseAlarmValid()) {
            if (LogtailAlarm::GetInstance()->IsLowLevelAlarmValid()) {
                LOG_WARNING(sLogger,
                            ("get time by offset fail, region", region)("project", project)("logstore",
                                                                                            logStore)("file", logPath));
            }
            LogtailAlarm::GetInstance()->SendAlarm(
                PARSE_TIME_FAIL_ALARM, "errorlog:" + string(buffer), project, logStore, region);
        }
        return false;
    }
    t.tm_isdst = -1;
    logTime.tv_sec = mktime(&t);
    return true;
}

// Only get the currently written log file, it will choose the last modified file to read. There are several condition
// to choose the lastmodify file:
// 1. if the last read file don't exist
// 2. if the file's first 100 bytes(file signature) is not same with the last read file's signature, which meaning the
// log file has be rolled
//
// when a new file is choosen, it will set the read position
// 1. if the time in the file's first line >= the last read log time , then set the file read position to 0 (which mean
// the file is new created)
// 2. other wise , set the position to the end of the file
// *bufferptr is null terminated.
/*
 * 1. for multiline log, "xxx" mean a string without '\n'
 * 1-1. bufferSize = 512KB:
 * "MultiLineLog_1\nMultiLineLog_2\nMultiLineLog_3\n" -> "MultiLineLog_1\nMultiLineLog_2\0"
 * "MultiLineLog_1\nMultiLineLog_2\nMultiLineLog_3_Line_1\n" -> "MultiLineLog_1\nMultiLineLog_2\0"
 * "MultiLineLog_1\nMultiLineLog_2\nMultiLineLog_3_Line_1\nxxx" -> "MultiLineLog_1\nMultiLineLog_2\0"
 * "MultiLineLog_1\nMultiLineLog_2\nMultiLineLog_3\nxxx" -> "MultiLineLog_1\nMultiLineLog_2\0"
 *
 * 1-2. bufferSize < 512KB:
 * "MultiLineLog_1\nMultiLineLog_2\nMultiLineLog_3\n" -> "MultiLineLog_1\nMultiLineLog_2\nMultiLineLog_3\0"
 * "MultiLineLog_1\nMultiLineLog_2\nMultiLineLog_3_Line_1\n" -> "MultiLineLog_1\nMultiLineLog_2\MultiLineLog_3_Line_1\0"
 * **this is not expected !** "MultiLineLog_1\nMultiLineLog_2\nMultiLineLog_3_Line_1\nxxx" ->
 * "MultiLineLog_1\nMultiLineLog_2\0" "MultiLineLog_1\nMultiLineLog_2\nMultiLineLog_3\nxxx" ->
 * "MultiLineLog_1\nMultiLineLog_2\0"
 *
 * 2. for singleline log, "xxx" mean a string without '\n'
 * "SingleLineLog_1\nSingleLineLog_2\nSingleLineLog_3\n" -> "SingleLineLog_1\nSingleLineLog_2\nSingleLineLog_3\0"
 * "SingleLineLog_1\nSingleLineLog_2\nxxx" -> "SingleLineLog_1\nSingleLineLog_2\0"
 */
bool LogFileReader::GetRawData(LogBuffer& logBuffer, int64_t fileSize, bool allowRollback) {
    // Truncate, return false to indicate no more data.
    if (fileSize == mLastFilePos) {
        return false;
    }

    bool moreData = false;
    if (mFileEncoding == ENCODING_GBK)
        ReadGBK(logBuffer, fileSize, moreData, allowRollback);
    else
        ReadUTF8(logBuffer, fileSize, moreData, allowRollback);

    int64_t delta = fileSize - mLastFilePos;
    if (delta > mReadDelayAlarmBytes && !logBuffer.rawBuffer.empty()) {
        int32_t curTime = time(NULL);
        if (mReadDelayTime == 0)
            mReadDelayTime = curTime;
        else if (curTime - mReadDelayTime >= INT32_FLAG(read_delay_alarm_duration)) {
            mReadDelayTime = curTime;
            LOG_WARNING(sLogger,
                        ("read log delay", mHostLogPath)("fall behind bytes",
                                                         delta)("file size", fileSize)("read pos", mLastFilePos));
            LogtailAlarm::GetInstance()->SendAlarm(
                READ_LOG_DELAY_ALARM,
                std::string("fall behind ") + ToString(delta) + " bytes, file size:" + ToString(fileSize)
                    + ", now position:" + ToString(mLastFilePos) + ", path:" + mHostLogPath
                    + ", now read log content:" + logBuffer.rawBuffer.substr(0, 256).to_string(),
                mProjectName,
                mCategory,
                mRegion);
        }
    } else
        mReadDelayTime = 0;

    // if delta size > mReadDelaySkipBytes, force set file pos and send alarm
    if (mReadDelaySkipBytes > 0 && delta > mReadDelaySkipBytes) {
        LOG_WARNING(sLogger,
                    ("read log delay and force set file pos to file size", mHostLogPath)("fall behind bytes", delta)(
                        "skip bytes config", mReadDelaySkipBytes)("file size", fileSize)("read pos", mLastFilePos));
        LogtailAlarm::GetInstance()->SendAlarm(
            READ_LOG_DELAY_ALARM,
            string("force set file pos to file size, fall behind ") + ToString(delta)
                + " bytes, file size:" + ToString(fileSize) + ", now position:" + ToString(mLastFilePos)
                + ", path:" + mHostLogPath + ", now read log content:" + logBuffer.rawBuffer.substr(0, 256).to_string(),
            mProjectName,
            mCategory,
            mRegion);
        mLastFilePos = fileSize;
        mLastReadPos = mLastFilePos;
    }

    if (mMarkOffsetFlag && logBuffer.rawBuffer.size() > 0) {
        logBuffer.fileInfo.reset(new FileInfo(mLogFileOp.GetFd(), mDevInode));
        FileInfoPtr& fileInfo = logBuffer.fileInfo;
        fileInfo->filename = mIsFuseMode ? mFuseTrimedFilename : mHostLogPath;
        fileInfo->offset = mLastFilePos - (int64_t)logBuffer.rawBuffer.size();
        fileInfo->len = (int64_t)logBuffer.rawBuffer.size();
        fileInfo->filePos = mLastFilePos;
        fileInfo->readPos = mLastReadPos;
        fileInfo->fileSize = fileSize;
    }

    if (mIsFuseMode && logBuffer.rawBuffer.size() > 0)
        UlogfsHandler::GetInstance()->Sparse(logBuffer.fileInfo.get());

    if (mContainerStopped) {
        int32_t curTime = time(NULL);
        if (curTime - mContainerStoppedTime >= INT32_FLAG(logtail_alarm_interval)
            && curTime - mReadStoppedContainerAlarmTime >= INT32_FLAG(logtail_alarm_interval)) {
            mReadStoppedContainerAlarmTime = curTime;
            LOG_WARNING(sLogger,
                        ("read stopped container file", mHostLogPath)("stopped time", mContainerStoppedTime)(
                            "file size", fileSize)("read pos", mLastFilePos));
            LogtailAlarm::GetInstance()->SendAlarm(
                READ_STOPPED_CONTAINER_ALARM,
                string("path: ") + mHostLogPath + ", stopped time:" + ToString(mContainerStoppedTime)
                    + ", file size:" + ToString(fileSize) + ", now position:" + ToString(mLastFilePos),
                mProjectName,
                mCategory,
                mRegion);
        }
    }

    return moreData;
}

size_t LogFileReader::getNextReadSize(int64_t fileEnd, bool& fromCpt) {
    size_t readSize = static_cast<size_t>(fileEnd - mLastFilePos);
    bool allowMoreBufferSize = false;
    fromCpt = false;
    if (mEOOption && mEOOption->selectedCheckpoint->IsComplete()) {
        fromCpt = true;
        allowMoreBufferSize = true;
        auto& checkpoint = mEOOption->selectedCheckpoint->data;
        readSize = checkpoint.read_length();
        LOG_INFO(sLogger, ("read specified length", readSize)("offset", mLastFilePos));
    }
    if (readSize > BUFFER_SIZE && !allowMoreBufferSize) {
        readSize = BUFFER_SIZE;
    }
    return readSize;
}

void LogFileReader::setExactlyOnceCheckpointAfterRead(size_t readSize) {
    if (!mEOOption || readSize == 0) {
        return;
    }

    auto& cpt = mEOOption->selectedCheckpoint->data;
    cpt.set_read_offset(mLastFilePos);
    cpt.set_read_length(readSize);
}

void LogFileReader::ReadUTF8(LogBuffer& logBuffer, int64_t end, bool& moreData, bool allowRollback) {
    bool fromCpt = false;
    size_t READ_BYTE = getNextReadSize(end, fromCpt);
    if (!READ_BYTE) {
        return;
    }
    StringBuffer stringMemory = logBuffer.AllocateStringBuffer(READ_BYTE); // allocate modifiable buffer
    TruncateInfo* truncateInfo = nullptr;
    size_t nbytes = ReadFile(mLogFileOp, stringMemory.data, READ_BYTE, mLastFilePos, &truncateInfo);
    char* stringBuffer = stringMemory.data;
    if (nbytes == 0) {
        stringBuffer[0] = '\0';
        return;
    }
    // Ignore \n if last is force read
    if (stringBuffer[0] == '\n' && mLastForceRead) {
        ++stringBuffer;
        ++mLastFilePos;
        --nbytes;
    }
    logBuffer.truncateInfo.reset(truncateInfo);
    mLastReadPos = mLastFilePos + nbytes;
    LOG_DEBUG(sLogger, ("read bytes", nbytes)("last read pos", mLastReadPos));
    moreData = (nbytes == BUFFER_SIZE);
    if (allowRollback) {
        if (moreData) {
            nbytes = AlignLastCharacter(stringBuffer, nbytes);
        }
        int32_t rollbackLineFeedCount;
        nbytes = LastMatchedLine(stringBuffer, nbytes, rollbackLineFeedCount);
    }

    if (nbytes == 0) {
        if (moreData) { // excessively long line without '\n' or multiline begin
            nbytes = READ_BYTE;
            LOG_WARNING(
                sLogger,
                ("Log is too long and forced to be split at offset: ", mLastFilePos + nbytes)("file: ", mHostLogPath)(
                    "inode: ", mDevInode.inode)("first 1024B log: ", logBuffer.rawBuffer.substr(0, 1024)));
            std::ostringstream oss;
            oss << "Log is too long and forced to be split at offset: " << ToString(mLastFilePos + nbytes)
                << " file: " << mHostLogPath << " inode: " << ToString(mDevInode.inode)
                << " first 1024B log: " << logBuffer.rawBuffer.substr(0, 1024) << std::endl;
            LogtailAlarm::GetInstance()->SendAlarm(SPLIT_LOG_FAIL_ALARM, oss.str(), mProjectName, mCategory, mRegion);
        } else {
            return;
        }
    }
    size_t stringLen = nbytes;
    if (stringBuffer[stringLen - 1] == '\n' || stringBuffer[stringLen - 1] == '\0') {
        --stringLen;
    }
    stringBuffer[stringLen] = '\0';

    if (!moreData && fromCpt && mLastReadPos < end) {
        moreData = true;
    }
    logBuffer.rawBuffer = StringView(stringBuffer, stringLen); // set readable buffer
    setExactlyOnceCheckpointAfterRead(nbytes);
    mLastFilePos += nbytes;

    mLastForceRead = !allowRollback;
    LOG_DEBUG(sLogger, ("read size", nbytes)("last file pos", mLastFilePos));
}

void LogFileReader::ReadGBK(LogBuffer& logBuffer, int64_t end, bool& moreData, bool allowRollback) {
    bool fromCpt = false;
    size_t READ_BYTE = getNextReadSize(end, fromCpt);
    std::unique_ptr<char[]> gbkBuffer(new char[READ_BYTE + 1]);
    TruncateInfo* truncateInfo = nullptr;
    size_t readCharCount = ReadFile(mLogFileOp, gbkBuffer.get(), READ_BYTE, mLastFilePos, &truncateInfo);
    logBuffer.truncateInfo.reset(truncateInfo);
    mLastReadPos = mLastFilePos + readCharCount;
    size_t originReadCount = readCharCount;
    moreData = (readCharCount == BUFFER_SIZE);
    bool logTooLongSplitFlag = false;
    if (allowRollback) {
        if (moreData) {
            READ_BYTE = readCharCount = AlignLastCharacter(gbkBuffer.get(), readCharCount);
        }
    }
    gbkBuffer[readCharCount] = '\0';
    if (readCharCount == 0) {
        return;
    }

    vector<size_t> lineFeedPos = {0};
    for (size_t idx = 0; idx < readCharCount - 1; ++idx) {
        if (gbkBuffer[idx] == '\n')
            lineFeedPos.push_back(idx);
    }
    lineFeedPos.push_back(readCharCount - 1);

    size_t srcLength = readCharCount;
    size_t requiredLen
        = EncodingConverter::GetInstance()->ConvertGbk2Utf8(gbkBuffer.get(), &srcLength, nullptr, 0, lineFeedPos);
    if (requiredLen == 0) {
        mLastFilePos += readCharCount;
        return;
    }
    StringBuffer stringMemory = logBuffer.AllocateStringBuffer(requiredLen + 1);
    size_t resultCharCount = EncodingConverter::GetInstance()->ConvertGbk2Utf8(
        gbkBuffer.get(), &srcLength, stringMemory.data, stringMemory.capacity, lineFeedPos);
    char* stringBuffer = stringMemory.data;
    // Ignore \n if last is force read
    if (stringBuffer[0] == '\n' && mLastForceRead) {
        ++stringBuffer;
        ++mLastFilePos;
        --resultCharCount;
    }
    if (resultCharCount == 0) {
        mLastFilePos += readCharCount;
        return;
    }
    int32_t rollbackLineFeedCount = 0;
    if (allowRollback) {
        if (moreData || mLogType == JSON_LOG) {
            int32_t bakResultCharCount = resultCharCount;
            resultCharCount = LastMatchedLine(stringBuffer, resultCharCount, rollbackLineFeedCount);
            if (resultCharCount == 0) {
                resultCharCount = bakResultCharCount;
                rollbackLineFeedCount = 0;
                // Cannot get the split position here, so just mark a flag and send alarm later
                logTooLongSplitFlag = moreData;
            }
        }
    }

    int32_t lineFeedCount = lineFeedPos.size();
    if (rollbackLineFeedCount > 0 && lineFeedCount >= (1 + rollbackLineFeedCount)) {
        readCharCount -= lineFeedPos[lineFeedCount - 1] - lineFeedPos[lineFeedCount - 1 - rollbackLineFeedCount];
    }
    size_t stringLen = resultCharCount;
    if (stringBuffer[stringLen - 1] == '\n' || stringBuffer[stringLen - 1] == '\0') {
        --stringLen;
    }
    stringBuffer[stringLen] = '\0';
    if (!moreData && fromCpt && mLastReadPos < end) {
        moreData = true;
    }
    logBuffer.rawBuffer = StringView(stringBuffer, stringLen);
    setExactlyOnceCheckpointAfterRead(resultCharCount);
    mLastFilePos += readCharCount;
    if (logTooLongSplitFlag) {
        LOG_WARNING(sLogger,
                    ("Log is too long and forced to be split at offset: ", mLastFilePos)("file: ", mHostLogPath)(
                        "inode: ", mDevInode.inode)("first 1024B log: ", logBuffer.rawBuffer.substr(0, 1024)));
        std::ostringstream oss;
        oss << "Log is too long and forced to be split at offset: " << ToString(mLastFilePos)
            << " file: " << mHostLogPath << " inode: " << ToString(mDevInode.inode)
            << " first 1024B log: " << logBuffer.rawBuffer.substr(0, 1024) << std::endl;
        LogtailAlarm::GetInstance()->SendAlarm(SPLIT_LOG_FAIL_ALARM, oss.str(), mProjectName, mCategory, mRegion);
    }
    mLastForceRead = !allowRollback;
    LOG_DEBUG(sLogger,
              ("read gbk buffer, offset", mLastFilePos)("origin read", originReadCount)("at last read", readCharCount));
}

size_t
LogFileReader::ReadFile(LogFileOperator& op, void* buf, size_t size, int64_t& offset, TruncateInfo** truncateInfo) {
    if (buf == NULL || size == 0 || op.IsOpen() == false) {
        LOG_WARNING(sLogger, ("invalid param", ""));
        return 0;
    }

    int nbytes = 0;
    if (mIsFuseMode) {
        int64_t oriOffset = offset;
        nbytes = op.SkipHoleRead(buf, 1, size, &offset);
        if (nbytes < 0) {
            LOG_ERROR(sLogger,
                      ("SkipHoleRead fail to read log file",
                       mHostLogPath)("mLastFilePos", mLastFilePos)("size", size)("offset", offset));
            return 0;
        }
        if (oriOffset != offset && truncateInfo != NULL) {
            *truncateInfo = new TruncateInfo(oriOffset, offset);
            LOG_INFO(sLogger,
                     ("read fuse file with a hole, size",
                      offset - oriOffset)("filename", mHostLogPath)("dev", mDevInode.dev)("inode", mDevInode.inode));
            LogtailAlarm::GetInstance()->SendAlarm(
                FUSE_FILE_TRUNCATE_ALARM,
                string("read fuse file with a hole, size: ") + ToString(offset - oriOffset) + " filename: "
                    + mHostLogPath + " dev: " + ToString(mDevInode.dev) + " inode: " + ToString(mDevInode.inode),
                mProjectName,
                mCategory,
                mRegion);
        }
    } else {
        nbytes = op.Pread(buf, 1, size, offset);
        if (nbytes < 0) {
            LOG_ERROR(sLogger,
                      ("Pread fail to read log file", mHostLogPath)("mLastFilePos",
                                                                    mLastFilePos)("size", size)("offset", offset));
            return 0;
        }
    }

    *((char*)buf + nbytes) = '\0';
    return nbytes;
}

LogFileReader::FileCompareResult LogFileReader::CompareToFile(const string& filePath) {
    LogFileOperator logFileOp;
    logFileOp.Open(filePath.c_str(), mIsFuseMode);
    if (logFileOp.IsOpen() == false) {
        return FileCompareResult_Error;
    }

    fsutil::PathStat buf;
    if (0 == logFileOp.Stat(buf)) {
        auto devInode = buf.GetDevInode();
        if (devInode != mDevInode) {
            logFileOp.Close();
            return FileCompareResult_DevInodeChange;
        }

        char sigStr[1025];
        int readSize = logFileOp.Pread(sigStr, 1, 1024, 0);
        logFileOp.Close();
        if (readSize < 0)
            return FileCompareResult_Error;
        sigStr[readSize] = '\0';
        uint64_t sigHash = mLastFileSignatureHash;
        uint32_t sigSize = mLastFileSignatureSize;
        // If file size is 0 and filename is changed, we cannot judge if the inode is reused by signature,
        // so we just recreate the reader to avoid filename mismatch
        if (mLastFileSize == 0 && filePath != mHostLogPath) {
            return FileCompareResult_SigChange;
        }
        bool sigSameRst = CheckAndUpdateSignature(string(sigStr), sigHash, sigSize);
        if (!sigSameRst) {
            return FileCompareResult_SigChange;
        }
        if ((int64_t)buf.GetFileSize() == mLastFilePos) {
            return FileCompareResult_SigSameSizeSame;
        } else {
            return FileCompareResult_SigSameSizeChange;
        }
    }
    logFileOp.Close();
    return FileCompareResult_Error;
}

/*
    Rollback from the end to ensure that the logs before are complete.
    Here are expected behaviours of this function:
    1. The logs remained must be complete.
    2. The logs rollbacked may be complete but we cannot confirm. Leave them to the next reading.
    3. The last line without '\n' is considered as unmatch. (even if it can match END regex)
    4. The '\n' at the end is considered as part of the multiline log.
    Examples:
    1. mLogBeginRegPtr != NULL
        1. begin\nxxx\nbegin\nxxx\n -> begin\nxxx\n
    2. mLogBeginRegPtr != NULL, mLogContinueRegPtr != NULL
        1. begin\ncontinue\nxxx\n -> begin\ncontinue\n
        2. begin\ncontinue\nbegin\n -> begin\ncontinue\n
        3. begin\ncontinue\nbegin\ncontinue\n -> begin\ncontinue\n
    3. mLogBeginRegPtr != NULL, mLogEndRegPtr != NULL
        1. begin\nxxx\nend\n -> begin\nxxx\nend
        2. begin\nxxx\nend\nbegin\nxxx\n -> begin\nxxx\nend
    4. mLogContinueRegPtr != NULL, mLogEndRegPtr != NULL
        1. continue\nend\n -> continue\nxxx\nend
        2. continue\nend\ncontinue\n -> continue\nxxx\nend
        3. continue\nend\ncontinue\nend\n -> continue\nxxx\nend
    5. mLogEndRegPtr != NULL
        1. xxx\nend\n -> xxx\nend
        1. xxx\nend\nxxx\n -> xxx\nend
*/
int32_t LogFileReader::LastMatchedLine(char* buffer, int32_t size, int32_t& rollbackLineFeedCount) {
    int endPs = size - 1; // buffer[size] = 0 , buffer[size-1] = '\n'
    rollbackLineFeedCount = 0;
    // Single line rollback
    if (!IsMultiLine()) {
        while (endPs >= 0) {
            if (buffer[endPs] == '\n') {
                if (endPs != size - 1) {
                    ++rollbackLineFeedCount;
                }
                buffer[endPs + 1] = '\0';
                return endPs + 1;
            }
            endPs--;
        }
        return 0;
    }
    // Multiline rollback
    int begPs = size - 2;
    std::string exception;
    while (begPs >= 0) {
        if (buffer[begPs] == '\n' || begPs == 0) {
            int lineBegin = begPs == 0 ? 0 : begPs + 1;
            if (mLogContinueRegPtr != NULL && BoostRegexMatch(buffer + lineBegin, endPs - lineBegin, *mLogContinueRegPtr, exception)) {
                ++rollbackLineFeedCount;
                endPs = begPs;
            } else if (mLogEndRegPtr != NULL && BoostRegexMatch(buffer + lineBegin, endPs - lineBegin, *mLogEndRegPtr, exception)) {
                // Ensure the end line is complete
                if (buffer[endPs] == '\n') {
                    buffer[endPs + 1] = '\0';
                    return endPs + 1;
                } else {
                    ++rollbackLineFeedCount;
                    endPs = begPs;
                }
            } else if (mLogBeginRegPtr != NULL && BoostRegexMatch(buffer + lineBegin, endPs - lineBegin, *mLogBeginRegPtr, exception)) {
                ++rollbackLineFeedCount;
                // Keep all the buffer if rollback all
                if (lineBegin != 0) {
                    buffer[lineBegin] = '\0';
                }
                return lineBegin;
            } else if (mLogContinueRegPtr != NULL) {
                // We can confirm the logs before are complete if continue is configured but no regex pattern can match.
                if (buffer[endPs] == '\n') {
                    buffer[endPs + 1] = '\0';
                    return endPs + 1;
                } else {
                    // Keep all the buffer if rollback all
                    if (lineBegin != 0) {
                        buffer[lineBegin] = '\0';
                    }
                    return lineBegin;
                }
            } else {
                ++rollbackLineFeedCount;
                endPs = begPs;
            }
        }
        begPs--;
    }
    return 0;
}

size_t LogFileReader::AlignLastCharacter(char* buffer, size_t size) {
    int n = 0;
    int endPs = size - 1;
    if (buffer[endPs] == '\n') {
        return size;
    }
    if (mFileEncoding == ENCODING_GBK) {
        // GB 18030 encoding rules:
        // 1. The number of byte for one character can be 1, 2, 4.
        // 2. 1 byte character: the top bit is 0.
        // 3. 2 bytes character: the 1st byte is between 0x81 and 0xFE; the 2nd byte is between 0x40 and 0xFE.
        // 4. 4 bytes character: the 1st and 3rd byte is between 0x81 and 0xFE; the 2nd and 4th byte are between 0x30 and 0x39. (not supported to align)

        // 1 byte character, 2nd byte of 2 bytes, 2nd or 4th byte of 4 bytes
        if ((buffer[endPs] & 0x80) == 0 || size == 1) {
            return size;
        }
        while (endPs >= 0 && (buffer[endPs] & 0x80)) {
            --endPs;
        }
        // whether characters >= 0x80 appear in pair
        if (((size - endPs - 1) & 1) == 0) {
            return size;
        }
        return size - 1;
    } else {
        // UTF8 encoding rules:
        // 1. For single byte character, the top bit is 0.
        // 2. For N (N > 1) bytes character, the top N bit of the first byte is 1. The first and second bits of the
        // following bytes are 10.
        while (endPs >= 0) {
            char ch = buffer[endPs];
            if ((ch & 0x80) == 0) { // 1 bytes character, 0x80 -> 10000000
                n = 1;
                break;
            } else if ((ch & 0xE0) == 0xC0) { // 2 bytes character, 0xE0 -> 11100000, 0xC0 -> 11000000
                n = 2;
                break;
            } else if ((ch & 0xF0) == 0xE0) { // 3 bytes character, 0xF0 -> 11110000, 0xE0 -> 11100000
                n = 3;
                break;
            } else if ((ch & 0xF8) == 0xF0) { // 4 bytes character, 0xF8 -> 11111000, 0xF0 -> 11110000
                n = 4;
                break;
            } else if ((ch & 0xFC) == 0xF8) { // 5 bytes character, 0xFC -> 11111100, 0xF8 -> 11111000
                n = 5;
                break;
            } else if ((ch & 0xFE) == 0xFC) { // 6 bytes character, 0xFE -> 11111110, 0xFC -> 11111100
                n = 6;
                break;
            }
            endPs--;
        }
        if (endPs - 1 + n >= (int)size) {
            buffer[endPs] = '\0';
            return endPs;
        } else {
            return size;
        }
    }
    return 0;
}

std::unique_ptr<Event> LogFileReader::CreateFlushTimeoutEvent() {
    auto result = std::unique_ptr<Event>(new Event(mHostLogPathDir, mHostLogPathFile, EVENT_READER_FLUSH_TIMEOUT | EVENT_MODIFY, -1, 0, mDevInode.dev, mDevInode.inode));
    result->SetLastFilePos(mLastFilePos);
    result->SetLastReadPos(mLastReadPos);
    return result;
}

void LogFileReader::SetLogMultilinePolicy(const std::string& begReg,
                                          const std::string& conReg,
                                          const std::string& endReg) {
    if (mLogBeginRegPtr != NULL) {
        delete mLogBeginRegPtr;
        mLogBeginRegPtr = NULL;
    }
    if (begReg.empty() == false && begReg != ".*") {
        mLogBeginRegPtr = new boost::regex(begReg.c_str());
    }
    if (mLogContinueRegPtr != NULL) {
        delete mLogContinueRegPtr;
        mLogContinueRegPtr = NULL;
    }
    if (conReg.empty() == false && conReg != ".*") {
        mLogContinueRegPtr = new boost::regex(conReg.c_str());
    }
    if (mLogEndRegPtr != NULL) {
        delete mLogEndRegPtr;
        mLogEndRegPtr = NULL;
    }
    if (endReg.empty() == false && endReg != ".*") {
        mLogEndRegPtr = new boost::regex(endReg.c_str());
    }
}

LogFileReader::~LogFileReader() {
    if (mLogBeginRegPtr != NULL) {
        delete mLogBeginRegPtr;
        mLogBeginRegPtr = NULL;
    }
    if (mLogContinueRegPtr != NULL) {
        delete mLogContinueRegPtr;
        mLogContinueRegPtr = NULL;
    }
    if (mLogEndRegPtr != NULL) {
        delete mLogEndRegPtr;
        mLogEndRegPtr = NULL;
    }
    LOG_INFO(sLogger,
             ("destruct the corresponding log reader, project", mProjectName)("logstore", mCategory)(
                 "config", mConfigName)("log reader queue name", mHostLogPath)("file device", ToString(mDevInode.dev))(
                 "file inode", ToString(mDevInode.inode))("file signature", mLastFileSignatureHash)(
                 "file size", mLastFileSize)("last file position", mLastFilePos));
    CloseFilePtr();

    // Mark GC so that corresponding resources can be released.
    // For config update, reader will be recreated, which will retrieve these
    //  resources back, then their GC flag will be removed.
    if (mEOOption) {
        static auto sQueueM = QueueManager::GetInstance();
        sQueueM->MarkGC(mProjectName,
                        mEOOption->primaryCheckpointKey + mEOOption->rangeCheckpointPtrs[0]->data.hash_key());

        static auto sCptM = CheckpointManagerV2::GetInstance();
        sCptM->MarkGC(mEOOption->primaryCheckpointKey);
    }
}

#ifdef APSARA_UNIT_TEST_MAIN
void LogFileReader::UpdateReaderManual() {
    if (mLogFileOp.IsOpen()) {
        mLogFileOp.Close();
    }
    mLogFileOp.Open(mHostLogPath.c_str(), mIsFuseMode);
    mDevInode = GetFileDevInode(mHostLogPath);
    mRealLogPath = mHostLogPath;
}
#endif

} // namespace logtail<|MERGE_RESOLUTION|>--- conflicted
+++ resolved
@@ -1144,16 +1144,10 @@
                 GloablFileDescriptorManager::GetInstance()->OnFileOpen(this);
                 LOG_INFO(sLogger,
                          ("open file succeeded, project", mProjectName)("logstore", mCategory)("config", mConfigName)(
-<<<<<<< HEAD
                              "log reader queue name", mHostLogPath)("real file path", mRealLogPath)(
                              "file device", ToString(mDevInode.dev))("file inode", ToString(mDevInode.inode))(
                              "file signature", mLastFileSignatureHash)("last file position", mLastFilePos)("reader id",
                                                                                                            long(this)));
-=======
-                             "log reader queue name", mHostLogPath)("file device", ToString(mDevInode.dev))(
-                             "file inode", ToString(mDevInode.inode))("file signature", mLastFileSignatureHash)(
-                             "real file path", mRealLogPath)("last file position", mLastFilePos));
->>>>>>> ea4bbaeb
                 return true;
             } else {
                 mLogFileOp.Close();
@@ -1187,16 +1181,10 @@
             GloablFileDescriptorManager::GetInstance()->OnFileOpen(this);
             LOG_INFO(sLogger,
                      ("open file succeeded, project", mProjectName)("logstore", mCategory)("config", mConfigName)(
-<<<<<<< HEAD
                          "log reader queue name", mHostLogPath)("real file path", mRealLogPath)(
                          "file device", ToString(mDevInode.dev))("file inode", ToString(mDevInode.inode))(
                          "file signature", mLastFileSignatureHash)("last file position", mLastFilePos)("reader id",
                                                                                                        long(this)));
-=======
-                         "log reader queue name",
-                         mHostLogPath)("file device", ToString(mDevInode.dev))("file inode", ToString(mDevInode.inode))(
-                         "file signature", mLastFileSignatureHash)("last file position", mLastFilePos));
->>>>>>> ea4bbaeb
             return true;
         } else {
             mLogFileOp.Close();
