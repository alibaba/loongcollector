--- conflicted
+++ resolved
@@ -202,9 +202,6 @@
     mLineParsers.emplace_back(baseLineParsePtr);
 }
 
-<<<<<<< HEAD
-void LogFileReader::DumpMetaToMem(bool checkConfigFlag, int32_t idxInReaderArray) {
-=======
 void LogFileReader::SetMetrics() {
     mMetricLabels = {{METRIC_LABEL_FILE_NAME, GetConvertedPath()},
                      {METRIC_LABEL_FILE_DEV, std::to_string(GetDevInode().dev)},
@@ -225,8 +222,7 @@
     mInputFileOffsetBytesGauge = mMetricsRecordRef->GetGauge(METRIC_INPUT_FILE_OFFSET_BYTES);
 }
 
-void LogFileReader::DumpMetaToMem(bool checkConfigFlag) {
->>>>>>> b111b38a
+void LogFileReader::DumpMetaToMem(bool checkConfigFlag, int32_t idxInReaderArray) {
     if (checkConfigFlag) {
         size_t index = mHostLogPath.rfind(PATH_SEPARATOR);
         if (index == string::npos || index == mHostLogPath.size() - 1) {
