--- conflicted
+++ resolved
@@ -87,15 +87,9 @@
 # Subdirectories (modules).
 set(SUB_DIRECTORIES_LIST
         aggregator app_config checkpoint common config config_manager config_server_pb
-<<<<<<< HEAD
-        controller event event_handler event_listener file_server helper input log_pb logger models monitor
-        parser pipeline plugin polling processor reader profile_sender sender shennong sdk
-        fuse sls_control sls_spl
-=======
         controller event event_handler event_listener file_server go_pipeline helper input log_pb logger models monitor
         parser pipeline plugin plugin/creator plugin/instance polling processor processor/daemon profile_sender reader sdk sender shennong sls_control
-        fuse
->>>>>>> 330aa3de
+        fuse sls_spl
         )
 if (UNIX)
     set(SUB_DIRECTORIES_LIST ${SUB_DIRECTORIES_LIST} streamlog)
@@ -137,11 +131,8 @@
         profile_sender
         app_config
         sls_control
-<<<<<<< HEAD
         sls_spl
-=======
         go_pipeline
->>>>>>> 330aa3de
         )
 if (UNIX)
     target_link_libraries(${LOGTAIL_TARGET} streamlog)
