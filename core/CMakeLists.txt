# Copyright 2022 iLogtail Authors
#
# Licensed under the Apache License, Version 2.0 (the "License");
# you may not use this file except in compliance with the License.
# You may obtain a copy of the License at
#
#      http://www.apache.org/licenses/LICENSE-2.0
#
# Unless required by applicable law or agreed to in writing, software
# distributed under the License is distributed on an "AS IS" BASIS,
# WITHOUT WARRANTIES OR CONDITIONS OF ANY KIND, either express or implied.
# See the License for the specific language governing permissions and
# limitations under the License.

cmake_minimum_required(VERSION 3.22)
project(logtail)

include(CMakeDependentOption)

# variable LINUX is supported in cmake version 3.25
# for now, explicitly set LINUX to true if the platform is linux
if (CMAKE_SYSTEM_NAME MATCHES "Linux")
    set(LINUX TRUE)
endif ()

# Options.
option(BUILD_LOGTAIL "Build Logtail executable and tools" ON)
# Used under the Android environment.
option(BUILD_LOGTAIL_SHARED_LIBRARY "Build Logtail shared library")
option(ENABLE_ENTERPRISE "enable enterprise feature")
cmake_dependent_option(ENABLE_COMPATIBLE_MODE "Build Logtail in compatible mode (for low version Linux)" OFF "LINUX" OFF)
cmake_dependent_option(ENABLE_STATIC_LINK_CRT "Build Logtail by linking CRT statically" OFF "LINUX" OFF)
option(WITHOUTGDB "Build Logtail without gdb")
option(WITHSPL "Build Logtail and UT with SPL" ON)
option(BUILD_LOGTAIL_UT "Build unit test for Logtail")

if (BUILD_LOGTAIL_SHARED_LIBRARY AND WITHSPL)
    message(FATEL_ERROR, "Generating logtail shared library is not supported to be linked with SPL. WITHSPL should be set OFF.")
    return()
endif()

if (ENABLE_ENTERPRISE)
    message(STATUS "Enable Enterprise Feature.")
    add_definitions(-D__ENTERPRISE__)
    include(${CMAKE_CURRENT_SOURCE_DIR}/enterprise_options.cmake)
else ()
    include(${CMAKE_CURRENT_SOURCE_DIR}/options.cmake)
endif ()

if (NOT WITHSPL)
    add_definitions(-D__EXCLUDE_SPL__)
endif()

# Default C/CXX flags.
if (UNIX)
    set(CMAKE_C_FLAGS "${CMAKE_C_FLAGS} -Wall -fpic -fPIC -D_LARGEFILE64_SOURCE")
    set(CMAKE_CXX_FLAGS "${CMAKE_CXX_FLAGS} -std=c++17 -Wall -fpic -fPIC -D_LARGEFILE64_SOURCE")
    if (NOT WITHOUTGDB)
        set(CMAKE_C_FLAGS "${CMAKE_C_FLAGS} -g -ggdb")
        set(CMAKE_CXX_FLAGS "${CMAKE_CXX_FLAGS} -g -ggdb")
    endif ()
    set(CMAKE_C_FLAGS_DEBUG "${CMAKE_C_FLAGS_DEBUG} -O1 -fno-omit-frame-pointer")
    set(CMAKE_CXX_FLAGS_DEBUG "${CMAKE_CXX_FLAGS_DEBUG} -O1 -fno-omit-frame-pointer")
    set(CMAKE_C_FLAGS_RELEASE "${CMAKE_C_FLAGS_RELEASE} -O2")
    set(CMAKE_CXX_FLAGS_RELEASE "${CMAKE_CXX_FLAGS_RELEASE} -O2")
    string(REPLACE "-O3" "" CMAKE_CXX_FLAGS_RELEASE "${CMAKE_CXX_FLAGS_RELEASE}")
    string(REPLACE "-O3" "" CMAKE_C_FLAGS_RELEASE "${CMAKE_C_FLAGS_RELEASE}")
    if (BUILD_LOGTAIL_UT)
        SET(CMAKE_CXX_FLAGS "${CMAKE_CXX_FLAGS} -fprofile-arcs -ftest-coverage")
        SET(CMAKE_C_FLAGS "${CMAKE_C_FLAGS} -fprofile-arcs -ftest-coverage")
        SET(CMAKE_EXE_LINKER_FLAGS "${CMAKE_EXE_LINKER_FLAGS} -fprofile-arcs -ftest-coverage")
    endif ()
elseif (MSVC)
    add_definitions(-DNOMINMAX)
    add_definitions(-DTARGETLIBS=Psapi.lib)
    add_definitions(-DPSAPI_VERSION=1)
    set(CMAKE_CXX_FLAGS_RELEASE "${CMAKE_CXX_FLAGS_RELEASE} /MT /MP /Zi")
    set(CMAKE_SHARED_LINKER_FLAGS_RELEASE "${CMAKE_SHARED_LINKER_FLAGS_RELEASE} /DEBUG /OPT:REF /OPT:ICF")
    set(CMAKE_STATIC_LINKER_FLAGS_RELEASE "${CMAKE_STATIC_LINKER_FLAGS_RELEASE} /DEBUG /OPT:REF /OPT:ICF")
    set(CMAKE_EXE_LINKER_FLAGS_RELEASE "${CMAKE_EXE_LINKER_FLAGS_RELEASE} /DEBUG /OPT:REF /OPT:ICF")
    set(CMAKE_CXX_FLAGS_DEBUG "${CMAKE_CXX_FLAGS_DEBUG} /MTd /MP")
endif ()

# To be compatible with low version Linux.
if (ENABLE_COMPATIBLE_MODE)
    message(STATUS "Enable compatible mode.")
    set(CMAKE_C_FLAGS "${CMAKE_C_FLAGS} -std=c90")
    set(CMAKE_CXX_FLAGS "${CMAKE_CXX_FLAGS} -Wl,--wrap=memcpy")
    add_definitions(-DENABLE_COMPATIBLE_MODE)
endif ()

if (ANDROID OR CMAKE_BUILD_TYPE MATCHES Debug)
    set(NO_TCMALLOC TRUE)
    add_definitions(-DLOGTAIL_NO_TC_MALLOC)
endif ()

# Dependencies.
include(${CMAKE_CURRENT_SOURCE_DIR}/utils.cmake)
include(${CMAKE_CURRENT_SOURCE_DIR}/dependencies.cmake)
include(${CMAKE_CURRENT_SOURCE_DIR}/links.cmake)
set(PLUGIN_SOURCE_FILES_CORE "")
set(PLUGIN_SOURCE_FILES_SPL "")
include(${CMAKE_CURRENT_SOURCE_DIR}/common/common.cmake)
include(${CMAKE_CURRENT_SOURCE_DIR}/common/links.cmake)
include(${CMAKE_CURRENT_SOURCE_DIR}/input/input.cmake)
include(${CMAKE_CURRENT_SOURCE_DIR}/input/links.cmake)
include(${CMAKE_CURRENT_SOURCE_DIR}/processor/processor.cmake)
include(${CMAKE_CURRENT_SOURCE_DIR}/processor/links.cmake)
include(${CMAKE_CURRENT_SOURCE_DIR}/flusher/flusher.cmake)
include(${CMAKE_CURRENT_SOURCE_DIR}/flusher/links.cmake)

# Subdirectories (modules). except for common, input, processor, flusher, observer, helper and spl.
set(SUB_DIRECTORIES_LIST
        batch application app_config checkpoint compression config config/feedbacker config/provider config/watcher config_manager config_server_pb/v1 config_server_pb/v2 
        container_manager controller event event_handler event_listener file_server go_pipeline log_pb logger 
        models monitor parser pipeline plugin plugin/creator plugin/instance plugin/interface polling
<<<<<<< HEAD
        profile_sender queue reader sdk sender serializer sls_control fuse prometheus prometheus/labels prometheus/schedulers prometheus/async sink/http
=======
        profile_sender queue reader sdk sender serializer sls_control fuse prometheus sink/http route
>>>>>>> c10a0b0e
        )
if (LINUX)
    if (ENABLE_ENTERPRISE)
        set(SUB_DIRECTORIES_LIST ${SUB_DIRECTORIES_LIST} shennong shennong/sdk streamlog aggregator)
    endif()
elseif(MSVC)
    if (ENABLE_ENTERPRISE)
        set(SUB_DIRECTORIES_LIST ${SUB_DIRECTORIES_LIST} daemon)
    endif()
endif ()
if (ENABLE_ENTERPRISE)
    set(SUB_DIRECTORIES_LIST ${SUB_DIRECTORIES_LIST} config_sdk)
endif()

# Module includes & set files.
include_directories(${CMAKE_CURRENT_SOURCE_DIR})
include_directories("/opt/logtail_spl/include")
if (LINUX)
    include_directories(${CMAKE_CURRENT_SOURCE_DIR}/observer)
    if (WITHSPL)
        include_directories(${CMAKE_CURRENT_SOURCE_DIR}/spl)
    endif()
endif()

foreach (DIR_NAME ${SUB_DIRECTORIES_LIST})
    include_directories(${CMAKE_CURRENT_SOURCE_DIR}/${DIR_NAME})
endforeach (DIR_NAME)

foreach (DIR_NAME ${SUB_DIRECTORIES_LIST})
    file(GLOB TEMP_SOURCE_FILES ${DIR_NAME}/*.c ${DIR_NAME}/*.cc ${DIR_NAME}/*.cpp)
    list(APPEND FRAMEWORK_SOURCE_FILES ${TEMP_SOURCE_FILES})
endforeach (DIR_NAME)

if (ENABLE_ENTERPRISE)
    # remove several files in shennong/sdk
    list(REMOVE_ITEM FRAMEWORK_SOURCE_FILES ${CMAKE_CURRENT_SOURCE_DIR}/shennong/sdk/sample.cpp)
endif()

# remove several files in go_pipeline
list(REMOVE_ITEM FRAMEWORK_SOURCE_FILES ${CMAKE_CURRENT_SOURCE_DIR}/go_pipeline/LogtailPluginAdapter.cpp ${CMAKE_CURRENT_SOURCE_DIR}/go_pipeline/LogtailPluginAdapter.h)

if(MSVC)
    # remove linux event listener
    file(GLOB REMOVE_EVENT_LISTENER_SOURCES event_listener/*_Linux.cpp event_listener/*_Linux.h)
    list(REMOVE_ITEM FRAMEWORK_SOURCE_FILES ${REMOVE_EVENT_LISTENER_SOURCES})
elseif(UNIX)
    # remove windows event listener
    file(GLOB REMOVE_EVENT_LISTENER_SOURCES event_listener/*_Windows.cpp event_listener/*_Windows.h)
    list(REMOVE_ITEM FRAMEWORK_SOURCE_FILES ${REMOVE_EVENT_LISTENER_SOURCES})
    if (LINUX)
        # observer
        file(GLOB_RECURSE APPEND_OBSERVER_SOURCES observer/*)
        list(APPEND FRAMEWORK_SOURCE_FILES ${APPEND_OBSERVER_SOURCES})
        if (WITHSPL)
            set(SRC_FILES ${PLUGIN_SOURCE_FILES_SPL})
        endif()
    endif()
endif()
set(SRC_FILES ${SRC_FILES} ${FRAMEWORK_SOURCE_FILES} ${PLUGIN_SOURCE_FILES_CORE})

# Generate SPL library.
if (LINUX)
    if (WITHSPL)
        add_subdirectory(spl)
    endif()
endif()

# Logtail executable or shared library.
if (BUILD_LOGTAIL)
    if (ENABLE_ENTERPRISE)
        if (UNIX)
            add_executable(${LOGTAIL_TARGET} enterprise_logtail.cpp ${SRC_FILES})
        elseif (MSVC)
            add_executable(${LOGTAIL_TARGET} enterprise_logtail_windows.cpp ${SRC_FILES})
        endif ()
    else ()
        if (UNIX)
            add_executable(${LOGTAIL_TARGET} logtail.cpp ${SRC_FILES})
        elseif (MSVC)
            add_executable(${LOGTAIL_TARGET} logtail_windows.cpp ${SRC_FILES})
        endif ()
    endif()
endif()

if (BUILD_LOGTAIL_SHARED_LIBRARY)  
    if (ENABLE_ENTERPRISE)
        if (UNIX)
            add_library(${LOGTAIL_TARGET} SHARED enterprise_logtail.cpp ${SRC_FILES})
        elseif (MSVC)
            add_library(${LOGTAIL_TARGET} SHARED enterprise_logtail_windows.cpp ${SRC_FILES})
        endif ()
    else ()
        if (UNIX)
            add_library(${LOGTAIL_TARGET} SHARED logtail.cpp ${SRC_FILES})
        elseif (MSVC)
            add_library(${LOGTAIL_TARGET} SHARED logtail_windows.cpp ${SRC_FILES})
        endif ()
    endif()
endif ()

# Generate independent libraries.
# add_subdirectory(helper)
add_subdirectory(go_pipeline)
add_subdirectory(common)

# Link libraries.
if(BUILD_LOGTAIL OR BUILD_LOGTAIL_SHARED_LIBRARY)
    input_link(${LOGTAIL_TARGET})
    processor_link(${LOGTAIL_TARGET} ${WITHSPL})
    flusher_link(${LOGTAIL_TARGET})
    all_link(${LOGTAIL_TARGET})
    common_link(${LOGTAIL_TARGET})
endif()

# Logtail UT.
if (BUILD_LOGTAIL_UT)
    message(STATUS "Build unittest.")
    add_definitions(-DVIRTUAL=virtual)
    function(delete_gcda_files target_directory)
        if(EXISTS "${target_directory}")
            message(STATUS "Deleting .gcda files in ${target_directory}")
            file(GLOB_RECURSE gcda_files "${target_directory}/*.gcda")
            foreach(gcda_file ${gcda_files})
                file(REMOVE "${gcda_file}")
            endforeach()
        endif()
    endfunction()
    delete_gcda_files(".")
    include(CTest)
    enable_testing()
    add_subdirectory(unittest)
else()
    add_definitions(-DVIRTUAL= )
endif ()<|MERGE_RESOLUTION|>--- conflicted
+++ resolved
@@ -114,11 +114,7 @@
         batch application app_config checkpoint compression config config/feedbacker config/provider config/watcher config_manager config_server_pb/v1 config_server_pb/v2 
         container_manager controller event event_handler event_listener file_server go_pipeline log_pb logger 
         models monitor parser pipeline plugin plugin/creator plugin/instance plugin/interface polling
-<<<<<<< HEAD
-        profile_sender queue reader sdk sender serializer sls_control fuse prometheus prometheus/labels prometheus/schedulers prometheus/async sink/http
-=======
-        profile_sender queue reader sdk sender serializer sls_control fuse prometheus sink/http route
->>>>>>> c10a0b0e
+        profile_sender queue reader sdk sender serializer sls_control fuse prometheus prometheus/labels prometheus/schedulers prometheus/async sink/http route
         )
 if (LINUX)
     if (ENABLE_ENTERPRISE)
