--- conflicted
+++ resolved
@@ -88,13 +88,8 @@
 set(SUB_DIRECTORIES_LIST
         aggregator app_config checkpoint common config config_manager config_server_pb
         controller event event_handler event_listener file_server go_pipeline helper input log_pb logger models monitor
-<<<<<<< HEAD
-        parser pipeline plugin plugin/creator plugin/instance polling processor processor/daemon profile_sender reader sdk sender shennong sls_control
+        parser pipeline plugin plugin/creator plugin/instance plugin/interface polling processor processor/daemon profile_sender reader sdk sender shennong sls_control
         fuse sls_spl
-=======
-        parser pipeline plugin plugin/creator plugin/instance plugin/interface polling processor processor/daemon profile_sender reader sdk sender shennong sls_control
-        fuse
->>>>>>> 8e9ab4f5
         )
 if (UNIX)
     set(SUB_DIRECTORIES_LIST ${SUB_DIRECTORIES_LIST} streamlog)
