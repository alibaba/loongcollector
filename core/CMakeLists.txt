--- conflicted
+++ resolved
@@ -146,25 +146,17 @@
         config config/watcher
         collection_pipeline collection_pipeline/batch collection_pipeline/limiter collection_pipeline/plugin collection_pipeline/plugin/creator collection_pipeline/plugin/instance collection_pipeline/plugin/interface collection_pipeline/queue collection_pipeline/route collection_pipeline/serializer
         runner runner/sink/http
-<<<<<<< HEAD
-        protobuf/sls protobuf/models
-        file_server file_server/event file_server/event_handler file_server/event_listener file_server/reader file_server/polling
-        prometheus prometheus/labels prometheus/schedulers prometheus/async prometheus/component
-        apm
-        ebpf ebpf/type ebpf/type/table ebpf/util ebpf/util/sampler ebpf/protocol/http ebpf/protocol ebpf/plugin/file_security ebpf/plugin/network_observer ebpf/plugin/process_security ebpf/plugin/network_security ebpf/plugin ebpf/observer ebpf/security
-=======
         task_pipeline
         monitor monitor/metric_constants monitor/metric_models monitor/profile_sender
         protobuf/sls protobuf/models protobuf/forward
         file_server file_server/event file_server/event_handler file_server/event_listener file_server/reader file_server/polling file_server/checkpoint
->>>>>>> 3d5ed353
         parser
         )
 if (LINUX)
     if (ENABLE_ENTERPRISE)
         set(SUB_DIRECTORIES_LIST ${SUB_DIRECTORIES_LIST} shennong shennong/sdk)
     endif()
-    set(SUB_DIRECTORIES_LIST ${SUB_DIRECTORIES_LIST} ebpf ebpf/type ebpf/type/table ebpf/util ebpf/util/sampler ebpf/protocol/http ebpf/protocol ebpf/plugin/file_security ebpf/plugin/network_observer ebpf/plugin/process_security ebpf/plugin/network_security ebpf/plugin ebpf/observer ebpf/security
+    set(SUB_DIRECTORIES_LIST ${SUB_DIRECTORIES_LIST} apm ebpf ebpf/type ebpf/type/table ebpf/util ebpf/util/sampler ebpf/protocol/http ebpf/protocol ebpf/plugin/file_security ebpf/plugin/network_observer ebpf/plugin/process_security ebpf/plugin/network_security ebpf/plugin ebpf/observer ebpf/security
         prometheus prometheus/labels prometheus/schedulers prometheus/async prometheus/component
         host_monitor host_monitor/collector host_monitor/common forward forward/loongsuite
         )
