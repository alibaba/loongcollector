# Copyright 2022 iLogtail Authors
#
# Licensed under the Apache License, Version 2.0 (the "License");
# you may not use this file except in compliance with the License.
# You may obtain a copy of the License at
#
#      http://www.apache.org/licenses/LICENSE-2.0
#
# Unless required by applicable law or agreed to in writing, software
# distributed under the License is distributed on an "AS IS" BASIS,
# WITHOUT WARRANTIES OR CONDITIONS OF ANY KIND, either express or implied.
# See the License for the specific language governing permissions and
# limitations under the License.

cmake_minimum_required(VERSION 3.22)
project(loongcollector)

include(CMakeDependentOption)

# variable LINUX is supported in cmake version 3.25
# for now, explicitly set LINUX to true if the platform is linux
if (CMAKE_SYSTEM_NAME MATCHES "Linux")
    set(LINUX TRUE)
endif ()

# Options.
option(BUILD_LOGTAIL "Build Logtail executable and tools" ON)
# Used under the Android environment.
option(BUILD_LOGTAIL_SHARED_LIBRARY "Build Logtail shared library")
option(ENABLE_ENTERPRISE "enable enterprise feature")
cmake_dependent_option(ENABLE_COMPATIBLE_MODE "Build Logtail in compatible mode (for low version Linux)" OFF "LINUX" OFF)
cmake_dependent_option(ENABLE_STATIC_LINK_CRT "Build Logtail by linking CRT statically" OFF "LINUX" OFF)
option(WITHOUTGDB "Build Logtail without gdb")
option(WITHSPL "Build Logtail and UT with SPL" ON)
option(BUILD_LOGTAIL_UT "Build unit test for Logtail")
set(PROVIDER_PATH "provider" CACHE PATH "Path to the provider module") # external provider path can be set with -DPROVIDER_PATH
set(UNITTEST_PATH "unittest" CACHE PATH "Path to the unittest module") # external unittest path can be set with -DUNITTEST_PATH

if (BUILD_LOGTAIL_SHARED_LIBRARY AND WITHSPL)
    message(FATEL_ERROR, "Generating logtail shared library is not supported to be linked with SPL. WITHSPL should be set OFF.")
    return()
endif()

if (ENABLE_ENTERPRISE)
    message(STATUS "Enable Enterprise Feature.")
    add_definitions(-D__ENTERPRISE__)
    include(${CMAKE_CURRENT_SOURCE_DIR}/enterprise_options.cmake)
else ()
    include(${CMAKE_CURRENT_SOURCE_DIR}/options.cmake)
endif ()

if (NOT WITHSPL)
    add_definitions(-D__EXCLUDE_SPL__)
endif()

# Default C/CXX flags.
if (UNIX)
    set(CMAKE_C_FLAGS "${CMAKE_C_FLAGS} -Wall -fpic -fPIC -D_LARGEFILE64_SOURCE")
    set(CMAKE_CXX_FLAGS "${CMAKE_CXX_FLAGS} -std=c++17 -Wall -fpic -fPIC -D_LARGEFILE64_SOURCE")
    if (NOT WITHOUTGDB)
        set(CMAKE_C_FLAGS "${CMAKE_C_FLAGS} -g -ggdb")
        set(CMAKE_CXX_FLAGS "${CMAKE_CXX_FLAGS} -g -ggdb")
    endif ()
    set(CMAKE_C_FLAGS_DEBUG "${CMAKE_C_FLAGS_DEBUG} -O1 -fno-omit-frame-pointer")
    set(CMAKE_CXX_FLAGS_DEBUG "${CMAKE_CXX_FLAGS_DEBUG} -O1 -fno-omit-frame-pointer")
    set(CMAKE_C_FLAGS_RELEASE "${CMAKE_C_FLAGS_RELEASE} -O2")
    set(CMAKE_CXX_FLAGS_RELEASE "${CMAKE_CXX_FLAGS_RELEASE} -O2")
    string(REPLACE "-O3" "" CMAKE_CXX_FLAGS_RELEASE "${CMAKE_CXX_FLAGS_RELEASE}")
    string(REPLACE "-O3" "" CMAKE_C_FLAGS_RELEASE "${CMAKE_C_FLAGS_RELEASE}")
    if (BUILD_LOGTAIL_UT)
        SET(CMAKE_CXX_FLAGS "${CMAKE_CXX_FLAGS} -fprofile-arcs -ftest-coverage")
        SET(CMAKE_C_FLAGS "${CMAKE_C_FLAGS} -fprofile-arcs -ftest-coverage")
        SET(CMAKE_EXE_LINKER_FLAGS "${CMAKE_EXE_LINKER_FLAGS} -fprofile-arcs -ftest-coverage")
    endif ()
elseif (MSVC)
    add_definitions(-DNOMINMAX)
    add_definitions(-DTARGETLIBS=Psapi.lib)
    add_definitions(-DPSAPI_VERSION=1)
    set(CMAKE_CXX_FLAGS_RELEASE "${CMAKE_CXX_FLAGS_RELEASE} /MT /MP /Zi")
    set(CMAKE_SHARED_LINKER_FLAGS_RELEASE "${CMAKE_SHARED_LINKER_FLAGS_RELEASE} /DEBUG /OPT:REF /OPT:ICF")
    set(CMAKE_STATIC_LINKER_FLAGS_RELEASE "${CMAKE_STATIC_LINKER_FLAGS_RELEASE} /DEBUG /OPT:REF /OPT:ICF")
    set(CMAKE_EXE_LINKER_FLAGS_RELEASE "${CMAKE_EXE_LINKER_FLAGS_RELEASE} /DEBUG /OPT:REF /OPT:ICF")
    set(CMAKE_CXX_FLAGS_DEBUG "${CMAKE_CXX_FLAGS_DEBUG} /MTd /MP")
endif ()

# To be compatible with low version Linux.
if (ENABLE_COMPATIBLE_MODE)
    message(STATUS "Enable compatible mode.")
    set(CMAKE_C_FLAGS "${CMAKE_C_FLAGS} -std=c90")
    set(CMAKE_CXX_FLAGS "${CMAKE_CXX_FLAGS} -Wl,--wrap=memcpy")
    add_definitions(-DENABLE_COMPATIBLE_MODE)
endif ()

if (ANDROID OR CMAKE_BUILD_TYPE MATCHES Debug)
    set(NO_TCMALLOC TRUE)
    add_definitions(-DLOGTAIL_NO_TC_MALLOC)
endif ()

# Dependencies.
include(${CMAKE_CURRENT_SOURCE_DIR}/utils.cmake)
include(${CMAKE_CURRENT_SOURCE_DIR}/dependencies.cmake)
include(${CMAKE_CURRENT_SOURCE_DIR}/links.cmake)
set(PLUGIN_SOURCE_FILES_CORE "")
set(PLUGIN_SOURCE_FILES_SPL "")
include(${CMAKE_CURRENT_SOURCE_DIR}/common/common.cmake)
include(${CMAKE_CURRENT_SOURCE_DIR}/common/links.cmake)
include(${CMAKE_CURRENT_SOURCE_DIR}/plugin/input/input.cmake)
include(${CMAKE_CURRENT_SOURCE_DIR}/plugin/input/links.cmake)
include(${CMAKE_CURRENT_SOURCE_DIR}/plugin/processor/processor.cmake)
include(${CMAKE_CURRENT_SOURCE_DIR}/plugin/processor/links.cmake)
include(${CMAKE_CURRENT_SOURCE_DIR}/plugin/flusher/flusher.cmake)
include(${CMAKE_CURRENT_SOURCE_DIR}/plugin/flusher/links.cmake)

# Subdirectories (modules). except for common, input, processor, flusher, observer, helper, spl, and provider.
set(SUB_DIRECTORIES_LIST
<<<<<<< HEAD
        application app_config checkpoint container_manager logger go_pipeline monitor monitor/metric_constants profile_sender models
        config config/watcher constants
        instance_config
        metadata pipeline pipeline/batch pipeline/limiter pipeline/plugin pipeline/plugin/creator pipeline/plugin/instance pipeline/plugin/interface pipeline/queue pipeline/route pipeline/serializer
=======
        application app_config checkpoint container_manager metadata logger go_pipeline monitor monitor/metric_constants profile_sender models
        config config/watcher
        pipeline pipeline/batch pipeline/limiter pipeline/plugin pipeline/plugin/creator pipeline/plugin/instance pipeline/plugin/interface pipeline/queue pipeline/route pipeline/serializer
>>>>>>> f48504a9
        runner runner/sink/http
        protobuf/sls protobuf/models
        file_server file_server/event file_server/event_handler file_server/event_listener file_server/reader file_server/polling
        prometheus prometheus/labels prometheus/schedulers prometheus/async
        ebpf ebpf/observer ebpf/security ebpf/handler
        parser sls_control sdk
        )
if (LINUX)
    if (ENABLE_ENTERPRISE)
        set(SUB_DIRECTORIES_LIST ${SUB_DIRECTORIES_LIST} shennong shennong/sdk)
    endif()
elseif(MSVC)
    if (ENABLE_ENTERPRISE)
        set(SUB_DIRECTORIES_LIST ${SUB_DIRECTORIES_LIST} daemon)
    endif()
endif ()
if (ENABLE_ENTERPRISE)
    set(SUB_DIRECTORIES_LIST ${SUB_DIRECTORIES_LIST} config_sdk)
endif()

# Module includes & set files.
include_directories(${CMAKE_CURRENT_SOURCE_DIR})
include_directories("/opt/logtail_spl/include")
if (LINUX)
    if (WITHSPL)
        include_directories(${CMAKE_CURRENT_SOURCE_DIR}/spl)
    endif()
endif()

foreach (DIR_NAME ${SUB_DIRECTORIES_LIST})
    include_directories(${CMAKE_CURRENT_SOURCE_DIR}/${DIR_NAME})
endforeach (DIR_NAME)

foreach (DIR_NAME ${SUB_DIRECTORIES_LIST})
    file(GLOB TEMP_SOURCE_FILES ${DIR_NAME}/*.c ${DIR_NAME}/*.cc ${DIR_NAME}/*.cpp)
    list(APPEND FRAMEWORK_SOURCE_FILES ${TEMP_SOURCE_FILES})
endforeach (DIR_NAME)

if (ENABLE_ENTERPRISE)
    # remove several files in shennong/sdk
    list(REMOVE_ITEM FRAMEWORK_SOURCE_FILES ${CMAKE_CURRENT_SOURCE_DIR}/shennong/sdk/sample.cpp)
endif()

# remove several files in go_pipeline
list(REMOVE_ITEM FRAMEWORK_SOURCE_FILES ${CMAKE_CURRENT_SOURCE_DIR}/go_pipeline/LogtailPluginAdapter.cpp ${CMAKE_CURRENT_SOURCE_DIR}/go_pipeline/LogtailPluginAdapter.h)


# add provider
add_subdirectory("${PROVIDER_PATH}" "${CMAKE_BINARY_DIR}/provider")

if(MSVC)
    # remove linux event listener
    file(GLOB REMOVE_EVENT_LISTENER_SOURCES file_server/event_listener/*_Linux.cpp file_server/event_listener/*_Linux.h)
    list(REMOVE_ITEM FRAMEWORK_SOURCE_FILES ${REMOVE_EVENT_LISTENER_SOURCES})
elseif(UNIX)
    # remove windows event listener
    file(GLOB REMOVE_EVENT_LISTENER_SOURCES file_server/event_listener/*_Windows.cpp file_server/event_listener/*_Windows.h)
    list(REMOVE_ITEM FRAMEWORK_SOURCE_FILES ${REMOVE_EVENT_LISTENER_SOURCES})
    if (LINUX)
        if (WITHSPL)
            set(SRC_FILES ${PLUGIN_SOURCE_FILES_SPL})
        endif()
    endif()
endif()
set(SRC_FILES ${SRC_FILES} ${FRAMEWORK_SOURCE_FILES} ${PLUGIN_SOURCE_FILES_CORE})

# Generate SPL library.
if (LINUX)
    if (WITHSPL)
        add_subdirectory(spl)
    endif()
endif()

# Logtail executable or shared library.
if (BUILD_LOGTAIL)
    if (ENABLE_ENTERPRISE)
        if (UNIX)
            add_executable(${LOGTAIL_TARGET} enterprise_logtail.cpp ${SRC_FILES})
        elseif (MSVC)
            add_executable(${LOGTAIL_TARGET} enterprise_logtail_windows.cpp ${SRC_FILES})
        endif ()
    else ()
        if (UNIX)
            add_executable(${LOGTAIL_TARGET} logtail.cpp ${SRC_FILES})
        elseif (MSVC)
            add_executable(${LOGTAIL_TARGET} logtail_windows.cpp ${SRC_FILES})
        endif ()
    endif()
endif()

if (BUILD_LOGTAIL_SHARED_LIBRARY)  
    if (ENABLE_ENTERPRISE)
        if (UNIX)
            add_library(${LOGTAIL_TARGET} SHARED enterprise_logtail.cpp ${SRC_FILES})
        elseif (MSVC)
            add_library(${LOGTAIL_TARGET} SHARED enterprise_logtail_windows.cpp ${SRC_FILES})
        endif ()
    else ()
        if (UNIX)
            add_library(${LOGTAIL_TARGET} SHARED logtail.cpp ${SRC_FILES})
        elseif (MSVC)
            add_library(${LOGTAIL_TARGET} SHARED logtail_windows.cpp ${SRC_FILES})
        endif ()
    endif()
endif ()

# Generate independent libraries.
add_subdirectory(go_pipeline)
add_subdirectory(common)

# Link libraries.
if(BUILD_LOGTAIL OR BUILD_LOGTAIL_SHARED_LIBRARY)
    input_link(${LOGTAIL_TARGET})
    processor_link(${LOGTAIL_TARGET} ${WITHSPL})
    flusher_link(${LOGTAIL_TARGET})
    all_link(${LOGTAIL_TARGET})
    common_link(${LOGTAIL_TARGET})
    target_link_libraries(${LOGTAIL_TARGET} provider)
endif()

# Logtail UT.
if (BUILD_LOGTAIL_UT)
    message(STATUS "Build unittest.")    
    function(delete_gcda_files target_directory)
        if(EXISTS "${target_directory}")
            message(STATUS "Deleting .gcda files in ${target_directory}")
            file(GLOB_RECURSE gcda_files "${target_directory}/*.gcda")
            foreach(gcda_file ${gcda_files})
                file(REMOVE "${gcda_file}")
            endforeach()
        endif()
    endfunction()
    delete_gcda_files(".")
    include(CTest)
    enable_testing()
    add_subdirectory("${UNITTEST_PATH}" "${CMAKE_BINARY_DIR}/unittest")
endif ()<|MERGE_RESOLUTION|>--- conflicted
+++ resolved
@@ -113,16 +113,9 @@
 
 # Subdirectories (modules). except for common, input, processor, flusher, observer, helper, spl, and provider.
 set(SUB_DIRECTORIES_LIST
-<<<<<<< HEAD
-        application app_config checkpoint container_manager logger go_pipeline monitor monitor/metric_constants profile_sender models
-        config config/watcher constants
-        instance_config
-        metadata pipeline pipeline/batch pipeline/limiter pipeline/plugin pipeline/plugin/creator pipeline/plugin/instance pipeline/plugin/interface pipeline/queue pipeline/route pipeline/serializer
-=======
         application app_config checkpoint container_manager metadata logger go_pipeline monitor monitor/metric_constants profile_sender models
         config config/watcher
         pipeline pipeline/batch pipeline/limiter pipeline/plugin pipeline/plugin/creator pipeline/plugin/instance pipeline/plugin/interface pipeline/queue pipeline/route pipeline/serializer
->>>>>>> f48504a9
         runner runner/sink/http
         protobuf/sls protobuf/models
         file_server file_server/event file_server/event_handler file_server/event_listener file_server/reader file_server/polling
