--- conflicted
+++ resolved
@@ -231,12 +231,8 @@
     processor_link(${LOGTAIL_TARGET} ${WITHSPL})
     flusher_link(${LOGTAIL_TARGET})
     all_link(${LOGTAIL_TARGET})
-<<<<<<< HEAD
-    common_link(${LOGTAIL_TARGET})    
+    common_link(${LOGTAIL_TARGET})
     target_link_libraries(${LOGTAIL_TARGET} provider)
-endif()
-=======
-    common_link(${LOGTAIL_TARGET})
 endif()
 
 # Logtail UT.
@@ -246,4 +242,3 @@
     enable_testing()
     add_subdirectory(unittest)
 endif ()
->>>>>>> 8fc252e5
