# Copyright 2022 iLogtail Authors
#
# Licensed under the Apache License, Version 2.0 (the "License");
# you may not use this file except in compliance with the License.
# You may obtain a copy of the License at
#
#      http://www.apache.org/licenses/LICENSE-2.0
#
# Unless required by applicable law or agreed to in writing, software
# distributed under the License is distributed on an "AS IS" BASIS,
# WITHOUT WARRANTIES OR CONDITIONS OF ANY KIND, either express or implied.
# See the License for the specific language governing permissions and
# limitations under the License.

cmake_minimum_required(VERSION 3.22)
project(logtail)

include(CMakeDependentOption)

# variable LINUX is supported in cmake version 3.25
# for now, explicitly set LINUX to true if the platform is linux
if (CMAKE_SYSTEM_NAME MATCHES "Linux")
    set(LINUX TRUE)
endif ()

# Options.
option(BUILD_LOGTAIL "Build Logtail executable and tools" ON)
option(BUILD_LOGTAIL_SHARED_LIBRARY "Build Logtail shared library")
option(ENABLE_ENTERPRISE "enable enterprise feature")
cmake_dependent_option(ENABLE_COMPATIBLE_MODE "Build Logtail in compatible mode (for low version Linux)" OFF "LINUX" OFF)
cmake_dependent_option(ENABLE_STATIC_LINK_CRT "Build Logtail by linking CRT statically" OFF "LINUX" OFF)
option(WITHOUTGDB "Build Logtail without gdb")
option(WITHOUTSPL "Build Logtail and UT without SPL")
option(BUILD_LOGTAIL_UT "Build unit test for Logtail")

if (ENABLE_ENTERPRISE)
    message(STATUS "Enable Enterprise Feature.")
    add_definitions(-D__ENTERPRISE__)
    include(${CMAKE_CURRENT_SOURCE_DIR}/enterprise_options.cmake)
else ()
    include(${CMAKE_CURRENT_SOURCE_DIR}/options.cmake)
endif ()

if (WITHOUTSPL)
    add_definitions(-D__EXCLUDE_SPL__)
endif()

# Default C/CXX flags.
if (UNIX)
    set(CMAKE_C_FLAGS "${CMAKE_C_FLAGS} -Wall -fpic -fPIC -D_LARGEFILE64_SOURCE")
    set(CMAKE_CXX_FLAGS "${CMAKE_CXX_FLAGS} -std=c++17 -Wall -fpic -fPIC -D_LARGEFILE64_SOURCE")
    if (NOT WITHOUTGDB)
        set(CMAKE_C_FLAGS "${CMAKE_C_FLAGS} -g -ggdb")
        set(CMAKE_CXX_FLAGS "${CMAKE_CXX_FLAGS} -g -ggdb")
    endif ()
    set(CMAKE_C_FLAGS_DEBUG "${CMAKE_C_FLAGS_DEBUG} -O1 -fno-omit-frame-pointer")
    set(CMAKE_CXX_FLAGS_DEBUG "${CMAKE_CXX_FLAGS_DEBUG} -O1 -fno-omit-frame-pointer")
    set(CMAKE_C_FLAGS_RELEASE "${CMAKE_C_FLAGS_RELEASE} -O2")
    set(CMAKE_CXX_FLAGS_RELEASE "${CMAKE_CXX_FLAGS_RELEASE} -O2")
    string(REPLACE "-O3" "" CMAKE_CXX_FLAGS_RELEASE "${CMAKE_CXX_FLAGS_RELEASE}")
    string(REPLACE "-O3" "" CMAKE_C_FLAGS_RELEASE "${CMAKE_C_FLAGS_RELEASE}")
elseif (MSVC)
    add_definitions(-DNOMINMAX)
    add_definitions(-DTARGETLIBS=Psapi.lib)
    add_definitions(-DPSAPI_VERSION=1)
    set(CMAKE_CXX_FLAGS_RELEASE "${CMAKE_CXX_FLAGS_RELEASE} /MT /MP /Zi")
    set(CMAKE_SHARED_LINKER_FLAGS_RELEASE "${CMAKE_SHARED_LINKER_FLAGS_RELEASE} /DEBUG /OPT:REF /OPT:ICF")
    set(CMAKE_STATIC_LINKER_FLAGS_RELEASE "${CMAKE_STATIC_LINKER_FLAGS_RELEASE} /DEBUG /OPT:REF /OPT:ICF")
    set(CMAKE_EXE_LINKER_FLAGS_RELEASE "${CMAKE_EXE_LINKER_FLAGS_RELEASE} /DEBUG /OPT:REF /OPT:ICF")
    set(CMAKE_CXX_FLAGS_DEBUG "${CMAKE_CXX_FLAGS_DEBUG} /MTd /MP")
endif ()

# To be compatible with low version Linux.
if (ENABLE_COMPATIBLE_MODE)
    message(STATUS "Enable compatible mode.")
    set(CMAKE_C_FLAGS "${CMAKE_C_FLAGS} -std=c90")
    set(CMAKE_CXX_FLAGS "${CMAKE_CXX_FLAGS} -Wl,--wrap=memcpy")
    add_definitions(-DENABLE_COMPATIBLE_MODE)
endif ()

if (ANDROID OR CMAKE_BUILD_TYPE MATCHES Debug)
    set(NO_TCMALLOC TRUE)
    add_definitions(-DLOGTAIL_NO_TC_MALLOC)
endif ()

# Dependencies.
include(${CMAKE_CURRENT_SOURCE_DIR}/utils.cmake)
include(${CMAKE_CURRENT_SOURCE_DIR}/dependencies.cmake)
include(${CMAKE_CURRENT_SOURCE_DIR}/links.cmake)
set(SUBDIR_SOURCE_FILES "")
include(${CMAKE_CURRENT_SOURCE_DIR}/common/common.cmake)
include(${CMAKE_CURRENT_SOURCE_DIR}/common/links.cmake)
include(${CMAKE_CURRENT_SOURCE_DIR}/input/input.cmake)
include(${CMAKE_CURRENT_SOURCE_DIR}/input/links.cmake)
include(${CMAKE_CURRENT_SOURCE_DIR}/processor/processor.cmake)
include(${CMAKE_CURRENT_SOURCE_DIR}/processor/links.cmake)
include(${CMAKE_CURRENT_SOURCE_DIR}/flusher/flusher.cmake)
include(${CMAKE_CURRENT_SOURCE_DIR}/flusher/links.cmake)

# Subdirectories (modules). except for common, input, processor, flusher, observer, helper and spl.
set(SUB_DIRECTORIES_LIST
<<<<<<< HEAD
        batch application app_config checkpoint common compression config config/feedbacker config/provider config/watcher config_manager config_server_pb 
        container_manager controller event event_handler event_listener file_server flusher go_pipeline helper input log_pb logger 
        models monitor parser pipeline plugin plugin/creator plugin/instance plugin/interface polling processor processor/daemon processor/inner
=======
        batch application app_config checkpoint compression config config/provider config/watcher config_manager config_server_pb 
        container_manager controller event event_handler event_listener file_server go_pipeline log_pb logger 
        models monitor parser pipeline plugin plugin/creator plugin/instance plugin/interface polling
>>>>>>> ac9e6a0e
        profile_sender queue reader sdk sender serializer sls_control fuse
        )
if (LINUX)
    if (ENABLE_ENTERPRISE)
        set(SUB_DIRECTORIES_LIST ${SUB_DIRECTORIES_LIST} shennong shennong/sdk streamlog aggregator)
    endif()
elseif(MSVC)
    if (ENABLE_ENTERPRISE)
        set(SUB_DIRECTORIES_LIST ${SUB_DIRECTORIES_LIST} daemon)
    endif()
endif ()
if (ENABLE_ENTERPRISE)
    set(SUB_DIRECTORIES_LIST ${SUB_DIRECTORIES_LIST} config_sdk)
endif()

# Module includes & set files.
include_directories(${CMAKE_CURRENT_SOURCE_DIR})
include_directories("/opt/logtail_spl/include")
if (LINUX)
    include_directories(${CMAKE_CURRENT_SOURCE_DIR}/observer)
    if (NOT WITHOUTSPL)
        include_directories(${CMAKE_CURRENT_SOURCE_DIR}/spl)
    endif()
endif()

foreach (DIR_NAME ${SUB_DIRECTORIES_LIST})
    include_directories(${CMAKE_CURRENT_SOURCE_DIR}/${DIR_NAME})
endforeach (DIR_NAME)

foreach (DIR_NAME ${SUB_DIRECTORIES_LIST})
    file(GLOB TEMP_SOURCE_FILES ${DIR_NAME}/*.c ${DIR_NAME}/*.cc ${DIR_NAME}/*.cpp)
    list(APPEND SOURCE_FILES_LIST ${TEMP_SOURCE_FILES})
endforeach (DIR_NAME)

if (ENABLE_ENTERPRISE)
    # remove several files in shennong/sdk
    list(REMOVE_ITEM SOURCE_FILES_LIST ${CMAKE_CURRENT_SOURCE_DIR}/shennong/sdk/sample.cpp)
endif()

# remove several files in go_pipeline
list(REMOVE_ITEM SOURCE_FILES_LIST ${CMAKE_CURRENT_SOURCE_DIR}/go_pipeline/LogtailPluginAdapter.cpp ${CMAKE_CURRENT_SOURCE_DIR}/go_pipeline/LogtailPluginAdapter.h)

if(MSVC)
    # remove linux event listener
    file(GLOB REMOVE_EVENT_LISTENER_SOURCES event_listener/*_Linux.cpp event_listener/*_Linux.h)
    list(REMOVE_ITEM SOURCE_FILES_LIST ${REMOVE_EVENT_LISTENER_SOURCES})
    set(WINDOWS_SOURCE_FILES ${SOURCE_FILES_LIST} ${SUBDIR_SOURCE_FILES})
elseif(UNIX)
    # remove windows event listener
    file(GLOB REMOVE_EVENT_LISTENER_SOURCES event_listener/*_Windows.cpp event_listener/*_Windows.h)
    list(REMOVE_ITEM SOURCE_FILES_LIST ${REMOVE_EVENT_LISTENER_SOURCES})
    if (LINUX)
        # observer
        file(GLOB_RECURSE APPEND_OBSERVER_SOURCES observer/*)
        list(APPEND SOURCE_FILES_LIST ${APPEND_OBSERVER_SOURCES})
    endif()
    set(UNIX_SOURCE_FILES ${SOURCE_FILES_LIST} ${SUBDIR_SOURCE_FILES})
endif()

# Generate SPL library.
if (LINUX)
    if (NOT WITHOUTSPL)
        add_subdirectory(spl)
    endif()
endif()

# Logtail executable or shared library.
if (BUILD_LOGTAIL)
    if (ENABLE_ENTERPRISE)
        if (UNIX)
            add_executable(${LOGTAIL_TARGET} enterprise_logtail.cpp ${UNIX_SOURCE_FILES})
        elseif (MSVC)
            add_executable(${LOGTAIL_TARGET} enterprise_logtail_windows.cpp ${WINDOWS_SOURCE_FILES})
        endif ()
    else ()
        if (UNIX)
            add_executable(${LOGTAIL_TARGET} logtail.cpp ${UNIX_SOURCE_FILES})
        elseif (MSVC)
            add_executable(${LOGTAIL_TARGET} logtail_windows.cpp ${WINDOWS_SOURCE_FILES})
        endif ()
    endif()
endif()

if (BUILD_LOGTAIL_SHARED_LIBRARY)
    if (NOT WITHOUTSPL)
        message(ERROR, "generating logtail shared library is not supported with SPL.")
    else()
        if (ENABLE_ENTERPRISE)
            if (UNIX)
                add_library(${LOGTAIL_TARGET} SHARED enterprise_logtail.cpp ${UNIX_SOURCE_FILES})
            elseif (MSVC)
                add_library(${LOGTAIL_TARGET} SHARED enterprise_logtail_windows.cpp ${WINDOWS_SOURCE_FILES})
            endif ()
        else ()
            if (UNIX)
                add_library(${LOGTAIL_TARGET} SHARED logtail.cpp ${UNIX_SOURCE_FILES})
            elseif (MSVC)
                add_library(${LOGTAIL_TARGET} SHARED logtail_windows.cpp ${WINDOWS_SOURCE_FILES})
            endif ()
        endif()
    endif()
endif ()

# Logtail UT.
if (BUILD_LOGTAIL_UT)
    message(STATUS "Build unittest.")
    include(CTest)
    enable_testing()
    add_subdirectory(unittest)
endif ()

# Generate independent libraries.
# add_subdirectory(helper)
add_subdirectory(go_pipeline)
add_subdirectory(common)

# Link libraries.
if(BUILD_LOGTAIL OR BUILD_LOGTAIL_SHARED_LIBRARY)
    input_link(${LOGTAIL_TARGET})
    processor_link(${LOGTAIL_TARGET})
    flusher_link(${LOGTAIL_TARGET})
    all_link(${LOGTAIL_TARGET})
    common_link(${LOGTAIL_TARGET})
endif()<|MERGE_RESOLUTION|>--- conflicted
+++ resolved
@@ -99,15 +99,9 @@
 
 # Subdirectories (modules). except for common, input, processor, flusher, observer, helper and spl.
 set(SUB_DIRECTORIES_LIST
-<<<<<<< HEAD
-        batch application app_config checkpoint common compression config config/feedbacker config/provider config/watcher config_manager config_server_pb 
-        container_manager controller event event_handler event_listener file_server flusher go_pipeline helper input log_pb logger 
-        models monitor parser pipeline plugin plugin/creator plugin/instance plugin/interface polling processor processor/daemon processor/inner
-=======
-        batch application app_config checkpoint compression config config/provider config/watcher config_manager config_server_pb 
+        batch application app_config checkpoint compression config config/feedbacker config/provider config/watcher config_manager config_server_pb/v1 config_server_pb/v2 
         container_manager controller event event_handler event_listener file_server go_pipeline log_pb logger 
         models monitor parser pipeline plugin plugin/creator plugin/instance plugin/interface polling
->>>>>>> ac9e6a0e
         profile_sender queue reader sdk sender serializer sls_control fuse
         )
 if (LINUX)
