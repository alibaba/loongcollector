--- conflicted
+++ resolved
@@ -90,11 +90,7 @@
         batch application app_config checkpoint common compression config config/provider config/watcher config_manager config_server_pb 
         container_manager controller event event_handler event_listener file_server flusher go_pipeline helper input log_pb logger 
         models monitor parser pipeline plugin plugin/creator plugin/instance plugin/interface polling processor processor/daemon processor/inner
-<<<<<<< HEAD
-        profile_sender queue reader sdk sender serializer sls_control fuse ebpf prometheus
-=======
-        profile_sender queue reader sdk sender serializer sls_control fuse ebpf cms
->>>>>>> 14258865
+        profile_sender queue reader sdk sender serializer sls_control fuse ebpf prometheus cms
         )
 if (LINUX)
     set(SUB_DIRECTORIES_LIST ${SUB_DIRECTORIES_LIST} observer)
