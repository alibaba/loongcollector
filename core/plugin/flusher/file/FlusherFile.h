/*
 * Copyright 2024 iLogtail Authors
 *
 * Licensed under the Apache License, Version 2.0 (the "License");
 * you may not use this file except in compliance with the License.
 * You may obtain a copy of the License at
 *
 *     http://www.apache.org/licenses/LICENSE-2.0
 *
 * Unless required by applicable law or agreed to in writing, software
 * distributed under the License is distributed on an "AS IS" BASIS,
 * WITHOUT WARRANTIES OR CONDITIONS OF ANY KIND, either express or implied.
 * See the License for the specific language governing permissions and
 * limitations under the License.
 */

#pragma once

#include <vector>

#include "spdlog/async.h"
#include "spdlog/sinks/rotating_file_sink.h"
#include "spdlog/spdlog.h"

#include "collection_pipeline/batch/Batcher.h"
#include "collection_pipeline/plugin/interface/Flusher.h"
#include "collection_pipeline/serializer/JsonSerializer.h"

namespace logtail {

class FlusherFile : public Flusher {
public:
    static const std::string sName;

    const std::string& Name() const override { return sName; }
    bool Init(const Json::Value& config, Json::Value& optionalGoPipeline) override;
    bool Send(PipelineEventGroup&& g) override;
    bool Flush(size_t key) override;
    bool FlushAll() override;

private:
    bool SerializeAndPush(PipelineEventGroup&& group);

    std::shared_ptr<spdlog::details::thread_pool> mThreadPool;
<<<<<<< HEAD
=======
    std::shared_ptr<spdlog::sinks::rotating_file_sink<std::mutex>> mFileSink;
>>>>>>> c53b480d
    std::shared_ptr<spdlog::logger> mFileWriter;
    std::string mFilePath;
    uint32_t mMaxFileSize = 1024 * 1024 * 10;
    uint32_t mMaxFiles = 10;
    std::unique_ptr<EventGroupSerializer> mGroupSerializer;

    CounterPtr mSendCnt;
};

} // namespace logtail<|MERGE_RESOLUTION|>--- conflicted
+++ resolved
@@ -42,10 +42,7 @@
     bool SerializeAndPush(PipelineEventGroup&& group);
 
     std::shared_ptr<spdlog::details::thread_pool> mThreadPool;
-<<<<<<< HEAD
-=======
     std::shared_ptr<spdlog::sinks::rotating_file_sink<std::mutex>> mFileSink;
->>>>>>> c53b480d
     std::shared_ptr<spdlog::logger> mFileWriter;
     std::string mFilePath;
     uint32_t mMaxFileSize = 1024 * 1024 * 10;
