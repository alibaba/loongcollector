--- conflicted
+++ resolved
@@ -45,19 +45,15 @@
     GetMandatoryUIntParam(config, "MaxFiles", mMaxFiles, errorMsg);
 
     // create file writer
-<<<<<<< HEAD
     auto threadPool = std::make_shared<spdlog::details::thread_pool>(10, 1);
     // TODO: windows
     // upgrade spdlog version.
 #if defined(_MSC_VER)
-    auto fileSink = std::make_shared<spdlog::sinks::rotating_file_sink_mt>(mFilePath, mMaxFileSize, mMaxFiles);
+    try {
+        mFileSink = std::make_shared<spdlog::sinks::rotating_file_sink_mt>(mFilePath, mMaxFileSize, mMaxFiles);
 #else
-    auto fileSink = std::make_shared<spdlog::sinks::rotating_file_sink_mt>(mFilePath, mMaxFileSize, mMaxFiles, true);
+        mFileSink = std::make_shared<spdlog::sinks::rotating_file_sink_mt>(mFilePath, mMaxFileSize, mMaxFiles, true);
 #endif
-=======
-    mThreadPool = std::make_shared<spdlog::details::thread_pool>(10, 1);
-    try {
-        mFileSink = std::make_shared<spdlog::sinks::rotating_file_sink_mt>(mFilePath, mMaxFileSize, mMaxFiles, true);
     } catch (const spdlog::spdlog_ex& e) {
         PARAM_ERROR_RETURN(mContext->GetLogger(),
                            mContext->GetAlarm(),
@@ -68,7 +64,6 @@
                            mContext->GetLogstoreName(),
                            mContext->GetRegion());
     }
->>>>>>> 25452f34
     mFileWriter
         = std::make_shared<spdlog::async_logger>(sName, mFileSink, mThreadPool, spdlog::async_overflow_policy::block);
     mFileWriter->set_pattern("%v");
