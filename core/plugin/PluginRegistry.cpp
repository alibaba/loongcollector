// Copyright 2023 iLogtail Authors
//
// Licensed under the Apache License, Version 2.0 (the "License");
// you may not use this file except in compliance with the License.
// You may obtain a copy of the License at
//
//     http://www.apache.org/licenses/LICENSE-2.0
//
// Unless required by applicable law or agreed to in writing, software
// distributed under the License is distributed on an "AS IS" BASIS,
// WITHOUT WARRANTIES OR CONDITIONS OF ANY KIND, either express or implied.
// See the License for the specific language governing permissions and
// limitations under the License.

#include "plugin/PluginRegistry.h"

#include <dirent.h>
#include <dlfcn.h>
#include <unistd.h>

#include <cstdio>
#include <cstdlib>
#include <cstring>
#include <string>

#include "app_config/AppConfig.h"
#include "common/Flags.h"
#include "flusher/blackhole/FlusherBlackHole.h"
#include "flusher/sls/FlusherSLS.h"
#include "input/InputContainerStdio.h"
#include "input/InputFile.h"
#include "input/InputPrometheus.h"
#if defined(__linux__) && !defined(__ANDROID__)
#include "input/InputEBPFFileSecurity.h"
#include "input/InputEBPFNetworkObserver.h"
#include "input/InputEBPFNetworkSecurity.h"
#include "input/InputEBPFProcessSecurity.h"
#include "input/InputObserverNetwork.h"
#ifdef __ENTERPRISE__
#include "input/InputStream.h"
#endif
#endif
#include "logger/Logger.h"
#include "plugin/creator/CProcessor.h"
#include "plugin/creator/DynamicCProcessorCreator.h"
#include "plugin/creator/StaticFlusherCreator.h"
#include "plugin/creator/StaticInputCreator.h"
#include "plugin/creator/StaticProcessorCreator.h"
#include "processor/ProcessorDesensitizeNative.h"
#include "processor/ProcessorFilterNative.h"
#include "processor/ProcessorParseApsaraNative.h"
#include "processor/ProcessorParseDelimiterNative.h"
#include "processor/ProcessorParseJsonNative.h"
#include "processor/ProcessorParseRegexNative.h"
#include "processor/ProcessorParseTimestampNative.h"
#include "processor/inner/ProcessorPromParseMetricNative.h"
#include "processor/inner/ProcessorMergeMultilineLogNative.h"
#include "processor/inner/ProcessorParseContainerLogNative.h"
#include "processor/inner/ProcessorPromRelabelMetricNative.h"
#include "processor/inner/ProcessorSplitLogStringNative.h"
#include "processor/inner/ProcessorSplitMultilineLogStringNative.h"
#include "processor/inner/ProcessorTagNative.h"
#if defined(__linux__) && !defined(__ANDROID__) && !defined(__EXCLUDE_SPL__)
#include "processor/ProcessorSPL.h"
#endif


DEFINE_FLAG_BOOL(enable_processor_spl, "", true);

using namespace std;

namespace logtail {

void PluginRegistry::LoadPlugins() {
    LoadStaticPlugins();
    auto& plugins = AppConfig::GetInstance()->GetDynamicPlugins();
    LoadDynamicPlugins(plugins);
}

void PluginRegistry::UnloadPlugins() {
    // for (auto& kv : mPluginDict) {
    // if (node->plugin_type() == PLUGIN_TYPE_DYNAMIC) {
    //     CPluginRegistryItem* registry = reinterpret_cast<CPluginRegistryItem*>(node);
    //     if (strcmp(registry->mPlugin->language, "Go") == 0) {
    //         destroy_go_plugin_interface(registry->_handle,
    //         const_cast<plugin_interface_t*>(registry->mPlugin));
    //     }
    // }
    //     UnregisterCreator(kv.second.get());
    // }
    mPluginDict.clear();
}

<<<<<<< HEAD
unique_ptr<InputInstance> PluginRegistry::CreateInput(const string& name, const PluginInstance::PluginMeta& pluginMeta) {
    return unique_ptr<InputInstance>(static_cast<InputInstance*>(Create(INPUT_PLUGIN, name, pluginMeta).release()));
}

unique_ptr<ProcessorInstance> PluginRegistry::CreateProcessor(const string& name, const PluginInstance::PluginMeta& pluginMeta) {
=======
unique_ptr<InputInstance> PluginRegistry::CreateInput(const string& name,
                                                      const PluginInstance::PluginMeta& pluginMeta) {
    return unique_ptr<InputInstance>(static_cast<InputInstance*>(Create(INPUT_PLUGIN, name, pluginMeta).release()));
}

unique_ptr<ProcessorInstance> PluginRegistry::CreateProcessor(const string& name,
                                                              const PluginInstance::PluginMeta& pluginMeta) {
>>>>>>> ae9f308c
    return unique_ptr<ProcessorInstance>(
        static_cast<ProcessorInstance*>(Create(PROCESSOR_PLUGIN, name, pluginMeta).release()));
}

<<<<<<< HEAD
unique_ptr<FlusherInstance> PluginRegistry::CreateFlusher(const string& name, const PluginInstance::PluginMeta& pluginMeta) {
    return unique_ptr<FlusherInstance>(static_cast<FlusherInstance*>(Create(FLUSHER_PLUGIN, name, pluginMeta).release()));
=======
unique_ptr<FlusherInstance> PluginRegistry::CreateFlusher(const string& name,
                                                          const PluginInstance::PluginMeta& pluginMeta) {
    return unique_ptr<FlusherInstance>(
        static_cast<FlusherInstance*>(Create(FLUSHER_PLUGIN, name, pluginMeta).release()));
>>>>>>> ae9f308c
}

bool PluginRegistry::IsValidGoPlugin(const string& name) const {
    // If the plugin is not a C++ plugin, iLogtail core considers it is a go plugin.
    // Go PluginManager validates the go plugins instead of C++ core.
    return !IsValidNativeInputPlugin(name) && !IsValidNativeProcessorPlugin(name) && !IsValidNativeFlusherPlugin(name);
}

bool PluginRegistry::IsValidNativeInputPlugin(const string& name) const {
    return mPluginDict.find(PluginKey(INPUT_PLUGIN, name)) != mPluginDict.end();
}

bool PluginRegistry::IsValidNativeProcessorPlugin(const string& name) const {
    return mPluginDict.find(PluginKey(PROCESSOR_PLUGIN, name)) != mPluginDict.end();
}

bool PluginRegistry::IsValidNativeFlusherPlugin(const string& name) const {
    return mPluginDict.find(PluginKey(FLUSHER_PLUGIN, name)) != mPluginDict.end();
}

void PluginRegistry::LoadStaticPlugins() {
    RegisterInputCreator(new StaticInputCreator<InputFile>());
    RegisterInputCreator(new StaticInputCreator<InputPrometheus>());
#if defined(__linux__) && !defined(__ANDROID__)
    RegisterInputCreator(new StaticInputCreator<InputContainerStdio>());
    RegisterInputCreator(new StaticInputCreator<InputEBPFFileSecurity>());
    RegisterInputCreator(new StaticInputCreator<InputEBPFNetworkObserver>());
    RegisterInputCreator(new StaticInputCreator<InputEBPFNetworkSecurity>());
    RegisterInputCreator(new StaticInputCreator<InputEBPFProcessSecurity>());
    RegisterInputCreator(new StaticInputCreator<InputObserverNetwork>());
#ifdef __ENTERPRISE__
    RegisterInputCreator(new StaticInputCreator<InputStream>());
#endif
#endif

    RegisterProcessorCreator(new StaticProcessorCreator<ProcessorSplitLogStringNative>());
    RegisterProcessorCreator(new StaticProcessorCreator<ProcessorSplitMultilineLogStringNative>());
    RegisterProcessorCreator(new StaticProcessorCreator<ProcessorMergeMultilineLogNative>());
    RegisterProcessorCreator(new StaticProcessorCreator<ProcessorParseContainerLogNative>());
    RegisterProcessorCreator(new StaticProcessorCreator<ProcessorTagNative>());

    RegisterProcessorCreator(new StaticProcessorCreator<ProcessorParseApsaraNative>());
    RegisterProcessorCreator(new StaticProcessorCreator<ProcessorParseDelimiterNative>());
    RegisterProcessorCreator(new StaticProcessorCreator<ProcessorDesensitizeNative>());
    RegisterProcessorCreator(new StaticProcessorCreator<ProcessorParseJsonNative>());
    RegisterProcessorCreator(new StaticProcessorCreator<ProcessorParseRegexNative>());
    RegisterProcessorCreator(new StaticProcessorCreator<ProcessorParseTimestampNative>());
    RegisterProcessorCreator(new StaticProcessorCreator<ProcessorFilterNative>());
    RegisterProcessorCreator(new StaticProcessorCreator<ProcessorPromParseMetricNative>());
    RegisterProcessorCreator(new StaticProcessorCreator<ProcessorPromRelabelMetricNative>());
#if defined(__linux__) && !defined(__ANDROID__) && !defined(__EXCLUDE_SPL__)
    if (BOOL_FLAG(enable_processor_spl)) {
        RegisterProcessorCreator(new StaticProcessorCreator<ProcessorSPL>());
    }
#endif

    RegisterFlusherCreator(new StaticFlusherCreator<FlusherSLS>());
    RegisterFlusherCreator(new StaticFlusherCreator<FlusherBlackHole>());
}

void PluginRegistry::LoadDynamicPlugins(const set<string>& plugins) {
    if (plugins.empty()) {
        return;
    }
    string error;
    auto pluginDir = AppConfig::GetInstance()->GetProcessExecutionDir() + "/plugins";
    for (auto& pluginName : plugins) {
        DynamicLibLoader loader;
        if (!loader.LoadDynLib(pluginName, error, pluginDir)) {
            LOG_ERROR(sLogger, ("open plugin", pluginName)("error", error));
            continue;
        }
        PluginCreator* creator = LoadProcessorPlugin(loader, pluginName);
        if (creator) {
            RegisterProcessorCreator(creator);
            continue;
        }
    }
}

void PluginRegistry::RegisterInputCreator(PluginCreator* creator) {
    RegisterCreator(INPUT_PLUGIN, creator);
}

void PluginRegistry::RegisterProcessorCreator(PluginCreator* creator) {
    RegisterCreator(PROCESSOR_PLUGIN, creator);
}

void PluginRegistry::RegisterFlusherCreator(PluginCreator* creator) {
    RegisterCreator(FLUSHER_PLUGIN, creator);
}

PluginCreator* PluginRegistry::LoadProcessorPlugin(DynamicLibLoader& loader, const string pluginName) {
    string error;
    processor_interface_t* plugin = (processor_interface_t*)loader.LoadMethod("processor_interface", error);
    // if (!error.empty()) {
    //     loader.LoadMethod("x_cgo_init", error)
    //     if (error.empty()) { // try go plugin
    //         plugin = create_go_plugin_interface(handle);
    //     }
    // }
    if (!error.empty() || !plugin) {
        LOG_ERROR(sLogger, ("load method", "plugin_interface")("error", error));
        return nullptr;
    }
    if (plugin->version != PROCESSOR_INTERFACE_VERSION) {
        LOG_ERROR(sLogger,
                  ("load plugin", pluginName)("error", "plugin interface version mismatch")(
                      "expected", PROCESSOR_INTERFACE_VERSION)("actual", plugin->version));
        return nullptr;
    }
    return new DynamicCProcessorCreator(plugin, loader.Release());
}

void PluginRegistry::RegisterCreator(PluginCat cat, PluginCreator* creator) {
    if (!creator) {
        return;
    }
    mPluginDict.emplace(PluginKey(cat, creator->Name()), shared_ptr<PluginCreator>(creator));
}

unique_ptr<PluginInstance> PluginRegistry::Create(PluginCat cat, const string& name, const PluginInstance::PluginMeta& pluginMeta) {
    unique_ptr<PluginInstance> ins;
    auto creatorEntry = mPluginDict.find(PluginKey(cat, name));
    if (creatorEntry != mPluginDict.end()) {
        ins = creatorEntry->second->Create(pluginMeta);
    }
    return ins;
}

} // namespace logtail<|MERGE_RESOLUTION|>--- conflicted
+++ resolved
@@ -91,13 +91,6 @@
     mPluginDict.clear();
 }
 
-<<<<<<< HEAD
-unique_ptr<InputInstance> PluginRegistry::CreateInput(const string& name, const PluginInstance::PluginMeta& pluginMeta) {
-    return unique_ptr<InputInstance>(static_cast<InputInstance*>(Create(INPUT_PLUGIN, name, pluginMeta).release()));
-}
-
-unique_ptr<ProcessorInstance> PluginRegistry::CreateProcessor(const string& name, const PluginInstance::PluginMeta& pluginMeta) {
-=======
 unique_ptr<InputInstance> PluginRegistry::CreateInput(const string& name,
                                                       const PluginInstance::PluginMeta& pluginMeta) {
     return unique_ptr<InputInstance>(static_cast<InputInstance*>(Create(INPUT_PLUGIN, name, pluginMeta).release()));
@@ -105,20 +98,14 @@
 
 unique_ptr<ProcessorInstance> PluginRegistry::CreateProcessor(const string& name,
                                                               const PluginInstance::PluginMeta& pluginMeta) {
->>>>>>> ae9f308c
     return unique_ptr<ProcessorInstance>(
         static_cast<ProcessorInstance*>(Create(PROCESSOR_PLUGIN, name, pluginMeta).release()));
 }
 
-<<<<<<< HEAD
-unique_ptr<FlusherInstance> PluginRegistry::CreateFlusher(const string& name, const PluginInstance::PluginMeta& pluginMeta) {
-    return unique_ptr<FlusherInstance>(static_cast<FlusherInstance*>(Create(FLUSHER_PLUGIN, name, pluginMeta).release()));
-=======
 unique_ptr<FlusherInstance> PluginRegistry::CreateFlusher(const string& name,
                                                           const PluginInstance::PluginMeta& pluginMeta) {
     return unique_ptr<FlusherInstance>(
         static_cast<FlusherInstance*>(Create(FLUSHER_PLUGIN, name, pluginMeta).release()));
->>>>>>> ae9f308c
 }
 
 bool PluginRegistry::IsValidGoPlugin(const string& name) const {
