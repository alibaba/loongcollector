--- conflicted
+++ resolved
@@ -163,16 +163,15 @@
 #endif
 
     RegisterFlusherCreator(new StaticFlusherCreator<FlusherSLS>());
-<<<<<<< HEAD
+  
+    LOG_INFO(sLogger, ("FlusherPushGateway info", "start load FlusherPushGateway flusher"));
     RegisterFlusherCreator(new StaticFlusherCreator<FlusherPushGateway>());
-=======
+  
     LOG_INFO(sLogger, ("FlusherArmsMetrics info", "start load FlusherArmsMetrics flusher"));
-
     RegisterFlusherCreator(new StaticFlusherCreator<FlusherArmsMetrics>());
 
     LOG_INFO(sLogger, ("FlusherXTraceSpan info", "start load FlusherXTraceSpan flusher"));
     RegisterFlusherCreator(new StaticFlusherCreator<FlusherXTraceSpan>());
->>>>>>> 0131dd53
 }
 
 void PluginRegistry::LoadDynamicPlugins(const set<string>& plugins) {
