--- conflicted
+++ resolved
@@ -26,10 +26,6 @@
 public:
     virtual ~Processor() {}
 
-<<<<<<< HEAD
-    virtual bool Init(const ComponentConfig& config) = 0;
-=======
->>>>>>> 2b3cae75
     virtual bool Init(const Json::Value& config) = 0;
     virtual void Process(PipelineEventGroup& logGroup) = 0;
 
