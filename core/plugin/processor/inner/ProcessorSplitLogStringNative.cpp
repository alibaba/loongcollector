/*
 * Copyright 2023 iLogtail Authors
 *
 * Licensed under the Apache License, Version 2.0 (the "License");
 * you may not use this file except in compliance with the License.
 * You may obtain a copy of the License at
 *
 *      http://www.apache.org/licenses/LICENSE-2.0
 *
 * Unless required by applicable law or agreed to in writing, software
 * distributed under the License is distributed on an "AS IS" BASIS,
 * WITHOUT WARRANTIES OR CONDITIONS OF ANY KIND, either express or implied.
 * See the License for the specific language governing permissions and
 * limitations under the License.
 */

#include "plugin/processor/inner/ProcessorSplitLogStringNative.h"

#include "common/ParamExtractor.h"
#include "models/LogEvent.h"

namespace logtail {

const std::string ProcessorSplitLogStringNative::sName = "processor_split_string_native";

bool ProcessorSplitLogStringNative::Init(const Json::Value& config) {
    std::string errorMsg;

    // SourceKey
    if (!GetOptionalStringParam(config, "SourceKey", mSourceKey, errorMsg)) {
        PARAM_WARNING_DEFAULT(mContext->GetLogger(),
                              mContext->GetAlarm(),
                              errorMsg,
                              mSourceKey,
                              sName,
                              mContext->GetConfigName(),
                              mContext->GetProjectName(),
                              mContext->GetLogstoreName(),
                              mContext->GetRegion());
    }

    // SplitChar
    int32_t splitter = '\n';
    if (!GetOptionalIntParam(config, "SplitChar", splitter, errorMsg)) {
        PARAM_WARNING_DEFAULT(mContext->GetLogger(),
                              mContext->GetAlarm(),
                              errorMsg,
                              "\\n",
                              sName,
                              mContext->GetConfigName(),
                              mContext->GetProjectName(),
                              mContext->GetLogstoreName(),
                              mContext->GetRegion());
    } else {
        mSplitChar = static_cast<char>(splitter);
    }

<<<<<<< HEAD
    mSplitLines = &(GetContext().GetProcessProfile().splitLines);
=======
    // AppendingLogPositionMeta
    if (!GetOptionalBoolParam(config, "AppendingLogPositionMeta", mAppendingLogPositionMeta, errorMsg)) {
        PARAM_WARNING_DEFAULT(mContext->GetLogger(),
                              mContext->GetAlarm(),
                              errorMsg,
                              mAppendingLogPositionMeta,
                              sName,
                              mContext->GetConfigName(),
                              mContext->GetProjectName(),
                              mContext->GetLogstoreName(),
                              mContext->GetRegion());
    }

    // EnableRawContent
    if (!GetOptionalBoolParam(config, "EnableRawContent", mEnableRawContent, errorMsg)) {
        PARAM_WARNING_DEFAULT(mContext->GetLogger(),
                              mContext->GetAlarm(),
                              errorMsg,
                              mEnableRawContent,
                              sName,
                              mContext->GetConfigName(),
                              mContext->GetProjectName(),
                              mContext->GetLogstoreName(),
                              mContext->GetRegion());
    }
>>>>>>> 660daa1e

    return true;
}

void ProcessorSplitLogStringNative::Process(PipelineEventGroup& logGroup) {
    if (logGroup.GetEvents().empty()) {
        return;
    }
    EventsContainer newEvents;
    for (PipelineEventPtr& e : logGroup.MutableEvents()) {
        ProcessEvent(logGroup, std::move(e), newEvents);
    }
    logGroup.SwapEvents(newEvents);
}

bool ProcessorSplitLogStringNative::IsSupportedEvent(const PipelineEventPtr& e) const {
    if (e.Is<LogEvent>()) {
        return true;
    }
    LOG_ERROR(mContext->GetLogger(),
              ("unexpected error", "unsupported log event")("processor", sName)("config", mContext->GetConfigName()));
    mContext->GetAlarm().SendAlarm(SPLIT_LOG_FAIL_ALARM,
                                   "unexpected error: unsupported log event.\tprocessor: " + sName
                                       + "\tconfig: " + mContext->GetConfigName(),
                                   mContext->GetProjectName(),
                                   mContext->GetLogstoreName(),
                                   mContext->GetRegion());
    return false;
}

void ProcessorSplitLogStringNative::ProcessEvent(PipelineEventGroup& logGroup,
                                                 PipelineEventPtr&& e,
                                                 EventsContainer& newEvents) {
    if (!IsSupportedEvent(e)) {
        newEvents.emplace_back(std::move(e));
        return;
    }
    LogEvent& sourceEvent = e.Cast<LogEvent>();

    std::string errorMsg;
    if (sourceEvent.Size() != 1) {
        errorMsg = "log event fields cnt does not equal to 1";
    } else if (!sourceEvent.HasContent(mSourceKey)) {
        errorMsg = "log event does not have content key";
    }
    if (!errorMsg.empty()) {
        newEvents.emplace_back(std::move(e));
        LOG_ERROR(mContext->GetLogger(),
                  ("unexpected error", errorMsg)("processor", sName)("config", mContext->GetConfigName()));
        mContext->GetAlarm().SendAlarm(SPLIT_LOG_FAIL_ALARM,
                                       "unexpected error: " + errorMsg + ".\tprocessor: " + sName
                                           + "\tconfig: " + mContext->GetConfigName(),
                                       mContext->GetProjectName(),
                                       mContext->GetLogstoreName(),
                                       mContext->GetRegion());
        return;
    }

    StringView sourceVal = sourceEvent.GetContent(mSourceKey);
    StringBuffer sourceKey = logGroup.GetSourceBuffer()->CopyString(mSourceKey);

    size_t begin = 0;
    while (begin < sourceVal.size()) {
        StringView content = GetNextLine(sourceVal, begin);
<<<<<<< HEAD
        targetEvent->SetContentNoCopy(StringView(sourceKey.data, sourceKey.size), content);
        targetEvent->SetTimestamp(
            sourceEvent.GetTimestamp(),
            sourceEvent.GetTimestampNanosecond()); // it is easy to forget other fields, better solution?
        auto const offset = sourceEvent.GetPosition().first + (content.data() - sourceVal.data());
        auto const length = begin + content.size() == sourceVal.size()
            ? sourceEvent.GetPosition().second - (content.data() - sourceVal.data())
            : content.size() + 1;
        targetEvent->SetPosition(offset, length);
        // offset tag
        if (logGroup.HasMetadata(EventGroupMetaKey::LOG_FILE_OFFSET_KEY)) {
            StringBuffer offsetStr = logGroup.GetSourceBuffer()->CopyString(ToString(offset));
            targetEvent->SetContentNoCopy(logGroup.GetMetadata(EventGroupMetaKey::LOG_FILE_OFFSET_KEY),
                                          StringView(offsetStr.data, offsetStr.size));
        }
        // TODO: remove the following code after the flusher refactorization
        if (logGroup.GetExactlyOnceCheckpoint() != nullptr) {
            logGroup.GetExactlyOnceCheckpoint()->positions.emplace_back(offset, content.size());
=======
        if (mEnableRawContent) {
            std::unique_ptr<RawEvent> targetEvent = logGroup.CreateRawEvent(true);
            targetEvent->SetContentNoCopy(content);
            targetEvent->SetTimestamp(sourceEvent.GetTimestamp(), sourceEvent.GetTimestampNanosecond());
            newEvents.emplace_back(std::move(targetEvent), true, nullptr);
        } else {
            std::unique_ptr<LogEvent> targetEvent = logGroup.CreateLogEvent(true);
            targetEvent->SetContentNoCopy(StringView(sourceKey.data, sourceKey.size), content);
            targetEvent->SetTimestamp(
                sourceEvent.GetTimestamp(),
                sourceEvent.GetTimestampNanosecond()); // it is easy to forget other fields, better solution?
            auto const offset = sourceEvent.GetPosition().first + (content.data() - sourceVal.data());
            auto const length = begin + content.size() == sourceVal.size()
                ? sourceEvent.GetPosition().second - (content.data() - sourceVal.data())
                : content.size() + 1;
            targetEvent->SetPosition(offset, length);
            if (mAppendingLogPositionMeta) {
                StringBuffer offsetStr = logGroup.GetSourceBuffer()->CopyString(ToString(offset));
                targetEvent->SetContentNoCopy(LOG_RESERVED_KEY_FILE_OFFSET, StringView(offsetStr.data, offsetStr.size));
            }
            newEvents.emplace_back(std::move(targetEvent), true, nullptr);
>>>>>>> 660daa1e
        }
        begin += content.size() + 1;
    }
}

StringView ProcessorSplitLogStringNative::GetNextLine(StringView log, size_t begin) {
    if (begin >= log.size()) {
        return StringView();
    }

    for (size_t end = begin; end < log.size(); ++end) {
        if (log[end] == mSplitChar) {
            return StringView(log.data() + begin, end - begin);
        }
    }
    return StringView(log.data() + begin, log.size() - begin);
}

} // namespace logtail<|MERGE_RESOLUTION|>--- conflicted
+++ resolved
@@ -55,9 +55,6 @@
         mSplitChar = static_cast<char>(splitter);
     }
 
-<<<<<<< HEAD
-    mSplitLines = &(GetContext().GetProcessProfile().splitLines);
-=======
     // AppendingLogPositionMeta
     if (!GetOptionalBoolParam(config, "AppendingLogPositionMeta", mAppendingLogPositionMeta, errorMsg)) {
         PARAM_WARNING_DEFAULT(mContext->GetLogger(),
@@ -83,7 +80,6 @@
                               mContext->GetLogstoreName(),
                               mContext->GetRegion());
     }
->>>>>>> 660daa1e
 
     return true;
 }
@@ -148,26 +144,6 @@
     size_t begin = 0;
     while (begin < sourceVal.size()) {
         StringView content = GetNextLine(sourceVal, begin);
-<<<<<<< HEAD
-        targetEvent->SetContentNoCopy(StringView(sourceKey.data, sourceKey.size), content);
-        targetEvent->SetTimestamp(
-            sourceEvent.GetTimestamp(),
-            sourceEvent.GetTimestampNanosecond()); // it is easy to forget other fields, better solution?
-        auto const offset = sourceEvent.GetPosition().first + (content.data() - sourceVal.data());
-        auto const length = begin + content.size() == sourceVal.size()
-            ? sourceEvent.GetPosition().second - (content.data() - sourceVal.data())
-            : content.size() + 1;
-        targetEvent->SetPosition(offset, length);
-        // offset tag
-        if (logGroup.HasMetadata(EventGroupMetaKey::LOG_FILE_OFFSET_KEY)) {
-            StringBuffer offsetStr = logGroup.GetSourceBuffer()->CopyString(ToString(offset));
-            targetEvent->SetContentNoCopy(logGroup.GetMetadata(EventGroupMetaKey::LOG_FILE_OFFSET_KEY),
-                                          StringView(offsetStr.data, offsetStr.size));
-        }
-        // TODO: remove the following code after the flusher refactorization
-        if (logGroup.GetExactlyOnceCheckpoint() != nullptr) {
-            logGroup.GetExactlyOnceCheckpoint()->positions.emplace_back(offset, content.size());
-=======
         if (mEnableRawContent) {
             std::unique_ptr<RawEvent> targetEvent = logGroup.CreateRawEvent(true);
             targetEvent->SetContentNoCopy(content);
@@ -189,7 +165,6 @@
                 targetEvent->SetContentNoCopy(LOG_RESERVED_KEY_FILE_OFFSET, StringView(offsetStr.data, offsetStr.size));
             }
             newEvents.emplace_back(std::move(targetEvent), true, nullptr);
->>>>>>> 660daa1e
         }
         begin += content.size() + 1;
     }
