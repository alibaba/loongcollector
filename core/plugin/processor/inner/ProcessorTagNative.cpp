/*
 * Copyright 2023 iLogtail Authors
 *
 * Licensed under the Apache License, Version 2.0 (the "License");
 * you may not use this file except in compliance with the License.
 * You may obtain a copy of the License at
 *
 *      http://www.apache.org/licenses/LICENSE-2.0
 *
 * Unless required by applicable law or agreed to in writing, software
 * distributed under the License is distributed on an "AS IS" BASIS,
 * WITHOUT WARRANTIES OR CONDITIONS OF ANY KIND, either express or implied.
 * See the License for the specific language governing permissions and
 * limitations under the License.
 */

#include "plugin/processor/inner/ProcessorTagNative.h"

#include <vector>

#include "app_config/AppConfig.h"
#include "application/Application.h"
#include "common/Flags.h"
<<<<<<< HEAD
#include "common/ParamExtractor.h"
=======
#include "monitor/Monitor.h"
>>>>>>> 660daa1e
#include "pipeline/Pipeline.h"
#include "protobuf/sls/sls_logs.pb.h"
#ifdef __ENTERPRISE__
#include "config/provider/EnterpriseConfigProvider.h"
#endif

DECLARE_FLAG_STRING(ALIYUN_LOG_FILE_TAGS);

using namespace std;

namespace logtail {

const string ProcessorTagNative::sName = "processor_tag_native";

bool ProcessorTagNative::Init(const Json::Value& config) {
    mPipelineMetaTagKey = mContext->GetGlobalConfig().mPipelineMetaTagKey;
#ifdef __ENTERPRISE__
    mEnableAgentEnvMetaTagControl = mContext->GetGlobalConfig().mEnableAgentEnvMetaTagControl;
    mAgentEnvMetaTagKey = mContext->GetGlobalConfig().mAgentEnvMetaTagKey;
#endif
    return true;
}

void ProcessorTagNative::Process(PipelineEventGroup& logGroup) {
#ifdef __ENTERPRISE__
    string agentTag = EnterpriseConfigProvider::GetInstance()->GetUserDefinedIdSet();
    if (!agentTag.empty()) {
        auto sb = logGroup.GetSourceBuffer()->CopyString(agentTag);
        addTagIfRequired(logGroup, "AGENT_TAG", AGENT_TAG_DEFAULT_KEY, StringView(sb.data, sb.size));
    }
#endif

    if (!STRING_FLAG(ALIYUN_LOG_FILE_TAGS).empty()) {
        vector<sls_logs::LogTag>& fileTags = AppConfig::GetInstance()->GetFileTags();
        if (!fileTags.empty()) { // reloadable, so we must get it every time and copy value
            for (size_t i = 0; i < fileTags.size(); ++i) {
                logGroup.SetTag(fileTags[i].key(), fileTags[i].value());
            }
        }
    }

    if (mContext->GetPipeline().IsFlushingThroughGoPipeline()) {
        return;
    }

<<<<<<< HEAD
    addTagIfRequired(logGroup, "HOST_NAME", TagKeyDefaultValue[TagKey::HOST_NAME], LogFileProfiler::mHostname);
#ifndef __ENTERPRISE__
    addTagIfRequired(logGroup, "HOST_IP", HOST_IP_DEFAULT_KEY, LogFileProfiler::mIpAddr);
#endif

=======
    // process level
    logGroup.SetTagNoCopy(LOG_RESERVED_KEY_HOSTNAME, LoongCollectorMonitor::mHostname);
    logGroup.SetTagNoCopy(LOG_RESERVED_KEY_SOURCE, LoongCollectorMonitor::mIpAddr);
    auto sb = logGroup.GetSourceBuffer()->CopyString(Application::GetInstance()->GetUUID());
    logGroup.SetTagNoCopy(LOG_RESERVED_KEY_MACHINE_UUID, StringView(sb.data, sb.size));
>>>>>>> 660daa1e
    static const vector<sls_logs::LogTag>& sEnvTags = AppConfig::GetInstance()->GetEnvTags();
    if (!sEnvTags.empty()) {
        for (size_t i = 0; i < sEnvTags.size(); ++i) {
#ifdef __ENTERPRISE__
            if (mEnableAgentEnvMetaTagControl) {
                auto envTagKey = sEnvTags[i].key();
                if (mAgentEnvMetaTagKey.find(envTagKey) != mAgentEnvMetaTagKey.end()) {
                    if (!mAgentEnvMetaTagKey[envTagKey].empty()) {
                        logGroup.SetTagNoCopy(mAgentEnvMetaTagKey[envTagKey], sEnvTags[i].value());
                    }
                }
                continue;
            }
#endif
            logGroup.SetTagNoCopy(sEnvTags[i].key(), sEnvTags[i].value());
        }
    }
}

bool ProcessorTagNative::IsSupportedEvent(const PipelineEventPtr& /*e*/) const {
    return true;
}

void ProcessorTagNative::addTagIfRequired(PipelineEventGroup& logGroup,
                                          const std::string& configKey,
                                          const std::string& defaultKey,
                                          const StringView& value) const {
    auto it = mPipelineMetaTagKey.find(configKey);
    if (it != mPipelineMetaTagKey.end()) {
        if (!it->second.empty()) {
            if (it->second == DEFAULT_CONFIG_TAG_KEY_VALUE) {
                logGroup.SetTagNoCopy(defaultKey, value);
            } else {
                logGroup.SetTagNoCopy(it->second, value);
            }
        }
        // emtpy value means not set
    } else {
        logGroup.SetTagNoCopy(defaultKey, value);
    }
}

} // namespace logtail<|MERGE_RESOLUTION|>--- conflicted
+++ resolved
@@ -21,11 +21,7 @@
 #include "app_config/AppConfig.h"
 #include "application/Application.h"
 #include "common/Flags.h"
-<<<<<<< HEAD
-#include "common/ParamExtractor.h"
-=======
 #include "monitor/Monitor.h"
->>>>>>> 660daa1e
 #include "pipeline/Pipeline.h"
 #include "protobuf/sls/sls_logs.pb.h"
 #ifdef __ENTERPRISE__
@@ -71,19 +67,11 @@
         return;
     }
 
-<<<<<<< HEAD
-    addTagIfRequired(logGroup, "HOST_NAME", TagKeyDefaultValue[TagKey::HOST_NAME], LogFileProfiler::mHostname);
-#ifndef __ENTERPRISE__
-    addTagIfRequired(logGroup, "HOST_IP", HOST_IP_DEFAULT_KEY, LogFileProfiler::mIpAddr);
-#endif
-
-=======
     // process level
     logGroup.SetTagNoCopy(LOG_RESERVED_KEY_HOSTNAME, LoongCollectorMonitor::mHostname);
     logGroup.SetTagNoCopy(LOG_RESERVED_KEY_SOURCE, LoongCollectorMonitor::mIpAddr);
     auto sb = logGroup.GetSourceBuffer()->CopyString(Application::GetInstance()->GetUUID());
     logGroup.SetTagNoCopy(LOG_RESERVED_KEY_MACHINE_UUID, StringView(sb.data, sb.size));
->>>>>>> 660daa1e
     static const vector<sls_logs::LogTag>& sEnvTags = AppConfig::GetInstance()->GetEnvTags();
     if (!sEnvTags.empty()) {
         for (size_t i = 0; i < sEnvTags.size(); ++i) {
