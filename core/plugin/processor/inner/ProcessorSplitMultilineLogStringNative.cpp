--- conflicted
+++ resolved
@@ -52,8 +52,6 @@
         return false;
     }
 
-<<<<<<< HEAD
-=======
     // AppendingLogPositionMeta
     if (!GetOptionalBoolParam(config, "AppendingLogPositionMeta", mAppendingLogPositionMeta, errorMsg)) {
         PARAM_WARNING_DEFAULT(mContext->GetLogger(),
@@ -80,7 +78,6 @@
                               mContext->GetRegion());
     }
 
->>>>>>> 660daa1e
     mMatchedEventsTotal = GetMetricsRecordRef().CreateCounter(METRIC_PLUGIN_MATCHED_EVENTS_TOTAL);
     mMatchedLinesTotal = GetMetricsRecordRef().CreateCounter(METRIC_PLUGIN_MATCHED_LINES_TOTAL);
     mUnmatchedLinesTotal = GetMetricsRecordRef().CreateCounter(METRIC_PLUGIN_UNMATCHED_LINES_TOTAL);
@@ -317,27 +314,6 @@
                                                             const LogEvent& sourceEvent,
                                                             PipelineEventGroup& logGroup,
                                                             EventsContainer& newEvents) {
-<<<<<<< HEAD
-    StringView sourceVal = sourceEvent.GetContent(mSourceKey);
-    std::unique_ptr<LogEvent> targetEvent = logGroup.CreateLogEvent();
-    targetEvent->SetContentNoCopy(StringView(sourceKey.data, sourceKey.size), content);
-    targetEvent->SetTimestamp(
-        sourceEvent.GetTimestamp(),
-        sourceEvent.GetTimestampNanosecond()); // it is easy to forget other fields, better solution?
-    auto const offset = sourceEvent.GetPosition().first + (content.data() - sourceVal.data());
-    auto const length
-        = isLastLog ? sourceEvent.GetPosition().second - (content.data() - sourceVal.data()) : content.size() + 1;
-    targetEvent->SetPosition(offset, length);
-    // offset tag
-    if (logGroup.HasMetadata(EventGroupMetaKey::LOG_FILE_OFFSET_KEY)) {
-        StringBuffer offsetStr = logGroup.GetSourceBuffer()->CopyString(ToString(offset));
-        targetEvent->SetContentNoCopy(logGroup.GetMetadata(EventGroupMetaKey::LOG_FILE_OFFSET_KEY),
-                                      StringView(offsetStr.data, offsetStr.size));
-    }
-    // TODO: remove the following code after the flusher refactorization
-    if (logGroup.GetExactlyOnceCheckpoint() != nullptr) {
-        logGroup.GetExactlyOnceCheckpoint()->positions.emplace_back(offset, content.size());
-=======
     if (mEnableRawContent) {
         std::unique_ptr<RawEvent> targetEvent = logGroup.CreateRawEvent(true);
         targetEvent->SetContentNoCopy(content);
@@ -359,7 +335,6 @@
             targetEvent->SetContentNoCopy(LOG_RESERVED_KEY_FILE_OFFSET, StringView(offsetStr.data, offsetStr.size));
         }
         newEvents.emplace_back(std::move(targetEvent), true, nullptr);
->>>>>>> 660daa1e
     }
 }
 
