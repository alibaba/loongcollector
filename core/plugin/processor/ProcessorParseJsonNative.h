/*
 * Copyright 2023 iLogtail Authors
 *
 * Licensed under the Apache License, Version 2.0 (the "License");
 * you may not use this file except in compliance with the License.
 * You may obtain a copy of the License at
 *
 *      http://www.apache.org/licenses/LICENSE-2.0
 *
 * Unless required by applicable law or agreed to in writing, software
 * distributed under the License is distributed on an "AS IS" BASIS,
 * WITHOUT WARRANTIES OR CONDITIONS OF ANY KIND, either express or implied.
 * See the License for the specific language governing permissions and
 * limitations under the License.
 */
#pragma once

#include "models/LogEvent.h"
#include "pipeline/plugin/interface/Processor.h"
#include "plugin/processor/CommonParserOptions.h"

namespace logtail {

class ProcessorParseJsonNative : public Processor {
public:
    static const std::string sName;

    const std::string& Name() const override { return sName; }
    bool Init(const Json::Value& config) override;
    void Process(PipelineEventGroup& logGroup) override;

    // Source field name.
    std::string mSourceKey;
    CommonParserOptions mCommonParserOptions;

protected:
    bool IsSupportedEvent(const PipelineEventPtr& e) const override;

private:
    bool JsonLogLineParser(LogEvent& sourceEvent,
                           const StringView& logPath,
                           PipelineEventPtr& e,
                           bool& sourceKeyOverwritten);
    void AddLog(const StringView& key, const StringView& value, LogEvent& targetEvent, bool overwritten = true);
<<<<<<< HEAD
    bool ProcessEvent(const StringView& logPath, PipelineEventPtr& e, const GroupMetadata& metadata);
    static std::string RapidjsonValueToString(const rapidjson::Value& value);

    int* mParseFailures = nullptr;
    int* mLogGroupSize = nullptr;
=======
    bool ProcessEvent(const StringView& logPath, PipelineEventPtr& e);
>>>>>>> 660daa1e

    CounterPtr mDiscardedEventsTotal;
    CounterPtr mOutFailedEventsTotal;
    CounterPtr mOutKeyNotFoundEventsTotal;
    CounterPtr mOutSuccessfulEventsTotal;

#ifdef APSARA_UNIT_TEST_MAIN
    friend class ProcessorParseJsonNativeUnittest;
#endif
};

} // namespace logtail<|MERGE_RESOLUTION|>--- conflicted
+++ resolved
@@ -42,15 +42,7 @@
                            PipelineEventPtr& e,
                            bool& sourceKeyOverwritten);
     void AddLog(const StringView& key, const StringView& value, LogEvent& targetEvent, bool overwritten = true);
-<<<<<<< HEAD
-    bool ProcessEvent(const StringView& logPath, PipelineEventPtr& e, const GroupMetadata& metadata);
-    static std::string RapidjsonValueToString(const rapidjson::Value& value);
-
-    int* mParseFailures = nullptr;
-    int* mLogGroupSize = nullptr;
-=======
     bool ProcessEvent(const StringView& logPath, PipelineEventPtr& e);
->>>>>>> 660daa1e
 
     CounterPtr mDiscardedEventsTotal;
     CounterPtr mOutFailedEventsTotal;
