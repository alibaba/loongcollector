--- conflicted
+++ resolved
@@ -110,14 +110,9 @@
         mCollectors.push_back(MemCollector::sName);
     }
 
-<<<<<<< HEAD
     // system disk
     bool enableDisk = true;
     if (!GetOptionalBoolParam(config, "EnableDisk", enableDisk, errorMsg)) {
-=======
-    bool enableProcess = true;
-    if (!GetOptionalBoolParam(config, "EnableProcess", enableProcess, errorMsg)) {
->>>>>>> 4a08b92a
         PARAM_ERROR_RETURN(mContext->GetLogger(),
                            mContext->GetAlarm(),
                            errorMsg,
@@ -127,12 +122,22 @@
                            mContext->GetLogstoreName(),
                            mContext->GetRegion());
     }
-<<<<<<< HEAD
+
     if (enableDisk) {
         mCollectors.push_back(DiskCollector::sName);
     }
 
-=======
+    bool enableProcess = true;
+    if (!GetOptionalBoolParam(config, "EnableProcess", enableProcess, errorMsg)) {
+        PARAM_ERROR_RETURN(mContext->GetLogger(),
+                           mContext->GetAlarm(),
+                           errorMsg,
+                           sName,
+                           mContext->GetConfigName(),
+                           mContext->GetProjectName(),
+                           mContext->GetLogstoreName(),
+                           mContext->GetRegion());
+    }
 
     if (enableProcess) {
         mCollectors.push_back(ProcessCollector::sName);
@@ -156,7 +161,6 @@
     }
 
 
->>>>>>> 4a08b92a
     return true;
 }
 
