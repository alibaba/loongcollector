// Copyright 2025 iLogtail Authors
//
// Licensed under the Apache License, Version 2.0 (the "License");
// you may not use this file except in compliance with the License.
// You may obtain a copy of the License at
//
//     http://www.apache.org/licenses/LICENSE-2.0
//
// Unless required by applicable law or agreed to in writing, software
// distributed under the License is distributed on an "AS IS" BASIS,
// WITHOUT WARRANTIES OR CONDITIONS OF ANY KIND, either express or implied.
// See the License for the specific language governing permissions and
// limitations under the License.

#include "plugin/input/InputHostMonitor.h"

#include <sys/types.h>

#include "StringTools.h"
#include "common/ParamExtractor.h"
#include "host_monitor/HostMonitorInputRunner.h"
#include "host_monitor/collector/CPUCollector.h"
#include "host_monitor/collector/MemCollector.h"
<<<<<<< HEAD
#include "host_monitor/collector/NetCollector.h"
=======
#include "host_monitor/collector/ProcessCollector.h"
>>>>>>> 102b1942
#include "host_monitor/collector/SystemCollector.h"

namespace logtail {

const std::string InputHostMonitor::sName = "input_host_monitor";
constexpr uint32_t kHostMonitorMinInterval = 5; // seconds
constexpr uint32_t kHostMonitorDefaultInterval = 15; // seconds

bool InputHostMonitor::Init(const Json::Value& config, Json::Value& optionalGoPipeline) {
    std::string errorMsg;
    mInterval = kHostMonitorDefaultInterval;
    if (!GetOptionalUIntParam(config, "Interval", mInterval, errorMsg)) {
        PARAM_WARNING_DEFAULT(mContext->GetLogger(),
                              mContext->GetAlarm(),
                              errorMsg,
                              mInterval,
                              sName,
                              mContext->GetConfigName(),
                              mContext->GetProjectName(),
                              mContext->GetLogstoreName(),
                              mContext->GetRegion());
    }
    if (mInterval < kHostMonitorMinInterval) {
        PARAM_WARNING_DEFAULT(mContext->GetLogger(),
                              mContext->GetAlarm(),
                              "uint param Interval is smaller than" + ToString(kHostMonitorMinInterval),
                              mInterval,
                              sName,
                              mContext->GetConfigName(),
                              mContext->GetProjectName(),
                              mContext->GetLogstoreName(),
                              mContext->GetRegion());
        mInterval = kHostMonitorMinInterval;
    }

    // TODO: add more collectors
    // cpu
    bool enableCPU = true;
    if (!GetOptionalBoolParam(config, "EnableCPU", enableCPU, errorMsg)) {
        PARAM_ERROR_RETURN(mContext->GetLogger(),
                           mContext->GetAlarm(),
                           errorMsg,
                           sName,
                           mContext->GetConfigName(),
                           mContext->GetProjectName(),
                           mContext->GetLogstoreName(),
                           mContext->GetRegion());
    }
    if (enableCPU) {
        // mCollectors.push_back(CPUCollector::sName);
    }

    // system load
    bool enableSystem = true;
    if (!GetOptionalBoolParam(config, "EnableSystem", enableSystem, errorMsg)) {
        PARAM_ERROR_RETURN(mContext->GetLogger(),
                           mContext->GetAlarm(),
                           errorMsg,
                           sName,
                           mContext->GetConfigName(),
                           mContext->GetProjectName(),
                           mContext->GetLogstoreName(),
                           mContext->GetRegion());
    }

    if (enableSystem) {
        mCollectors.push_back(SystemCollector::sName);
    }

    // meminfo
    bool enableMem = true;
    if (!GetOptionalBoolParam(config, "EnableMemory", enableMem, errorMsg)) {
        PARAM_ERROR_RETURN(mContext->GetLogger(),
                           mContext->GetAlarm(),
                           errorMsg,
                           sName,
                           mContext->GetConfigName(),
                           mContext->GetProjectName(),
                           mContext->GetLogstoreName(),
                           mContext->GetRegion());
    }

    if (enableMem) {
        // mCollectors.push_back(MemCollector::sName);
    }

<<<<<<< HEAD
    // net
    bool enableNet = true;
    if (!GetOptionalBoolParam(config, "EnableNet", enableNet, errorMsg)) {
=======
    bool enableProcess = true;
    if (!GetOptionalBoolParam(config, "EnableProcess", enableProcess, errorMsg)) {
>>>>>>> 102b1942
        PARAM_ERROR_RETURN(mContext->GetLogger(),
                           mContext->GetAlarm(),
                           errorMsg,
                           sName,
                           mContext->GetConfigName(),
                           mContext->GetProjectName(),
                           mContext->GetLogstoreName(),
                           mContext->GetRegion());
    }

<<<<<<< HEAD
    if (enableNet) {
        mCollectors.push_back(NetCollector::sName);
    }


=======
    if (enableProcess) {
        mCollectors.push_back(ProcessCollector::sName);
    }
>>>>>>> 102b1942
    return true;
}

bool InputHostMonitor::Start() {
    HostMonitorInputRunner::GetInstance()->Init();
    HostMonitorInputRunner::GetInstance()->UpdateCollector(
        mCollectors, std::vector(mCollectors.size(), mInterval), mContext->GetProcessQueueKey(), mIndex);
    return true;
}

bool InputHostMonitor::Stop(bool isPipelineRemoving) {
    HostMonitorInputRunner::GetInstance()->RemoveCollector(mCollectors);
    return true;
}

} // namespace logtail<|MERGE_RESOLUTION|>--- conflicted
+++ resolved
@@ -21,11 +21,8 @@
 #include "host_monitor/HostMonitorInputRunner.h"
 #include "host_monitor/collector/CPUCollector.h"
 #include "host_monitor/collector/MemCollector.h"
-<<<<<<< HEAD
 #include "host_monitor/collector/NetCollector.h"
-=======
 #include "host_monitor/collector/ProcessCollector.h"
->>>>>>> 102b1942
 #include "host_monitor/collector/SystemCollector.h"
 
 namespace logtail {
@@ -112,14 +109,9 @@
         // mCollectors.push_back(MemCollector::sName);
     }
 
-<<<<<<< HEAD
     // net
     bool enableNet = true;
     if (!GetOptionalBoolParam(config, "EnableNet", enableNet, errorMsg)) {
-=======
-    bool enableProcess = true;
-    if (!GetOptionalBoolParam(config, "EnableProcess", enableProcess, errorMsg)) {
->>>>>>> 102b1942
         PARAM_ERROR_RETURN(mContext->GetLogger(),
                            mContext->GetAlarm(),
                            errorMsg,
@@ -130,17 +122,25 @@
                            mContext->GetRegion());
     }
 
-<<<<<<< HEAD
     if (enableNet) {
         mCollectors.push_back(NetCollector::sName);
     }
 
+    bool enableProcess = true;
+    if (!GetOptionalBoolParam(config, "EnableProcess", enableProcess, errorMsg)) {
+        PARAM_ERROR_RETURN(mContext->GetLogger(),
+                           mContext->GetAlarm(),
+                           errorMsg,
+                           sName,
+                           mContext->GetConfigName(),
+                           mContext->GetProjectName(),
+                           mContext->GetLogstoreName(),
+                           mContext->GetRegion());
+    }
 
-=======
     if (enableProcess) {
         mCollectors.push_back(ProcessCollector::sName);
     }
->>>>>>> 102b1942
     return true;
 }
 
