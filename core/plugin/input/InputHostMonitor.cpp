--- conflicted
+++ resolved
@@ -33,12 +33,8 @@
 
 bool InputHostMonitor::Init(const Json::Value& config, Json::Value& optionalGoPipeline) {
     std::string errorMsg;
-<<<<<<< HEAD
-    mInterval = kHostMonitorMinInterval;
-=======
     mConfigName = mContext->GetConfigName();
     mInterval = kHostMonitorDefaultInterval;
->>>>>>> dd94db71
     if (!GetOptionalUIntParam(config, "Interval", mInterval, errorMsg)) {
         PARAM_WARNING_DEFAULT(mContext->GetLogger(),
                               mContext->GetAlarm(),
@@ -166,17 +162,11 @@
 
 bool InputHostMonitor::Start() {
     HostMonitorInputRunner::GetInstance()->Init();
-<<<<<<< HEAD
-    std::vector<uint32_t> intervals = {mInterval, mInterval, mInterval, 1, mInterval, mInterval};
-    HostMonitorInputRunner::GetInstance()->UpdateCollector(
-        mCollectors, intervals, mContext->GetProcessQueueKey(), mIndex);
-=======
     HostMonitorInputRunner::GetInstance()->UpdateCollector(mConfigName,
                                                            mCollectors,
                                                            std::vector(mCollectors.size(), kHostMonitorMinInterval),
                                                            mContext->GetProcessQueueKey(),
                                                            mIndex);
->>>>>>> dd94db71
     return true;
 }
 
