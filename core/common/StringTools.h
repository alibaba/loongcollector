/*
 * Copyright 2022 iLogtail Authors
 *
 * Licensed under the Apache License, Version 2.0 (the "License");
 * you may not use this file except in compliance with the License.
 * You may obtain a copy of the License at
 *
 *      http://www.apache.org/licenses/LICENSE-2.0
 *
 * Unless required by applicable law or agreed to in writing, software
 * distributed under the License is distributed on an "AS IS" BASIS,
 * WITHOUT WARRANTIES OR CONDITIONS OF ANY KIND, either express or implied.
 * See the License for the specific language governing permissions and
 * limitations under the License.
 */

#pragma once

<<<<<<< HEAD
#pragma GCC diagnostic push
#pragma GCC diagnostic ignored "-Wunused-local-typedefs"
#include "boost/lexical_cast.hpp"
#pragma GCC diagnostic pop
#include <charconv>

#include <algorithm>
#include <filesystem>
=======
#include <charconv>

#include <algorithm>
>>>>>>> 347d71c3
#include <string>
#include <vector>

#ifdef __GNUC__
#pragma GCC diagnostic push
#pragma GCC diagnostic ignored "-Wunused-local-typedefs"
#endif
#include "boost/lexical_cast.hpp"
#include "boost/regex.hpp"
#ifdef __GNUC__
#pragma GCC diagnostic pop
#endif

#include "common/StringView.h"

namespace logtail {

inline bool StartWith(const std::string& input, StringView pattern) {
    return input.find(pattern.data(), 0, pattern.size()) == 0;
}

inline bool EndWith(const std::string& input, const std::string& pattern) {
    auto inputLen = input.length();
    auto patternLen = pattern.length();
    if (patternLen > inputLen) {
        return false;
    }

    auto pos = input.rfind(pattern);
    return pos != std::string::npos && (pos == inputLen - patternLen);
}

std::string ToLowerCaseString(const std::string& orig);
std::string ToUpperCaseString(const std::string& orig);

int StringCaseInsensitiveCmp(const std::string& s1, const std::string& s2);
int CStringNCaseInsensitiveCmp(const char* s1, const char* s2, size_t n);

inline std::string LeftTrimString(const std::string& str, const char trimChar = ' ') {
    auto s = str;
    s.erase(s.begin(), std::find_if(s.begin(), s.end(), [trimChar](int ch) { return trimChar != ch; }));
    return s;
}
inline std::string RightTrimString(const std::string& str, const char trimChar = ' ') {
    auto s = str;
    s.erase(std::find_if(s.rbegin(), s.rend(), [trimChar](int ch) { return trimChar != ch; }).base(), s.end());
    return s;
}
inline std::string TrimString(const std::string& str, const char leftTrimChar = ' ', const char rightTrimChar = ' ') {
    return RightTrimString(LeftTrimString(str, leftTrimChar), rightTrimChar);
}

template <typename T>
inline std::string ToString(const T& value) {
    return std::to_string(value);
}
inline std::string ToString(const std::string& str) {
    return str;
}
inline std::string ToString(const char* str) {
    if (str == nullptr) {
        return "";
    }
    return std::string(str);
}
inline std::string ToString(char* str) {
    return ToString(const_cast<const char*>(str));
}
inline std::string ToString(bool value) {
    return value ? "true" : "false";
}
std::string ToString(const std::vector<std::string>& vec);
std::string ToString(const std::vector<std::filesystem::path>& vec);

template <typename T>
std::string ToHexString(const T& value) {
    uint32_t size = sizeof(T) * 8;
    T valueCopy = value;
    std::string str;
    do {
        uint8_t n = valueCopy & 0x0f;
        char c = static_cast<char>(n < 10 ? ('0' + n) : ('A' + n - 10));
        str.insert(str.begin(), c);
    } while ((valueCopy >>= 4) && (size -= 4));
    return str;
}
template <>
std::string ToHexString(const std::string& value);

// Split string by delimiter.
std::vector<std::string> SplitString(const std::string& str, const std::string& delim = " ");

// This method's behaviors is not like SplitString(string, string),
// The difference is below method use the whole delim as a separator,
// and will scan the target str from begin to end and we drop "".
// @Return: vector of substring split by delim, without ""
std::vector<std::string> StringSpliter(const std::string& str, const std::string& delim);

// Replaces all @src in @raw to @dst.
void ReplaceString(std::string& raw, const std::string& src, const std::string& dst);

// Boost regex utility.
bool BoostRegexSearch(const char* buffer,
                      const boost::regex& reg,
                      std::string& exception,
                      boost::match_results<const char*>& what,
                      boost::match_flag_type flags = boost::match_default);
bool BoostRegexMatch(const char* buffer,
                     size_t length,
                     const boost::regex& reg,
                     std::string& exception,
                     boost::match_results<const char*>& what,
                     boost::match_flag_type flags = boost::match_default);
bool BoostRegexMatch(const char* buffer, size_t size, const boost::regex& reg, std::string& exception);
bool BoostRegexMatch(const char* buffer, const boost::regex& reg, std::string& exception);
bool BoostRegexSearch(const char* buffer, size_t size, const boost::regex& reg, std::string& exception);
bool BoostRegexSearch(const char* buffer, const boost::regex& reg, std::string& exception);

// GetLittelEndianValue32 converts @buffer in little endian to uint32_t.
uint32_t GetLittelEndianValue32(const uint8_t* buffer);

bool ExtractTopics(const std::string& val,
                   const std::string& topicFormat,
                   std::vector<std::string>& keys,
                   std::vector<std::string>& values);

bool NormalizeTopicRegFormat(std::string& regStr);

void RemoveFilePathTrailingSlash(std::string& path);

bool IsInt(const char* sz);

inline bool IsInt(const std::string& str) {
    return IsInt(str.c_str());
}

#if defined(_MSC_VER)
// TODO: Test it.
#define FNM_PATHNAME 0
int fnmatch(const char* pattern, const char* dirPath, int flag);
#endif

// trim from start (returns a new string_view)
static inline StringView Ltrim(StringView s, const StringView blank = " \t\n\r\f\v") {
    s.remove_prefix(std::min(s.find_first_not_of(blank), s.size()));
    return s;
}

// trim from end (returns a new string_view)
static inline StringView Rtrim(StringView s, const StringView blank = " \t\n\r\f\v") {
    s.remove_suffix(std::min(s.size() - s.find_last_not_of(blank) - 1, s.size()));
    return s;
}

// trim from both ends (returns a new string_view)
static inline StringView Trim(StringView s, const StringView blank = " \t\n\r\f\v") {
    return Ltrim(Rtrim(s, blank), blank);
}

static constexpr StringView kNullSv("\0", 1);

class StringViewSplitterIterator {
public:
    using iterator_category = std::forward_iterator_tag;
    using value_type = StringView;
    using difference_type = std::ptrdiff_t;
    using pointer = value_type*;
    using reference = value_type&;

    StringViewSplitterIterator() = default;

    StringViewSplitterIterator(StringView str, StringView delimiter) : mStr(str), mDelimiter(delimiter), mPos(0) {
        findNext();
    }

    value_type operator*() { return mField; }

    pointer operator->() { return &mField; }

    StringViewSplitterIterator& operator++() {
        findNext();
        return *this;
    }

    StringViewSplitterIterator operator++(int) {
        StringViewSplitterIterator tmp = *this;
        ++(*this);
        return tmp;
    }

    friend bool operator==(const StringViewSplitterIterator& a, const StringViewSplitterIterator& b) {
        return a.mPos == b.mPos;
    }

    friend bool operator!=(const StringViewSplitterIterator& a, const StringViewSplitterIterator& b) {
        return !(a == b);
    }

private:
    void findNext() {
        if (mPos == StringView::npos) {
            mField = {};
            return;
        }

        size_t end = 0;
        if (mDelimiter.empty()) {
            end = mPos + 1;
        } else {
            end = mStr.find(mDelimiter, mPos);
        }
        if (end == StringView::npos) {
            if (mPos <= mStr.size()) { // last field
                mField = mStr.substr(mPos);
                mPos = mStr.size() + 1;
            } else { // equivalent to end
                mField = {};
                mPos = StringView::npos;
            }
        } else {
            mField = mStr.substr(mPos, end - mPos);
            mPos = end + mDelimiter.size();
        }
    }

    StringView mStr;
    StringView mDelimiter;
    StringView mField;
    size_t mPos = StringView::npos;
};

class StringViewSplitter {
public:
    using value_type = StringView;
    using iterator = StringViewSplitterIterator;

    StringViewSplitter(StringView str, StringView delimiter) : mStr(str), mDelimiter(delimiter) {}

    iterator begin() const { return iterator(mStr, mDelimiter); }

    iterator end() const { return iterator(); }

private:
    StringView mStr;
    StringView mDelimiter;
};

template <class T>
bool StringTo(const char* first, const char* last, T& val, int base = 10) {
    if (first == nullptr || first >= last) {
        return false; // 空字符串，转换失败
    }

    auto convresult = std::from_chars(first, last, val, base);
    if (convresult.ec != std::errc() || convresult.ptr != last) {
        return false;
    }
    return true;
}

template <>
inline bool StringTo<double>(const char* first, const char* last, double& val, [[maybe_unused]] int base) {
    if (first == nullptr || first >= last) {
        return false; // 空字符串，转换失败
    }

    // 重置 errno 以检测转换错误
    errno = 0;
    char* end = nullptr;
    val = std::strtod(first, &end);

    // 检查转换是否成功
    if (end != last) {
        return false; // 没有完全转换所有字符
    }

    if (errno == ERANGE) {
        return false; // 超出范围
    }
    return true;
}

template <>
inline bool StringTo<float>(const char* first, const char* last, float& val, [[maybe_unused]] int base) {
    double result{};
    if (!StringTo(first, last, result)) {
        return false;
    }
    // 检查结果是否在 float 的范围内
    if (result > std::numeric_limits<float>::max() || result < std::numeric_limits<float>::lowest()) {
        return false; // 超出 float 范围
    }

    val = static_cast<float>(result);
    return true;
}

template <>
inline bool StringTo<bool>(const char* first, const char* last, bool& val, [[maybe_unused]] int base) {
    // 先检查长度是否为4
    if (first == nullptr || last - first != 4) {
        val = false;
    } else { // 直接比较每个字符（忽略大小写）
        val = (std::tolower(static_cast<unsigned char>(first[0])) == 't'
               && std::tolower(static_cast<unsigned char>(first[1])) == 'r'
               && std::tolower(static_cast<unsigned char>(first[2])) == 'u'
               && std::tolower(static_cast<unsigned char>(first[3])) == 'e');
    }
    return true;
}

template <>
inline bool StringTo<std::string>(const char* first, const char* last, std::string& val, [[maybe_unused]] int base) {
    if (first == nullptr || first >= last) {
        return false; // 空字符串，转换失败
    }
    val.assign(first, last);
    return true;
}

template <class T>
bool StringTo(const char* str, T& val, int base = 10) {
    if (!str) {
        return false;
    }
    return StringTo(str, str + strlen(str), val, base);
}

template <class T>
bool StringTo(const std::string& str, T& val, int base = 10) {
    return StringTo(str.data(), str.data() + str.size(), val, base);
}

template <class T>
bool StringTo(const std::string_view& str, T& val, int base = 10) {
    return StringTo(str.data(), str.data() + str.size(), val, base);
}

template <class T>
bool StringTo(const StringView& str, T& val, int base = 10) {
    return StringTo(str.data(), str.data() + str.size(), val, base);
}

} // namespace logtail<|MERGE_RESOLUTION|>--- conflicted
+++ resolved
@@ -16,20 +16,9 @@
 
 #pragma once
 
-<<<<<<< HEAD
-#pragma GCC diagnostic push
-#pragma GCC diagnostic ignored "-Wunused-local-typedefs"
-#include "boost/lexical_cast.hpp"
-#pragma GCC diagnostic pop
 #include <charconv>
 
 #include <algorithm>
-#include <filesystem>
-=======
-#include <charconv>
-
-#include <algorithm>
->>>>>>> 347d71c3
 #include <string>
 #include <vector>
 
