/*
 * Copyright 2022 iLogtail Authors
 *
 * Licensed under the Apache License, Version 2.0 (the "License");
 * you may not use this file except in compliance with the License.
 * You may obtain a copy of the License at
 *
 *      http://www.apache.org/licenses/LICENSE-2.0
 *
 * Unless required by applicable law or agreed to in writing, software
 * distributed under the License is distributed on an "AS IS" BASIS,
 * WITHOUT WARRANTIES OR CONDITIONS OF ANY KIND, either express or implied.
 * See the License for the specific language governing permissions and
 * limitations under the License.
 */

#pragma once

#ifdef __GNUC__
#pragma GCC diagnostic push
#pragma GCC diagnostic ignored "-Wunused-local-typedefs"
#pragma GCC diagnostic pop
#endif

#include <charconv>

#include <algorithm>
#include <string>
#include <vector>

#include "boost/lexical_cast.hpp"
#include "boost/regex.hpp"

#include "common/StringView.h"

<<<<<<< HEAD
inline constexpr char SPACE_CHARS[] = " \f\n\r\t\v";
=======
>>>>>>> 13267982

namespace logtail {

inline bool StartWith(const std::string& input, StringView pattern) {
    return input.find(pattern.data(), 0, pattern.size()) == 0;
}

inline bool EndWith(const std::string& input, const std::string& pattern) {
    auto inputLen = input.length();
    auto patternLen = pattern.length();
    if (patternLen > inputLen) {
        return false;
    }

    auto pos = input.rfind(pattern);
    return pos != std::string::npos && (pos == inputLen - patternLen);
}

std::string ToLowerCaseString(const std::string& orig);
std::string ToUpperCaseString(const std::string& orig);

int StringCaseInsensitiveCmp(const std::string& s1, const std::string& s2);
int CStringNCaseInsensitiveCmp(const char* s1, const char* s2, size_t n);

inline std::string LeftTrimString(const std::string& str, const char trimChar = ' ') {
    auto s = str;
    s.erase(s.begin(), std::find_if(s.begin(), s.end(), [trimChar](int ch) { return trimChar != ch; }));
    return s;
}
inline std::string RightTrimString(const std::string& str, const char trimChar = ' ') {
    auto s = str;
    s.erase(std::find_if(s.rbegin(), s.rend(), [trimChar](int ch) { return trimChar != ch; }).base(), s.end());
    return s;
}
inline std::string TrimString(const std::string& str, const char leftTrimChar = ' ', const char rightTrimChar = ' ') {
    return RightTrimString(LeftTrimString(str, leftTrimChar), rightTrimChar);
}

template <typename T>
inline std::string ToString(const T& value) {
    return std::to_string(value);
}
inline std::string ToString(const std::string& str) {
    return str;
}
inline std::string ToString(const char* str) {
    if (str == nullptr) {
        return "";
    }
    return std::string(str);
}
inline std::string ToString(char* str) {
    return ToString(const_cast<const char*>(str));
}
inline std::string ToString(bool value) {
    return value ? "true" : "false";
}
std::string ToString(const std::vector<std::string>& vec);

template <typename T>
std::string ToHexString(const T& value) {
    uint32_t size = sizeof(T) * 8;
    T valueCopy = value;
    std::string str;
    do {
        uint8_t n = valueCopy & 0x0f;
        char c = static_cast<char>(n < 10 ? ('0' + n) : ('A' + n - 10));
        str.insert(str.begin(), c);
    } while ((valueCopy >>= 4) && (size -= 4));
    return str;
}
template <>
std::string ToHexString(const std::string& value);

// Split string by delimiter.
std::vector<std::string> SplitString(const std::string& str, const std::string& delim = " ");

// This method's behaviors is not like SplitString(string, string),
// The difference is below method use the whole delim as a separator,
// and will scan the target str from begin to end and we drop "".
// @Return: vector of substring split by delim, without ""
std::vector<std::string> StringSpliter(const std::string& str, const std::string& delim);

// Replaces all @src in @raw to @dst.
void ReplaceString(std::string& raw, const std::string& src, const std::string& dst);

// Boost regex utility.
bool BoostRegexSearch(const char* buffer,
                      const boost::regex& reg,
                      std::string& exception,
                      boost::match_results<const char*>& what,
                      boost::match_flag_type flags = boost::match_default);
bool BoostRegexMatch(const char* buffer,
                     size_t length,
                     const boost::regex& reg,
                     std::string& exception,
                     boost::match_results<const char*>& what,
                     boost::match_flag_type flags = boost::match_default);
bool BoostRegexMatch(const char* buffer, size_t size, const boost::regex& reg, std::string& exception);
bool BoostRegexMatch(const char* buffer, const boost::regex& reg, std::string& exception);
bool BoostRegexSearch(const char* buffer, size_t size, const boost::regex& reg, std::string& exception);
bool BoostRegexSearch(const char* buffer, const boost::regex& reg, std::string& exception);

// GetLittelEndianValue32 converts @buffer in little endian to uint32_t.
uint32_t GetLittelEndianValue32(const uint8_t* buffer);

bool ExtractTopics(const std::string& val,
                   const std::string& topicFormat,
                   std::vector<std::string>& keys,
                   std::vector<std::string>& values);

bool NormalizeTopicRegFormat(std::string& regStr);

void RemoveFilePathTrailingSlash(std::string& path);

bool IsInt(const char* sz);

inline bool IsInt(const std::string& str) {
    return IsInt(str.c_str());
}

#if defined(_MSC_VER)
// TODO: Test it.
#define FNM_PATHNAME 0
int fnmatch(const char* pattern, const char* dirPath, int flag);
#endif

// trim from start (returns a new string_view)
static inline StringView Ltrim(StringView s, const StringView blank = " \t\n\r\f\v") {
    s.remove_prefix(std::min(s.find_first_not_of(blank), s.size()));
    return s;
}

// trim from end (returns a new string_view)
static inline StringView Rtrim(StringView s, const StringView blank = " \t\n\r\f\v") {
    s.remove_suffix(std::min(s.size() - s.find_last_not_of(blank) - 1, s.size()));
    return s;
}

// trim from both ends (returns a new string_view)
static inline StringView Trim(StringView s, const StringView blank = " \t\n\r\f\v") {
    return Ltrim(Rtrim(s, blank), blank);
}

static constexpr StringView kNullSv("\0", 1);

class StringViewSplitterIterator {
public:
    using iterator_category = std::forward_iterator_tag;
    using value_type = StringView;
    using difference_type = std::ptrdiff_t;
    using pointer = value_type*;
    using reference = value_type&;

    StringViewSplitterIterator() = default;

    StringViewSplitterIterator(StringView str, StringView delimiter) : mStr(str), mDelimiter(delimiter), mPos(0) {
        findNext();
    }

    value_type operator*() { return mField; }

    pointer operator->() { return &mField; }

    StringViewSplitterIterator& operator++() {
        findNext();
        return *this;
    }

    StringViewSplitterIterator operator++(int) {
        StringViewSplitterIterator tmp = *this;
        ++(*this);
        return tmp;
    }

    friend bool operator==(const StringViewSplitterIterator& a, const StringViewSplitterIterator& b) {
        return a.mPos == b.mPos;
    }

    friend bool operator!=(const StringViewSplitterIterator& a, const StringViewSplitterIterator& b) {
        return !(a == b);
    }

private:
    void findNext() {
        if (mPos == StringView::npos) {
            mField = {};
            return;
        }

        size_t end = 0;
        if (mDelimiter.empty()) {
            end = mPos + 1;
        } else {
            end = mStr.find(mDelimiter, mPos);
        }
        if (end == StringView::npos) {
            if (mPos <= mStr.size()) { // last field
                mField = mStr.substr(mPos);
                mPos = mStr.size() + 1;
            } else { // equivalent to end
                mField = {};
                mPos = StringView::npos;
            }
        } else {
            mField = mStr.substr(mPos, end - mPos);
            mPos = end + mDelimiter.size();
        }
    }

    StringView mStr;
    StringView mDelimiter;
    StringView mField;
    size_t mPos = StringView::npos;
};

class StringViewSplitter {
public:
    using value_type = StringView;
    using iterator = StringViewSplitterIterator;

    StringViewSplitter(StringView str, StringView delimiter) : mStr(str), mDelimiter(delimiter) {}

    iterator begin() const { return iterator(mStr, mDelimiter); }

    iterator end() const { return iterator(); }

private:
    StringView mStr;
    StringView mDelimiter;
};

template <class T>
bool StringTo(const char* first, const char* last, T& val, int base = 10) {
    if (first == nullptr || first >= last) {
        return false; // 空字符串，转换失败
    }

    auto convresult = std::from_chars(first, last, val, base);
    if (convresult.ec != std::errc() || convresult.ptr != last) {
        return false;
    }
    return true;
}

template <>
inline bool StringTo<double>(const char* first, const char* last, double& val, [[maybe_unused]] int base) {
    if (first == nullptr || first >= last) {
        return false; // 空字符串，转换失败
    }

    // 重置 errno 以检测转换错误
    errno = 0;
    char* end = nullptr;
    val = std::strtod(first, &end);

    // 检查转换是否成功
    if (end != last) {
        return false; // 没有完全转换所有字符
    }

    if (errno == ERANGE) {
        return false; // 超出范围
    }
    return true;
}

template <>
inline bool StringTo<float>(const char* first, const char* last, float& val, [[maybe_unused]] int base) {
    double result{};
    if (!StringTo(first, last, result)) {
        return false;
    }
    // 检查结果是否在 float 的范围内
    if (result > std::numeric_limits<float>::max() || result < std::numeric_limits<float>::lowest()) {
        return false; // 超出 float 范围
    }

    val = static_cast<float>(result);
    return true;
}

template <>
inline bool StringTo<bool>(const char* first, const char* last, bool& val, [[maybe_unused]] int base) {
    // 先检查长度是否为4
    if (first == nullptr || last - first != 4) {
        val = false;
    } else { // 直接比较每个字符（忽略大小写）
        val = (std::tolower(static_cast<unsigned char>(first[0])) == 't'
               && std::tolower(static_cast<unsigned char>(first[1])) == 'r'
               && std::tolower(static_cast<unsigned char>(first[2])) == 'u'
               && std::tolower(static_cast<unsigned char>(first[3])) == 'e');
    }
    return true;
}

template <>
inline bool StringTo<std::string>(const char* first, const char* last, std::string& val, [[maybe_unused]] int base) {
    if (first == nullptr || first >= last) {
        return false; // 空字符串，转换失败
    }
    val.assign(first, last);
    return true;
}

template <class T>
bool StringTo(const char* str, T& val, int base = 10) {
    if (!str) {
        return false;
    }
    return StringTo(str, str + strlen(str), val, base);
}

template <class T>
bool StringTo(const std::string& str, T& val, int base = 10) {
    return StringTo(str.data(), str.data() + str.size(), val, base);
}

template <class T>
bool StringTo(const std::string_view& str, T& val, int base = 10) {
    return StringTo(str.data(), str.data() + str.size(), val, base);
}

template <class T>
bool StringTo(const StringView& str, T& val, int base = 10) {
    return StringTo(str.data(), str.data() + str.size(), val, base);
}

} // namespace logtail<|MERGE_RESOLUTION|>--- conflicted
+++ resolved
@@ -33,10 +33,7 @@
 
 #include "common/StringView.h"
 
-<<<<<<< HEAD
 inline constexpr char SPACE_CHARS[] = " \f\n\r\t\v";
-=======
->>>>>>> 13267982
 
 namespace logtail {
 
