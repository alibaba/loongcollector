/*
 * Copyright 2022 iLogtail Authors
 *
 * Licensed under the Apache License, Version 2.0 (the "License");
 * you may not use this file except in compliance with the License.
 * You may obtain a copy of the License at
 *
 *      http://www.apache.org/licenses/LICENSE-2.0
 *
 * Unless required by applicable law or agreed to in writing, software
 * distributed under the License is distributed on an "AS IS" BASIS,
 * WITHOUT WARRANTIES OR CONDITIONS OF ANY KIND, either express or implied.
 * See the License for the specific language governing permissions and
 * limitations under the License.
 */

#pragma once

#include <algorithm>
<<<<<<< HEAD
#include <filesystem>
=======
#pragma GCC diagnostic push
#pragma GCC diagnostic ignored "-Wunused-local-typedefs"
#include "boost/lexical_cast.hpp"
#pragma GCC diagnostic pop
#include <charconv>

>>>>>>> 009dfb2c
#include <string>
#include <vector>

#include "boost/regex.hpp"

#include "common/StringView.h"

namespace logtail {

inline bool StartWith(const std::string& input, StringView pattern) {
    return input.find(pattern.data(), 0, pattern.size()) == 0;
}

inline bool EndWith(const std::string& input, const std::string& pattern) {
    auto inputLen = input.length();
    auto patternLen = pattern.length();
    if (patternLen > inputLen) {
        return false;
    }

    auto pos = input.rfind(pattern);
    return pos != std::string::npos && (pos == inputLen - patternLen);
}

std::string ToLowerCaseString(const std::string& orig);
std::string ToUpperCaseString(const std::string& orig);

int StringCaseInsensitiveCmp(const std::string& s1, const std::string& s2);
int CStringNCaseInsensitiveCmp(const char* s1, const char* s2, size_t n);

inline std::string LeftTrimString(const std::string& str, const char trimChar = ' ') {
    auto s = str;
    s.erase(s.begin(), std::find_if(s.begin(), s.end(), [trimChar](int ch) { return trimChar != ch; }));
    return s;
}
inline std::string RightTrimString(const std::string& str, const char trimChar = ' ') {
    auto s = str;
    s.erase(std::find_if(s.rbegin(), s.rend(), [trimChar](int ch) { return trimChar != ch; }).base(), s.end());
    return s;
}
inline std::string TrimString(const std::string& str, const char leftTrimChar = ' ', const char rightTrimChar = ' ') {
    return RightTrimString(LeftTrimString(str, leftTrimChar), rightTrimChar);
}

template <typename T>
inline std::string ToString(const T& value) {
    return std::to_string(value);
}
inline std::string ToString(const std::string& str) {
    return str;
}
inline std::string ToString(const char* str) {
    if (str == nullptr) {
        return "";
    }
    return std::string(str);
}
inline std::string ToString(char* str) {
    return ToString(const_cast<const char*>(str));
}
inline std::string ToString(bool value) {
    return value ? "true" : "false";
}
std::string ToString(const std::vector<std::string>& vec);
std::string ToString(const std::vector<std::filesystem::path>& vec);

template <typename T>
std::string ToHexString(const T& value) {
    uint32_t size = sizeof(T) * 8;
    T valueCopy = value;
    std::string str;
    do {
        uint8_t n = valueCopy & 0x0f;
        char c = static_cast<char>(n < 10 ? ('0' + n) : ('A' + n - 10));
        str.insert(str.begin(), c);
    } while ((valueCopy >>= 4) && (size -= 4));
    return str;
}
template <>
std::string ToHexString(const std::string& value);

// Split string by delimiter.
std::vector<std::string> SplitString(const std::string& str, const std::string& delim = " ");

// This method's behaviors is not like SplitString(string, string),
// The difference is below method use the whole delim as a separator,
// and will scan the target str from begin to end and we drop "".
// @Return: vector of substring split by delim, without ""
std::vector<std::string> StringSpliter(const std::string& str, const std::string& delim);

// Replaces all @src in @raw to @dst.
void ReplaceString(std::string& raw, const std::string& src, const std::string& dst);

// Boost regex utility.
bool BoostRegexSearch(const char* buffer,
                      const boost::regex& reg,
                      std::string& exception,
                      boost::match_results<const char*>& what,
                      boost::match_flag_type flags = boost::match_default);
bool BoostRegexMatch(const char* buffer,
                     size_t length,
                     const boost::regex& reg,
                     std::string& exception,
                     boost::match_results<const char*>& what,
                     boost::match_flag_type flags = boost::match_default);
bool BoostRegexMatch(const char* buffer, size_t size, const boost::regex& reg, std::string& exception);
bool BoostRegexMatch(const char* buffer, const boost::regex& reg, std::string& exception);
bool BoostRegexSearch(const char* buffer, size_t size, const boost::regex& reg, std::string& exception);
bool BoostRegexSearch(const char* buffer, const boost::regex& reg, std::string& exception);

// GetLittelEndianValue32 converts @buffer in little endian to uint32_t.
uint32_t GetLittelEndianValue32(const uint8_t* buffer);

bool ExtractTopics(const std::string& val,
                   const std::string& topicFormat,
                   std::vector<std::string>& keys,
                   std::vector<std::string>& values);

bool NormalizeTopicRegFormat(std::string& regStr);

void RemoveFilePathTrailingSlash(std::string& path);

bool IsInt(const char* sz);

inline bool IsInt(const std::string& str) {
    return IsInt(str.c_str());
}

#if defined(_MSC_VER)
// TODO: Test it.
#define FNM_PATHNAME 0
int fnmatch(const char* pattern, const char* dirPath, int flag);
#endif

// trim from start (returns a new string_view)
static inline StringView Ltrim(StringView s, const StringView blank = " \t\n\r\f\v") {
    s.remove_prefix(std::min(s.find_first_not_of(blank), s.size()));
    return s;
}

// trim from end (returns a new string_view)
static inline StringView Rtrim(StringView s, const StringView blank = " \t\n\r\f\v") {
    s.remove_suffix(std::min(s.size() - s.find_last_not_of(blank) - 1, s.size()));
    return s;
}

// trim from both ends (returns a new string_view)
static inline StringView Trim(StringView s) {
    return Ltrim(Rtrim(s));
}

static constexpr StringView kNullSv("\0", 1);

class StringViewSplitterIterator {
public:
    using iterator_category = std::forward_iterator_tag;
    using value_type = StringView;
    using difference_type = std::ptrdiff_t;
    using pointer = value_type*;
    using reference = value_type&;

    StringViewSplitterIterator() = default;

    StringViewSplitterIterator(StringView str, StringView delimiter) : mStr(str), mDelimiter(delimiter), mPos(0) {
        findNext();
    }

    value_type operator*() { return mField; }

    pointer operator->() { return &mField; }

    StringViewSplitterIterator& operator++() {
        findNext();
        return *this;
    }

    StringViewSplitterIterator operator++(int) {
        StringViewSplitterIterator tmp = *this;
        ++(*this);
        return tmp;
    }

    friend bool operator==(const StringViewSplitterIterator& a, const StringViewSplitterIterator& b) {
        return a.mPos == b.mPos;
    }

    friend bool operator!=(const StringViewSplitterIterator& a, const StringViewSplitterIterator& b) {
        return !(a == b);
    }

private:
    void findNext() {
        if (mPos == StringView::npos) {
            mField = {};
            return;
        }

        size_t end = 0;
        if (mDelimiter.empty()) {
            end = mPos + 1;
        } else {
            end = mStr.find(mDelimiter, mPos);
        }
        if (end == StringView::npos) {
            if (mPos <= mStr.size()) { // last field
                mField = mStr.substr(mPos);
                mPos = mStr.size() + 1;
            } else { // equivalent to end
                mField = {};
                mPos = StringView::npos;
            }
        } else {
            mField = mStr.substr(mPos, end - mPos);
            mPos = end + mDelimiter.size();
        }
    }

    StringView mStr;
    StringView mDelimiter;
    StringView mField;
    size_t mPos = StringView::npos;
};

class StringViewSplitter {
public:
    using value_type = StringView;
    using iterator = StringViewSplitterIterator;

    StringViewSplitter(StringView str, StringView delimiter) : mStr(str), mDelimiter(delimiter) {}

    iterator begin() const { return iterator(mStr, mDelimiter); }

    iterator end() const { return iterator(); }

private:
    StringView mStr;
    StringView mDelimiter;
};

template <class T>
bool StringTo(const char* first, const char* last, T& val, int base = 10) {
    if (first == nullptr || first >= last) {
        return false; // 空字符串，转换失败
    }

    auto convresult = std::from_chars(first, last, val, base);
    if (convresult.ec != std::errc() || convresult.ptr != last) {
        return false;
    }
    return true;
}

template <>
inline bool StringTo<double>(const char* first, const char* last, double& val, [[maybe_unused]] int base) {
    if (first == nullptr || first >= last) {
        return false; // 空字符串，转换失败
    }

    // 重置 errno 以检测转换错误
    errno = 0;
    char* end = nullptr;
    val = std::strtod(first, &end);

    // 检查转换是否成功
    if (end != last) {
        return false; // 没有完全转换所有字符
    }

    if (errno == ERANGE) {
        return false; // 超出范围
    }
    return true;
}

template <>
inline bool StringTo<float>(const char* first, const char* last, float& val, [[maybe_unused]] int base) {
    double result{};
    if (!StringTo(first, last, result)) {
        return false;
    }
    // 检查结果是否在 float 的范围内
    if (result > std::numeric_limits<float>::max() || result < std::numeric_limits<float>::lowest()) {
        return false; // 超出 float 范围
    }

    val = static_cast<float>(result);
    return true;
}

template <>
inline bool StringTo<bool>(const char* first, const char* last, bool& val, [[maybe_unused]] int base) {
    // 先检查长度是否为4
    if (first == nullptr || last - first != 4) {
        val = false;
    } else { // 直接比较每个字符（忽略大小写）
        val = (std::tolower(static_cast<unsigned char>(first[0])) == 't'
               && std::tolower(static_cast<unsigned char>(first[1])) == 'r'
               && std::tolower(static_cast<unsigned char>(first[2])) == 'u'
               && std::tolower(static_cast<unsigned char>(first[3])) == 'e');
    }
    return true;
}

template <>
inline bool StringTo<std::string>(const char* first, const char* last, std::string& val, [[maybe_unused]] int base) {
    if (first == nullptr || first >= last) {
        return false; // 空字符串，转换失败
    }
    val.assign(first, last);
    return true;
}

template <class T>
bool StringTo(const char* str, T& val, int base = 10) {
    if (!str) {
        return false;
    }
    return StringTo(str, str + strlen(str), val, base);
}

template <class T>
bool StringTo(const std::string& str, T& val, int base = 10) {
    return StringTo(str.data(), str.data() + str.size(), val, base);
}

template <class T>
bool StringTo(const std::string_view& str, T& val, int base = 10) {
    return StringTo(str.data(), str.data() + str.size(), val, base);
}

template <class T>
bool StringTo(const StringView& str, T& val, int base = 10) {
    return StringTo(str.data(), str.data() + str.size(), val, base);
}

} // namespace logtail<|MERGE_RESOLUTION|>--- conflicted
+++ resolved
@@ -16,17 +16,14 @@
 
 #pragma once
 
-#include <algorithm>
-<<<<<<< HEAD
-#include <filesystem>
-=======
 #pragma GCC diagnostic push
 #pragma GCC diagnostic ignored "-Wunused-local-typedefs"
 #include "boost/lexical_cast.hpp"
 #pragma GCC diagnostic pop
 #include <charconv>
 
->>>>>>> 009dfb2c
+#include <algorithm>
+#include <filesystem>
 #include <string>
 #include <vector>
 
