/*
 * Copyright 2022 iLogtail Authors
 *
 * Licensed under the Apache License, Version 2.0 (the "License");
 * you may not use this file except in compliance with the License.
 * You may obtain a copy of the License at
 *
 *      http://www.apache.org/licenses/LICENSE-2.0
 *
 * Unless required by applicable law or agreed to in writing, software
 * distributed under the License is distributed on an "AS IS" BASIS,
 * WITHOUT WARRANTIES OR CONDITIONS OF ANY KIND, either express or implied.
 * See the License for the specific language governing permissions and
 * limitations under the License.
 */

#pragma once

#include <charconv>

<<<<<<< HEAD
#include <boost/algorithm/string.hpp>
#include <iomanip>
=======
#include <algorithm>
>>>>>>> dd94db71
#include <string>
#include <vector>

#ifdef __GNUC__
#pragma GCC diagnostic push
#pragma GCC diagnostic ignored "-Wunused-local-typedefs"
#endif
#include "boost/lexical_cast.hpp"
#include "boost/regex.hpp"
#ifdef __GNUC__
#pragma GCC diagnostic pop
#endif

#include "common/StringView.h"

<<<<<<< HEAD
// C++11定义的空白符
#define SPACE_CHARS " \f\n\r\t\v"
=======
>>>>>>> dd94db71

namespace logtail {

inline bool StartWith(const std::string& input, StringView pattern) {
    return input.find(pattern.data(), 0, pattern.size()) == 0;
}

inline bool EndWith(const std::string& input, const std::string& pattern) {
    auto inputLen = input.length();
    auto patternLen = pattern.length();
    if (patternLen > inputLen) {
        return false;
    }

    auto pos = input.rfind(pattern);
    return pos != std::string::npos && (pos == inputLen - patternLen);
}

std::string ToLowerCaseString(const std::string& orig);
std::string ToUpperCaseString(const std::string& orig);

int StringCaseInsensitiveCmp(const std::string& s1, const std::string& s2);
int CStringNCaseInsensitiveCmp(const char* s1, const char* s2, size_t n);

inline std::string LeftTrimString(const std::string& str, const char trimChar = ' ') {
    auto s = str;
    s.erase(s.begin(), std::find_if(s.begin(), s.end(), [trimChar](int ch) { return trimChar != ch; }));
    return s;
}
inline std::string RightTrimString(const std::string& str, const char trimChar = ' ') {
    auto s = str;
    s.erase(std::find_if(s.rbegin(), s.rend(), [trimChar](int ch) { return trimChar != ch; }).base(), s.end());
    return s;
}
inline std::string TrimString(const std::string& str, const char leftTrimChar = ' ', const char rightTrimChar = ' ') {
    return RightTrimString(LeftTrimString(str, leftTrimChar), rightTrimChar);
}

template <typename T>
inline std::string ToString(const T& value) {
    return std::to_string(value);
}
inline std::string ToString(const std::string& str) {
    return str;
}
inline std::string ToString(const char* str) {
    if (str == nullptr) {
        return "";
    }
    return std::string(str);
}
inline std::string ToString(char* str) {
    return ToString(const_cast<const char*>(str));
}
inline std::string ToString(bool value) {
    return value ? "true" : "false";
}
std::string ToString(const std::vector<std::string>& vec);

template <typename T>
std::string ToHexString(const T& value) {
    uint32_t size = sizeof(T) * 8;
    T valueCopy = value;
    std::string str;
    do {
        uint8_t n = valueCopy & 0x0f;
        char c = static_cast<char>(n < 10 ? ('0' + n) : ('A' + n - 10));
        str.insert(str.begin(), c);
    } while ((valueCopy >>= 4) && (size -= 4));
    return str;
}
template <>
std::string ToHexString(const std::string& value);

// Split string by delimiter.
std::vector<std::string> SplitString(const std::string& str, const std::string& delim = " ");

// This method's behaviors is not like SplitString(string, string),
// The difference is below method use the whole delim as a separator,
// and will scan the target str from begin to end and we drop "".
// @Return: vector of substring split by delim, without ""
std::vector<std::string> StringSpliter(const std::string& str, const std::string& delim);

// Replaces all @src in @raw to @dst.
void ReplaceString(std::string& raw, const std::string& src, const std::string& dst);

// Boost regex utility.
bool BoostRegexSearch(const char* buffer,
                      const boost::regex& reg,
                      std::string& exception,
                      boost::match_results<const char*>& what,
                      boost::match_flag_type flags = boost::match_default);
bool BoostRegexMatch(const char* buffer,
                     size_t length,
                     const boost::regex& reg,
                     std::string& exception,
                     boost::match_results<const char*>& what,
                     boost::match_flag_type flags = boost::match_default);
bool BoostRegexMatch(const char* buffer, size_t size, const boost::regex& reg, std::string& exception);
bool BoostRegexMatch(const char* buffer, const boost::regex& reg, std::string& exception);
bool BoostRegexSearch(const char* buffer, size_t size, const boost::regex& reg, std::string& exception);
bool BoostRegexSearch(const char* buffer, const boost::regex& reg, std::string& exception);

// GetLittelEndianValue32 converts @buffer in little endian to uint32_t.
uint32_t GetLittelEndianValue32(const uint8_t* buffer);

bool ExtractTopics(const std::string& val,
                   const std::string& topicFormat,
                   std::vector<std::string>& keys,
                   std::vector<std::string>& values);

bool NormalizeTopicRegFormat(std::string& regStr);

void RemoveFilePathTrailingSlash(std::string& path);

bool IsInt(const char* sz);

inline bool IsInt(const std::string& str) {
    return IsInt(str.c_str());
}

#if defined(_MSC_VER)
// TODO: Test it.
#define FNM_PATHNAME 0
int fnmatch(const char* pattern, const char* dirPath, int flag);
#endif

// trim from start (returns a new string_view)
static inline StringView Ltrim(StringView s, const StringView blank = " \t\n\r\f\v") {
    s.remove_prefix(std::min(s.find_first_not_of(blank), s.size()));
    return s;
}

// trim from end (returns a new string_view)
static inline StringView Rtrim(StringView s, const StringView blank = " \t\n\r\f\v") {
    s.remove_suffix(std::min(s.size() - s.find_last_not_of(blank) - 1, s.size()));
    return s;
}

// trim from both ends (returns a new string_view)
static inline StringView Trim(StringView s, const StringView blank = " \t\n\r\f\v") {
    return Ltrim(Rtrim(s, blank), blank);
}

static constexpr StringView kNullSv("\0", 1);

class StringViewSplitterIterator {
public:
    using iterator_category = std::forward_iterator_tag;
    using value_type = StringView;
    using difference_type = std::ptrdiff_t;
    using pointer = value_type*;
    using reference = value_type&;

    StringViewSplitterIterator() = default;

    StringViewSplitterIterator(StringView str, StringView delimiter) : mStr(str), mDelimiter(delimiter), mPos(0) {
        findNext();
    }

    value_type operator*() { return mField; }

    pointer operator->() { return &mField; }

    StringViewSplitterIterator& operator++() {
        findNext();
        return *this;
    }

    StringViewSplitterIterator operator++(int) {
        StringViewSplitterIterator tmp = *this;
        ++(*this);
        return tmp;
    }

    friend bool operator==(const StringViewSplitterIterator& a, const StringViewSplitterIterator& b) {
        return a.mPos == b.mPos;
    }

    friend bool operator!=(const StringViewSplitterIterator& a, const StringViewSplitterIterator& b) {
        return !(a == b);
    }

private:
    void findNext() {
        if (mPos == StringView::npos) {
            mField = {};
            return;
        }

        size_t end = 0;
        if (mDelimiter.empty()) {
            end = mPos + 1;
        } else {
            end = mStr.find(mDelimiter, mPos);
        }
        if (end == StringView::npos) {
            if (mPos <= mStr.size()) { // last field
                mField = mStr.substr(mPos);
                mPos = mStr.size() + 1;
            } else { // equivalent to end
                mField = {};
                mPos = StringView::npos;
            }
        } else {
            mField = mStr.substr(mPos, end - mPos);
            mPos = end + mDelimiter.size();
        }
    }

    StringView mStr;
    StringView mDelimiter;
    StringView mField;
    size_t mPos = StringView::npos;
};

class StringViewSplitter {
public:
    using value_type = StringView;
    using iterator = StringViewSplitterIterator;

    StringViewSplitter(StringView str, StringView delimiter) : mStr(str), mDelimiter(delimiter) {}

    iterator begin() const { return iterator(mStr, mDelimiter); }

    iterator end() const { return iterator(); }

private:
    StringView mStr;
    StringView mDelimiter;
};

template <class T>
bool StringTo(const char* first, const char* last, T& val, int base = 10) {
    if (first == nullptr || first >= last) {
        return false; // 空字符串，转换失败
    }

    auto convresult = std::from_chars(first, last, val, base);
    if (convresult.ec != std::errc() || convresult.ptr != last) {
        return false;
    }
    return true;
}

template <>
inline bool StringTo<double>(const char* first, const char* last, double& val, [[maybe_unused]] int base) {
    if (first == nullptr || first >= last) {
        return false; // 空字符串，转换失败
    }

    // 重置 errno 以检测转换错误
    errno = 0;
    char* end = nullptr;
    val = std::strtod(first, &end);

    // 检查转换是否成功
    if (end != last) {
        return false; // 没有完全转换所有字符
    }

    if (errno == ERANGE) {
        return false; // 超出范围
    }
    return true;
}

template <>
inline bool StringTo<float>(const char* first, const char* last, float& val, [[maybe_unused]] int base) {
    double result{};
    if (!StringTo(first, last, result)) {
        return false;
    }
    // 检查结果是否在 float 的范围内
    if (result > std::numeric_limits<float>::max() || result < std::numeric_limits<float>::lowest()) {
        return false; // 超出 float 范围
    }

    val = static_cast<float>(result);
    return true;
}

template <>
inline bool StringTo<bool>(const char* first, const char* last, bool& val, [[maybe_unused]] int base) {
    // 先检查长度是否为4
    if (first == nullptr || last - first != 4) {
        val = false;
    } else { // 直接比较每个字符（忽略大小写）
        val = (std::tolower(static_cast<unsigned char>(first[0])) == 't'
               && std::tolower(static_cast<unsigned char>(first[1])) == 'r'
               && std::tolower(static_cast<unsigned char>(first[2])) == 'u'
               && std::tolower(static_cast<unsigned char>(first[3])) == 'e');
    }
    return true;
}

template <>
inline bool StringTo<std::string>(const char* first, const char* last, std::string& val, [[maybe_unused]] int base) {
    if (first == nullptr || first >= last) {
        return false; // 空字符串，转换失败
    }
    val.assign(first, last);
    return true;
}

template <class T>
bool StringTo(const char* str, T& val, int base = 10) {
    if (!str) {
        return false;
    }
    return StringTo(str, str + strlen(str), val, base);
}

template <class T>
bool StringTo(const std::string& str, T& val, int base = 10) {
    return StringTo(str.data(), str.data() + str.size(), val, base);
}

template <class T>
bool StringTo(const std::string_view& str, T& val, int base = 10) {
    return StringTo(str.data(), str.data() + str.size(), val, base);
}

template <class T>
bool StringTo(const StringView& str, T& val, int base = 10) {
    return StringTo(str.data(), str.data() + str.size(), val, base);
}

// 移除前后缀的空白符，
// std::string Trim(const std::string &str, bool trimLeft = true, bool trimRight = true);
// 移除前、后缀的trimCharacters中的字符
std::string Trim(const std::string& str, const std::string& trimChars, bool trimLeft = true, bool trimRight = true);

inline std::string Trim(const std::string& str, const char* trimChars, bool trimLeft = true, bool trimRight = true) {
    return trimChars ? Trim(str, std::string{trimChars}, trimLeft, trimRight) : str;
}

inline std::string TrimLeft(const std::string& str, const std::string& trimCharacters) {
    return Trim(str, trimCharacters, true, false);
}

inline std::string TrimRight(const std::string& str, const std::string& trimCharacters) {
    return Trim(str, trimCharacters, false, true);
}

inline std::string TrimSpace(const std::string& str) {
    return Trim(str, SPACE_CHARS, true, true);
}

inline std::string TrimLeftSpace(const std::string& str) {
    return TrimLeft(str, SPACE_CHARS);
}

inline std::string TrimRightSpace(const std::string& str) {
    return TrimRight(str, SPACE_CHARS);
}

struct SplitOpt {
    const bool bTrim;
    const bool enableEmptyLine;

    SplitOpt(bool t, bool e = false) : bTrim(t), enableEmptyLine(e) {} // NOLINT(*-explicit-constructor)
};

// 根据chars中的任意字符进行切分
std::vector<std::string> split(const std::string& src, const std::string& chars, const SplitOpt& opt);

// 根据给定的字符进行切分
inline std::vector<std::string> split(const std::string& s, char delim, const SplitOpt& opt) {
    return split(s, std::string{&delim, &delim + 1}, opt);
}

// T只接受数值型或枚举
template <
    typename T,
    typename std::enable_if<std::is_integral<T>::value || std::is_floating_point<T>::value || std::is_enum<T>::value,
                            int>::type
    = 0>
std::string NumberToString(const T& v) {
    std::stringstream ss;
    ss << std::setprecision(20) << v;
    return ss.str();
}


} // namespace logtail<|MERGE_RESOLUTION|>--- conflicted
+++ resolved
@@ -18,12 +18,7 @@
 
 #include <charconv>
 
-<<<<<<< HEAD
-#include <boost/algorithm/string.hpp>
-#include <iomanip>
-=======
 #include <algorithm>
->>>>>>> dd94db71
 #include <string>
 #include <vector>
 
@@ -35,15 +30,19 @@
 #include "boost/regex.hpp"
 #ifdef __GNUC__
 #pragma GCC diagnostic pop
-#endif
+#include <charconv>
+
+#include <boost/algorithm/string.hpp>
+#include <iomanip>
+#include <string>
+#include <vector>
+
+#include "boost/regex.hpp"
 
 #include "common/StringView.h"
 
-<<<<<<< HEAD
 // C++11定义的空白符
 #define SPACE_CHARS " \f\n\r\t\v"
-=======
->>>>>>> dd94db71
 
 namespace logtail {
 
