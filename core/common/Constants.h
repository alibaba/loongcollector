--- conflicted
+++ resolved
@@ -66,16 +66,4 @@
 extern const std::string DEFAULT_CONTENT_KEY; //"content"
 extern const std::string DEFAULT_REG; //"(.*)"
 
-<<<<<<< HEAD
-extern const std::string PARTLOGFLAG; //"PartLogFlag"
-
-extern const std::string CONTIANERD_DELIMITER;
-extern const char CONTIANERD_FULL_TAG;
-extern const char CONTIANERD_PART_TAG;
-
-extern const std::string DOCKER_JSON_LOG;
-extern const std::string DOCKER_JSON_TIME;
-extern const std::string DOCKER_JSON_STREAM_TYPE;
-=======
->>>>>>> aa62fbc6
 } // namespace logtail