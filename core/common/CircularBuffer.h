--- conflicted
+++ resolved
@@ -19,10 +19,7 @@
 #include <cassert>
 
 #include <atomic>
-<<<<<<< HEAD
-=======
 #include <thread>
->>>>>>> 660daa1e
 
 #include "MemoryBarrier.h"
 #include "Semaphore.h"
