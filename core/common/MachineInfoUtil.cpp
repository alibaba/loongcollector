// Copyright 2022 iLogtail Authors
//
// Licensed under the Apache License, Version 2.0 (the "License");
// you may not use this file except in compliance with the License.
// You may obtain a copy of the License at
//
//      http://www.apache.org/licenses/LICENSE-2.0
//
// Unless required by applicable law or agreed to in writing, software
// distributed under the License is distributed on an "AS IS" BASIS,
// WITHOUT WARRANTIES OR CONDITIONS OF ANY KIND, either express or implied.
// See the License for the specific language governing permissions and
// limitations under the License.

#include "MachineInfoUtil.h"

#include <cstring>

#include <thread>

#include "curl/curl.h"
#include "rapidjson/document.h"
#include "rapidjson/rapidjson.h"

#include "AppConfig.h"
#include "FileSystemUtil.h"
#include "StringTools.h"
#include "common/FileSystemUtil.h"
#include "common/JsonUtil.h"
#include "common/UUIDUtil.h"
#include "logger/Logger.h"
#if defined(__linux__)
#include <arpa/inet.h>
#include <ifaddrs.h>
#include <net/if.h>
#include <netdb.h>
#include <pwd.h>
#include <sys/ioctl.h>
#include <sys/socket.h>
#include <sys/utsname.h>

#include <algorithm>
#include <list>
#include <map>
#elif defined(_MSC_VER)
#include <WinSock2.h>
#include <Windows.h>
#endif

DEFINE_FLAG_STRING(agent_host_id, "", "");

const std::string sInstanceIdKey = "instance-id";
const std::string sOwnerAccountIdKey = "owner-account-id";
const std::string sRegionIdKey = "region-id";
const std::string sRandomHostIdKey = "random-hostid";
const std::string sECSAssistMachineIdKey = "ecs-assist-machine-id";
<<<<<<< HEAD
=======
const std::string sCustomHostIdKey = "custom-hostid";
>>>>>>> 8a3227b5


#if defined(_MSC_VER)
typedef LONG NTSTATUS, *PNTSTATUS;
#define STATUS_SUCCESS (0x00000000)
typedef NTSTATUS(WINAPI* RtlGetVersionPtr)(POSVERSIONINFO);
bool GetRealOSVersion(POSVERSIONINFO osvi) {
    HMODULE hMod = ::GetModuleHandle("ntdll.dll");
    if (!hMod) {
        LOG_ERROR(sLogger, ("GetModuleHandle failed", GetLastError()));
        return false;
    }
    RtlGetVersionPtr fxPtr = (RtlGetVersionPtr)::GetProcAddress(hMod, "RtlGetVersion");
    if (nullptr == fxPtr) {
        LOG_ERROR(sLogger, ("Get RtlGetVersion failed", GetLastError()));
        return false;
    }
    return STATUS_SUCCESS == fxPtr(osvi);
}
#endif

namespace logtail {

std::string GetOsDetail() {
#if defined(__linux__)
    std::string osDetail;
    utsname* buf = new utsname;
    if (-1 == uname(buf))
        LOG_ERROR(sLogger, ("uname failed, errno", errno));
    else {
        osDetail.append(buf->sysname);
        osDetail.append("; ");
        osDetail.append(buf->release);
        osDetail.append("; ");
        osDetail.append(buf->version);
        osDetail.append("; ");
        osDetail.append(buf->machine);
    }
    delete buf;
    return osDetail;
#elif defined(_MSC_VER)
    // Because Latest Windows implement GetVersionEx according to manifests rather than
    // actual runtime OS, we should get OSVERSIONINFOEX from RtlGetVersion.
    // And we need to call GetVersionEx to get extra fields such as wProductType.
    OSVERSIONINFOEX osvi;
    ZeroMemory(&osvi, sizeof(OSVERSIONINFOEX));
    osvi.dwOSVersionInfoSize = sizeof(OSVERSIONINFOEX);
    if (GetRealOSVersion((POSVERSIONINFO)&osvi)) {
        OSVERSIONINFOEX extra;
        ZeroMemory(&extra, sizeof(OSVERSIONINFOEX));
        extra.dwOSVersionInfoSize = sizeof(OSVERSIONINFOEX);
        if (GetVersionEx((POSVERSIONINFO)&extra)) {
            osvi.wProductType = extra.wProductType;
        }
    } else if (!GetVersionEx((LPOSVERSIONINFO)&osvi)) {
        LOG_ERROR(sLogger, ("GetVersionEx failed", GetLastError()));
        return "";
    }
    // According to https://docs.microsoft.com/zh-cn/windows/desktop/api/winnt/ns-winnt-_osversioninfoexa.
    std::map<std::tuple<DWORD, DWORD, bool>, std::string> OS_AFTER_XP = {
        {{10, 0, true}, "Windows 10"},
        {{10, 0, false}, "Windows Server 2016"},
        {{6, 3, true}, "Windows 8.1"},
        {{6, 3, false}, "Windows Server 2012 R2"},
        {{6, 2, true}, "Windows 8"},
        {{6, 2, false}, "Windows Server 2012"},
        {{6, 1, true}, "Windows 7"},
        {{6, 1, false}, "Windows Server 2008 R2"},
        {{6, 0, true}, "Windows Vista"},
        {{6, 0, false}, "Windows Server 2008"},
    };
    auto key = std::tuple<DWORD, DWORD, bool>{
        osvi.dwMajorVersion, osvi.dwMinorVersion, osvi.wProductType == VER_NT_WORKSTATION};
    std::string osDetail;
    if (OS_AFTER_XP.find(key) != OS_AFTER_XP.end())
        osDetail = OS_AFTER_XP[key];
    // More information is included for OS before XP.
    SYSTEM_INFO siSysInfo;
    GetSystemInfo(&siSysInfo);
    if (osDetail.empty()) {
        if (5 == osvi.dwMajorVersion && 2 == osvi.dwMinorVersion) {
            if (GetSystemMetrics(SM_SERVERR2) != 0)
                osDetail = "Windows Server 2003 R2";
            else if (osvi.wSuiteMask & VER_SUITE_WH_SERVER)
                osDetail = "Windows Home Server";
            else if (GetSystemMetrics(SM_SERVERR2) == 0)
                osDetail = "Windows Server 2003";
            else if ((osvi.wProductType == VER_NT_WORKSTATION)
                     && (siSysInfo.wProcessorArchitecture == PROCESSOR_ARCHITECTURE_AMD64)) {
                osDetail = "Windows XP Professional"; // x64 Edition.
            }
        } else if (5 == osvi.dwMajorVersion && 1 == osvi.dwMinorVersion) {
            osDetail = "Windows XP";
        }
    }
    if (osDetail.empty()) {
        osDetail = "Windows " + std::to_string(osvi.dwMajorVersion) + "." + std::to_string(osvi.dwMinorVersion);
    }
    return osDetail;
#endif
}

std::string GetUsername() {
#if defined(__linux__)
    passwd* pw = getpwuid(getuid());
    if (pw)
        return std::string(pw->pw_name);
    else
        return "";
#elif defined(_MSC_VER)
    const int INFO_BUFFER_SIZE = 100;
    TCHAR infoBuf[INFO_BUFFER_SIZE];
    DWORD bufCharCount = INFO_BUFFER_SIZE;
    if (!GetUserName(infoBuf, &bufCharCount)) {
        LOG_ERROR(sLogger, ("GetUserName failed", GetLastError()));
        return "";
    }
    return std::string(infoBuf);
#endif
}

std::string GetHostName() {
    char hostname[1024];
    gethostname(hostname, 1024);
    return std::string(hostname);
}

std::unordered_set<std::string> GetNicIpv4IPSet() {
    struct ifaddrs* ifAddrStruct = NULL;
    void* tmpAddrPtr = NULL;
    std::unordered_set<std::string> ipSet;
    getifaddrs(&ifAddrStruct);
    for (struct ifaddrs* ifa = ifAddrStruct; ifa != NULL; ifa = ifa->ifa_next) {
        if (ifa->ifa_addr == NULL) {
            continue;
        }
        if (ifa->ifa_addr->sa_family == AF_INET) {
            tmpAddrPtr = &((struct sockaddr_in*)ifa->ifa_addr)->sin_addr;
            char addressBuffer[INET_ADDRSTRLEN] = "";
            inet_ntop(AF_INET, tmpAddrPtr, addressBuffer, INET_ADDRSTRLEN);
            std::string ip(addressBuffer);
            // The loopback on most Linux distributions is lo, however it is not portable. For example loopback in OSX
            // is lo0.
            if (0 == strcmp("lo", ifa->ifa_name) || ip.empty() || StartWith(ip, "127.")) {
                continue;
            }
            ipSet.insert(std::move(ip));
        }
    }
    freeifaddrs(ifAddrStruct);
    return ipSet;
}

std::string GetHostIpByHostName() {
    std::string hostname = GetHostName();

    // if hostname is invalid, other methods should be used to get correct ip.
    if (!IsDigitsDotsHostname(hostname.c_str())) {
        LOG_INFO(sLogger, ("invalid hostname", "will use other methods to obtain ip")("hostname", hostname));
        return "";
    }

    struct addrinfo hints, *res = nullptr;
    memset(&hints, 0, sizeof(hints));
    hints.ai_family = AF_INET;
    int status = getaddrinfo(hostname.c_str(), NULL, &hints, &res);
    if (status != 0 || res == nullptr) {
        LOG_WARNING(sLogger,
                    ("failed get address info", "will use other methods to obtain ip")("errMsg", gai_strerror(status)));
        return "";
    }

    std::vector<sockaddr_in> addrs;
    for (auto p = res; p != nullptr; p = p->ai_next) {
        if (p->ai_family == AF_INET) {
            addrs.emplace_back(*(struct sockaddr_in*)p->ai_addr);
        }
    }
    freeaddrinfo(res);

    std::string firstIp;
    char ipStr[INET_ADDRSTRLEN + 1] = "";
#if defined(__linux__)
    auto ipSet = GetNicIpv4IPSet();
    for (size_t i = 0; i < addrs.size(); ++i) {
        auto p = inet_ntop(AF_INET, &addrs[i].sin_addr, ipStr, INET_ADDRSTRLEN);
        if (p == nullptr) {
            continue;
        }
        auto tmp = std::string(ipStr);
        if (ipSet.find(tmp) != ipSet.end()) {
            return tmp;
        }
        if (i == 0) {
            firstIp = tmp;
            if (ipSet.empty()) {
                LOG_INFO(sLogger, ("no entry from getifaddrs", "use first entry from getaddrinfo"));
                return firstIp;
            }
        }
    }
#elif defined(_MSC_VER)
    for (size_t i = 0; i < addrs.size(); ++i) {
        auto p = inet_ntop(AF_INET, &addrs[i].sin_addr, ipStr, INET_ADDRSTRLEN);
        if (p == nullptr) {
            continue;
        }
        auto tmp = std::string(ipStr);
        // According to RFC 1918 (http://www.faqs.org/rfcs/rfc1918.html), private IP ranges are as bellow:
        //   10.0.0.0        -   10.255.255.255  (10/8 prefix)
        //   172.16.0.0      -   172.31.255.255  (172.16/12 prefix)
        //   192.168.0.0     -   192.168.255.255 (192.168/16 prefix)
        //   100.*.*.* , 30.*.*.* - alibaba office network
        if (tmp.find("10.") == 0 || tmp.find("100.") == 0 || tmp.find("30.") == 0 || tmp.find("192.168.") == 0
            || tmp.find("172.16.") == 0 || tmp.find("172.17.") == 0 || tmp.find("172.18.") == 0
            || tmp.find("172.19.") == 0 || tmp.find("172.20.") == 0 || tmp.find("172.21.") == 0
            || tmp.find("172.22.") == 0 || tmp.find("172.23.") == 0 || tmp.find("172.24.") == 0
            || tmp.find("172.25.") == 0 || tmp.find("172.26.") == 0 || tmp.find("172.27.") == 0
            || tmp.find("172.28.") == 0 || tmp.find("172.29.") == 0 || tmp.find("172.30.") == 0
            || tmp.find("172.31.") == 0) {
            return tmp;
        }
        if (i == 0) {
            firstIp = tmp;
        }
    }
#endif
    LOG_INFO(sLogger, ("no entry from getaddrinfo matches entry from getifaddrs", "use first entry from getaddrinfo"));
    return firstIp;
}

std::string GetHostIpByInterface(const std::string& intf) {
#if defined(__linux__)
    int sock;
    struct sockaddr_in sin;
    struct ifreq ifr;

    sock = socket(AF_INET, SOCK_DGRAM, 0);
    if (sock == -1) {
        return "";
    }
    // use eth0 as the default ETH name
    strncpy(ifr.ifr_name, intf.size() > 0 ? intf.c_str() : "eth0", IFNAMSIZ);
    ifr.ifr_name[IFNAMSIZ - 1] = 0;

    if (ioctl(sock, SIOCGIFADDR, &ifr) < 0) {
        close(sock);
        return "";
    }

    memcpy(&sin, &ifr.ifr_addr, sizeof(sin));

    char* ipaddr = inet_ntoa(sin.sin_addr);
    close(sock);
    if (ipaddr == NULL) {
        return "";
    }
    return std::string(ipaddr);
#elif defined(_MSC_VER)
    // TODO: For Windows, interface should be replace to adaptor name.
    // Delay implementation, assume that GetIpByHostName will succeed.
    return "";
#endif
}

std::string GetHostIp(const std::string& intf) {
    std::string ip = GetHostIpByHostName();
#if defined(__linux__)
    if (ip.empty() || ip.find("127.") == 0) {
        if (intf.empty()) {
            ip = GetHostIpByInterface("eth0");
            if (ip.empty() || ip.find("127.") == 0) {
                ip = GetHostIpByInterface("bond0");
            }
            return ip;
        }
        return GetHostIpByInterface(intf);
    }
#endif
    return ip;
}

std::string GetAnyAvailableIP() {
#if defined(__linux__)
    std::string retIP;
    char host[NI_MAXHOST];
    auto ipSet = GetNicIpv4IPSet();
    if (!ipSet.empty()) {
        for (auto& ip : ipSet) {
            struct sockaddr_in sa;
            sa.sin_family = AF_INET;
            sa.sin_port = 0;
            int result = inet_pton(AF_INET, ip.c_str(), &sa.sin_addr);
            if (result != 1) {
                continue;
            }
            int s = getnameinfo(
                (struct sockaddr*)&sa, sizeof(struct sockaddr_in), host, NI_MAXHOST, NULL, 0, NI_NUMERICHOST);
            if (s != 0) {
                continue;
            }
            retIP = ip;
            break;
        }
    }
    return retIP;

#elif defined(_MSC_VER)
    // TODO:
    return "192.168.1.1";
#endif
}

bool GetKernelInfo(std::string& kernelRelease, int64_t& kernelVersion) {
#if defined(__linux__)
    struct utsname buf;
    if (-1 == uname(&buf)) {
        LOG_ERROR(sLogger, ("uname failed, errno", errno));
        return false;
    }
    kernelRelease.assign(buf.release);
    std::vector<int64_t> versions;
    char* p = buf.release;
    char* maxP = buf.release + sizeof(buf.release);
    while (*p && p < maxP) {
        if (isdigit(*p)) {
            versions.push_back(strtol(p, &p, 10));
        } else {
            p++;
        }
    }
    kernelVersion = 0;
    for (size_t i = 0; i < versions.size() && i < (size_t)4; ++i) {
        kernelVersion = kernelVersion * 1000 + versions[i];
    }
    return true;
#else
    return false;
#endif
}

uint32_t GetHostIpValueByInterface(const std::string& intf) {
#if defined(__linux__)
    int sock;
    struct sockaddr_in sin;
    struct ifreq ifr;
    sock = socket(AF_INET, SOCK_DGRAM, 0);
    if (sock == -1) {
        return 0;
    }
    // use eth0 as the default ETH name
    strncpy(ifr.ifr_name, intf.size() > 0 ? intf.c_str() : "eth0", IFNAMSIZ);
    ifr.ifr_name[IFNAMSIZ - 1] = 0;
    if (ioctl(sock, SIOCGIFADDR, &ifr) < 0) {
        close(sock);
        return 0;
    }
    memcpy(&sin, &ifr.ifr_addr, sizeof(sin));
    close(sock);
    return sin.sin_addr.s_addr;
#elif defined(_MSC_VER)
    // TODO: For Windows, interface should be replace to adaptor name.
    // Delay implementation, assume that GetIpByHostName will succeed.
    return 0;
#endif
}

void GetAllPids(std::unordered_set<int32_t>& pids) {
#if defined(__linux__)
    pids.clear();
    fsutil::Dir procDir("/proc/");
    if (!procDir.Open()) {
        return;
    }
    fsutil::Entry entry;
    while (true) {
        entry = procDir.ReadNext();
        if (!entry) {
            return;
        }
        if (!entry.IsDir()) {
            continue;
        }
        std::string name = entry.Name();
        int32_t pid = strtol(name.data(), NULL, 10);
        if (pid <= 0) {
            continue;
        }
        pids.insert(pid);
    }
#endif
}
bool GetRedHatReleaseInfo(std::string& os, int64_t& osVersion, std::string bashPath) {
    static const boost::regex sReg(R"(^(\S+)\s+\S+\s+\S+\s+(\d+)\.(\d+).*$)");
    bashPath.append("/etc/redhat-release");
    os.clear();
    std::string content, exception;
    if (!ReadFileContent(bashPath, content)) {
        return false;
    }
    boost::match_results<const char*> what;
    if (BoostRegexSearch(content.c_str(), sReg, exception, what) && what.size() > 1) {
        os = what[1].str();
        osVersion = strtol(what[2].begin(), nullptr, 10) * 1000;
        osVersion += strtol(what[3].begin(), nullptr, 10);
    }
    LOG_DEBUG(sLogger, ("read /etc/redhat-release content", content));
    return !os.empty() && osVersion != 0;
}

// For hostnames in the following format, gethostbyname will fake an IP (and thus return wrong IP):
// 1. a, where a is a number between 0 and 2^32-1;
// 2. a.b, where a & b are numbers, and a is between 0 and 2^8-1, b is between 0 and 2^24-1;
// 3. a.b.c, where a, b & c are numbers, and a & b are between 0 and 2^8-1, c is between 0 and 2^16-1;
// 4. a.b.c.d, where a, b, c & d are numbers between 0 and 2^8-1.
// All numbers mentioned here can be both in base 8 or 10.
//
// see https://codebrowser.dev/glibc/glibc/nss/digits_dots.c.html#__nss_hostname_digits_dots_context for more details.
bool IsDigitsDotsHostname(const char* hostname) {
    if (hostname && *hostname != '\0') {
        const char* cp = hostname;
        int16_t digits = 32;
        while (*cp != '\0' && digits > 0) {
            char* endp;
            uint64_t sum = strtoul(cp, &endp, 0);
            if ((sum == ULONG_MAX && errno == ERANGE) || sum >= (1UL << digits)) {
                break;
            }
            cp = endp;
            if (*cp == '.' && sum <= 255) {
                digits -= 8;
                cp++;
            } else {
                break;
            }
        }
        if (*cp == '\0' && *(cp - 1) != '.') {
            return false;
        }
        return true;
    }
    return false;
}


size_t FetchECSMetaCallback(char* buffer, size_t size, size_t nmemb, std::string* res) {
    if (NULL == buffer) {
        return 0;
    }

    size_t sizes = size * nmemb;
    res->append(buffer, sizes);
    return sizes;
}

bool ParseECSMeta(const std::string& meta, ECSMeta& metaObj) {
    Json::Value doc;
    std::string errMsg;
    if (!ParseJsonTable(meta, doc, errMsg)) {
        LOG_WARNING(sLogger, ("parse ecs meta fail, errMsg", errMsg)("meta", meta));
        return false;
    }

    if (doc.isMember(sInstanceIdKey) && doc[sInstanceIdKey].isString()) {
        metaObj.SetInstanceID(doc[sInstanceIdKey].asString());
    }

    if (doc.isMember(sOwnerAccountIdKey) && doc[sOwnerAccountIdKey].isString()) {
        metaObj.SetUserID(doc[sOwnerAccountIdKey].asString());
    }

    if (doc.isMember(sRegionIdKey) && doc[sRegionIdKey].isString()) {
        metaObj.SetRegionID(doc[sRegionIdKey].asString());
    }
    return metaObj.IsValid();
}

InstanceIdentity::InstanceIdentity() {
    mEntity.getWriteBuffer().SetHostID({STRING_FLAG(agent_host_id), Hostid::Type::CUSTOM});
    mEntity.swap();
}

void InstanceIdentity::DumpInstanceIdentity() {
    if (mEntity.getReadBuffer().GetHostIdType() == Hostid::Type::ECS) {
        mInstanceIdentityJson.clear();
        mInstanceIdentityJson[sInstanceIdKey] = mEntity.getReadBuffer().GetEcsInstanceID().to_string();
        mInstanceIdentityJson[sOwnerAccountIdKey] = mEntity.getReadBuffer().GetEcsUserID().to_string();
        mInstanceIdentityJson[sRegionIdKey] = mEntity.getReadBuffer().GetEcsRegionID().to_string();
        dumpInstanceIdentityToFile();
    } else if (mEntity.getReadBuffer().GetHostIdType() == Hostid::Type::LOCAL && mHasGeneratedLocalHostId) {
        mInstanceIdentityJson.clear();
        mInstanceIdentityJson[sRandomHostIdKey] = mLocalHostId;
        dumpInstanceIdentityToFile();
    } else if (mEntity.getReadBuffer().GetHostIdType() == Hostid::Type::ECS_ASSIST && !mSerialNumber.empty()) {
        mInstanceIdentityJson.clear();
        mInstanceIdentityJson[sECSAssistMachineIdKey] = mSerialNumber;
        dumpInstanceIdentityToFile();
<<<<<<< HEAD
=======
    } else if (mEntity.getReadBuffer().GetHostIdType() == Hostid::Type::CUSTOM) {
        mInstanceIdentityJson.clear();
        mInstanceIdentityJson[sCustomHostIdKey] = STRING_FLAG(agent_host_id);
        dumpInstanceIdentityToFile();
>>>>>>> 8a3227b5
    }
}

void InstanceIdentity::InitFromNetwork() {
    ECSMeta ecsMeta;
    if (FetchECSMeta(ecsMeta)) {
        InstanceIdentity::Instance()->UpdateInstanceIdentity(ecsMeta);
    }
}

bool InstanceIdentity::InitFromFile() {
    mInstanceIdentityFile = GetAgentDataDir() + PATH_SEPARATOR + "instance_identity";
    bool initSuccess = false;
    ECSMeta meta;
    if (CheckExistance(mInstanceIdentityFile)) {
        std::string instanceIdentityStr;
        if (ReadFileContent(mInstanceIdentityFile, instanceIdentityStr)) {
            Json::Value doc;
            std::string errMsg;
            if (!ParseJsonTable(instanceIdentityStr, doc, errMsg)) {
                LOG_WARNING(sLogger,
                            ("parse instanceIdentity from file fail",
                             errMsg)("instanceIdentity", instanceIdentityStr)("file", mInstanceIdentityFile));
            } else {
                mInstanceIdentityJson = std::move(doc);
                if (ParseECSMeta(instanceIdentityStr, meta)) {
                    // 存在 ecs meta信息，则认为instanceIdentity是ready的
                    initSuccess = true;
                } else if (mInstanceIdentityJson.isMember(sRandomHostIdKey)
                           && mInstanceIdentityJson[sRandomHostIdKey].isString()) {
                    // 不存在ecs meta信息， 则尝试读取下 random-hostid
                    mLocalHostId = mInstanceIdentityJson[sRandomHostIdKey].asString();
                    // 存在 random-hostid，则认为instanceIdentity是ready的
                    initSuccess = true;
                } else if (mInstanceIdentityJson.isMember(sECSAssistMachineIdKey)
                           && mInstanceIdentityJson[sECSAssistMachineIdKey].isString()) {
                    // 存在 ecs-assist-machine-id，则认为instanceIdentity是ready的
                    initSuccess = true;
<<<<<<< HEAD
                } else {
                    LOG_ERROR(sLogger,
                              ("instanceIdentity is ready, but no random-hostid and ecs meta found, file",
=======
                } else if (mInstanceIdentityJson.isMember(sCustomHostIdKey)
                           && mInstanceIdentityJson[sCustomHostIdKey].isString()) {
                    // 存在 custom-hostid，则认为instanceIdentity是ready的
                    initSuccess = true;
                } else {
                    LOG_ERROR(sLogger,
                              ("instanceIdentity is ready, but no ecs meta, random-hostid, ecs-assist-machine-id or "
                               "custom-hostid found, file",
>>>>>>> 8a3227b5
                               mInstanceIdentityFile)("instanceIdentity", instanceIdentityStr));
                }
            }
        } else {
            LOG_ERROR(sLogger,
                      ("read instanceIdentity from file fail, file", mInstanceIdentityFile)("instanceIdentity",
                                                                                            instanceIdentityStr));
        }
<<<<<<< HEAD
    }
    // 计算hostid
    if (meta.IsValid()) {
        mEntity.getWriteBuffer().SetECSMeta(meta);
    }
    updateHostId(meta);
    mEntity.swap();
    return initSuccess;
}

bool InstanceIdentity::UpdateInstanceIdentity(const ECSMeta& meta) {
    // 如果 meta合法 且 mInstanceID 发生变化，则更新ecs元数据
    if (meta.IsValid() && mEntity.getReadBuffer().GetEcsInstanceID() != meta.GetInstanceID()) {
        LOG_INFO(sLogger,
                 ("ecs mInstanceID changed, old mInstanceID",
                  mEntity.getReadBuffer().GetEcsInstanceID())("new mInstanceID", meta.GetInstanceID()));
        mEntity.getWriteBuffer().SetECSMeta(meta);
        updateHostId(meta);
        mEntity.swap();
        return true;
    }
    return false;
}

void InstanceIdentity::dumpInstanceIdentityToFile() {
    std::string errMsg;
    if (!WriteFile(mInstanceIdentityFile, mInstanceIdentityJson.toStyledString(), errMsg)) {
        LOG_ERROR(sLogger, ("failed to write instanceIdentity to file", mInstanceIdentityFile)("error", errMsg));
    } else {
        LOG_INFO(sLogger,
                 ("write instanceIdentity to file success, fileName",
                  mInstanceIdentityFile)("instanceIdentity", mInstanceIdentityJson.toStyledString()));
    }
}

void InstanceIdentity::updateHostId(const ECSMeta& meta) {
    Hostid newId;
    if (meta.IsValid()) {
        newId = {meta.GetInstanceID().to_string(), Hostid::Type::ECS};
    } else {
        getSerialNumberFromEcsAssist();
        if (!mSerialNumber.empty()) {
            newId = {mSerialNumber, Hostid::Type::ECS_ASSIST};
        } else if (!STRING_FLAG(agent_host_id).empty()) {
            newId = {STRING_FLAG(agent_host_id), Hostid::Type::CUSTOM};
        } else {
            getLocalHostId();
            newId = {mLocalHostId, Hostid::Type::LOCAL};
        }
    }
=======
    }
    // 计算hostid
    if (meta.IsValid()) {
        mEntity.getWriteBuffer().SetECSMeta(meta);
    }
    updateHostId(meta);
    mEntity.swap();
    return initSuccess;
}

bool InstanceIdentity::UpdateInstanceIdentity(const ECSMeta& meta) {
    // 如果 meta合法 且 mInstanceID 发生变化，则更新ecs元数据
    if (meta.IsValid() && mEntity.getReadBuffer().GetEcsInstanceID() != meta.GetInstanceID()) {
        LOG_INFO(sLogger,
                 ("ecs mInstanceID changed, old mInstanceID",
                  mEntity.getReadBuffer().GetEcsInstanceID())("new mInstanceID", meta.GetInstanceID()));
        mEntity.getWriteBuffer().SetECSMeta(meta);
        updateHostId(meta);
        mEntity.swap();
        return true;
    }
    return false;
}

void InstanceIdentity::dumpInstanceIdentityToFile() {
    std::string errMsg;
    std::string tmpFile = mInstanceIdentityFile + ".tmp";
    if (!WriteFile(tmpFile, mInstanceIdentityJson.toStyledString(), errMsg)) {
        LOG_ERROR(sLogger, ("failed to write instanceIdentity to tmp file", tmpFile)("error", errMsg));
        return;
    }
#if defined(_MSC_VER)
    // The rename on Windows will fail if the destination is existing.
    remove(mInstanceIdentityFile.c_str());
    std::this_thread::sleep_for(std::chrono::milliseconds(1));
#endif
    if (rename(tmpFile.c_str(), mInstanceIdentityFile.c_str()) != 0) {
        errMsg = std::strerror(errno);
        LOG_ERROR(sLogger,
                  ("failed to rename tmp file to target", tmpFile)("target", mInstanceIdentityFile)("error", errMsg));
        return;
    }

    LOG_INFO(sLogger,
             ("write instanceIdentity to file success, fileName",
              mInstanceIdentityFile)("instanceIdentity", mInstanceIdentityJson.toStyledString()));
}

void InstanceIdentity::updateHostId(const ECSMeta& meta) {
    Hostid newId;
    if (meta.IsValid()) {
        newId = {meta.GetInstanceID().to_string(), Hostid::Type::ECS};
    } else {
        getSerialNumberFromEcsAssist();
        if (!mSerialNumber.empty()) {
            newId = {mSerialNumber, Hostid::Type::ECS_ASSIST};
        } else if (!STRING_FLAG(agent_host_id).empty()) {
            newId = {STRING_FLAG(agent_host_id), Hostid::Type::CUSTOM};
        } else {
            getLocalHostId();
            newId = {mLocalHostId, Hostid::Type::LOCAL};
        }
    }
>>>>>>> 8a3227b5
    // 只在ID发生变化时更新并记录日志
    if (mEntity.getReadBuffer().GetHostID() != newId.GetHostID()
        || mEntity.getReadBuffer().GetHostIdType() != newId.GetType()) {
        LOG_INFO(sLogger,
                 ("change hostId, id from", mEntity.getReadBuffer().GetHostID())("to", newId.GetHostID())(
                     "type from", Hostid::TypeToString(mEntity.getReadBuffer().GetHostIdType()))(
                     "to", Hostid::TypeToString(newId.GetType())));
        mEntity.getWriteBuffer().SetHostID(newId);
    } else {
        // 没有变化时，WriteBuffer的host id维持原状
        Hostid hostId(mEntity.getReadBuffer().GetHostID().to_string(), mEntity.getReadBuffer().GetHostIdType());
        mEntity.getWriteBuffer().SetHostID(hostId);
    }
}

bool FetchECSMeta(ECSMeta& metaObj) {
    CURL* curl = nullptr;
    for (size_t retryTimes = 1; retryTimes <= 5; retryTimes++) {
        curl = curl_easy_init();
        if (curl) {
            break;
        }
        std::this_thread::sleep_for(std::chrono::seconds(1));
    }
    if (curl) {
        std::string token;
        auto* tokenHeaders = curl_slist_append(nullptr, "X-aliyun-ecs-metadata-token-ttl-seconds:3600");
        if (!tokenHeaders) {
            curl_easy_cleanup(curl);
            return false;
        }
        curl_easy_setopt(curl, CURLOPT_URL, "http://100.100.100.200/latest/api/token");
        curl_easy_setopt(curl, CURLOPT_CUSTOMREQUEST, "PUT");
        curl_easy_setopt(curl, CURLOPT_HTTPHEADER, tokenHeaders);
        curl_easy_setopt(curl, CURLOPT_FOLLOWLOCATION, 1L);
        curl_easy_setopt(curl, CURLOPT_NOSIGNAL, 1);
        // 超时1秒
        curl_easy_setopt(curl, CURLOPT_TIMEOUT, 1);
        curl_easy_setopt(curl, CURLOPT_WRITEDATA, &token);
        curl_easy_setopt(curl, CURLOPT_WRITEFUNCTION, FetchECSMetaCallback);

        CURLcode res = curl_easy_perform(curl);
        curl_slist_free_all(tokenHeaders);

        if (res != CURLE_OK) {
            LOG_INFO(sLogger, ("fetch ecs token fail", curl_easy_strerror(res)));
            curl_easy_cleanup(curl);
            return false;
        }

        // Get metadata with token
        std::string meta;
        auto* metaHeaders = curl_slist_append(nullptr, ("X-aliyun-ecs-metadata-token: " + token).c_str());
        if (!metaHeaders) {
            curl_easy_cleanup(curl);
            return false;
        }

        curl_easy_reset(curl);
        curl_easy_setopt(curl, CURLOPT_URL, "http://100.100.100.200/latest/dynamic/instance-identity/document");
        curl_easy_setopt(curl, CURLOPT_HTTPHEADER, metaHeaders);
        curl_easy_setopt(curl, CURLOPT_FOLLOWLOCATION, 1L);
        curl_easy_setopt(curl, CURLOPT_NOSIGNAL, 1);
        // 超时1秒
        curl_easy_setopt(curl, CURLOPT_TIMEOUT, 1);
        curl_easy_setopt(curl, CURLOPT_WRITEDATA, &meta);
        curl_easy_setopt(curl, CURLOPT_WRITEFUNCTION, FetchECSMetaCallback);

        res = curl_easy_perform(curl);
        curl_slist_free_all(metaHeaders);

        if (res != CURLE_OK) {
            LOG_INFO(sLogger, ("fetch ecs meta fail", curl_easy_strerror(res)));
            curl_easy_cleanup(curl);
            return false;
        }
        if (!ParseECSMeta(meta, metaObj)) {
            curl_easy_cleanup(curl);
            return false;
        }
        curl_easy_cleanup(curl);
        return metaObj.IsValid();
    }
    LOG_WARNING(
        sLogger,
        ("curl handler cannot be initialized during user environment identification", "ecs meta may be mislabeled"));
    return false;
}

// 从云助手获取序列号
void InstanceIdentity::getSerialNumberFromEcsAssist() {
    if (mHasTriedToGetSerialNumber) {
        return;
    }
    if (CheckExistance(mEcsAssistMachineIdFile)) {
        if (!ReadFileContent(mEcsAssistMachineIdFile, mSerialNumber)) {
            mSerialNumber = "";
        }
    }
    mHasTriedToGetSerialNumber = true;
}

void InstanceIdentity::getLocalHostId() {
    if (!mLocalHostId.empty()) {
        return;
    }
    mHasGeneratedLocalHostId = true;
    mLocalHostId = CalculateRandomUUID();
}

} // namespace logtail<|MERGE_RESOLUTION|>--- conflicted
+++ resolved
@@ -54,10 +54,7 @@
 const std::string sRegionIdKey = "region-id";
 const std::string sRandomHostIdKey = "random-hostid";
 const std::string sECSAssistMachineIdKey = "ecs-assist-machine-id";
-<<<<<<< HEAD
-=======
 const std::string sCustomHostIdKey = "custom-hostid";
->>>>>>> 8a3227b5
 
 
 #if defined(_MSC_VER)
@@ -555,13 +552,10 @@
         mInstanceIdentityJson.clear();
         mInstanceIdentityJson[sECSAssistMachineIdKey] = mSerialNumber;
         dumpInstanceIdentityToFile();
-<<<<<<< HEAD
-=======
     } else if (mEntity.getReadBuffer().GetHostIdType() == Hostid::Type::CUSTOM) {
         mInstanceIdentityJson.clear();
         mInstanceIdentityJson[sCustomHostIdKey] = STRING_FLAG(agent_host_id);
         dumpInstanceIdentityToFile();
->>>>>>> 8a3227b5
     }
 }
 
@@ -600,11 +594,6 @@
                            && mInstanceIdentityJson[sECSAssistMachineIdKey].isString()) {
                     // 存在 ecs-assist-machine-id，则认为instanceIdentity是ready的
                     initSuccess = true;
-<<<<<<< HEAD
-                } else {
-                    LOG_ERROR(sLogger,
-                              ("instanceIdentity is ready, but no random-hostid and ecs meta found, file",
-=======
                 } else if (mInstanceIdentityJson.isMember(sCustomHostIdKey)
                            && mInstanceIdentityJson[sCustomHostIdKey].isString()) {
                     // 存在 custom-hostid，则认为instanceIdentity是ready的
@@ -613,7 +602,6 @@
                     LOG_ERROR(sLogger,
                               ("instanceIdentity is ready, but no ecs meta, random-hostid, ecs-assist-machine-id or "
                                "custom-hostid found, file",
->>>>>>> 8a3227b5
                                mInstanceIdentityFile)("instanceIdentity", instanceIdentityStr));
                 }
             }
@@ -622,7 +610,6 @@
                       ("read instanceIdentity from file fail, file", mInstanceIdentityFile)("instanceIdentity",
                                                                                             instanceIdentityStr));
         }
-<<<<<<< HEAD
     }
     // 计算hostid
     if (meta.IsValid()) {
@@ -649,13 +636,26 @@
 
 void InstanceIdentity::dumpInstanceIdentityToFile() {
     std::string errMsg;
-    if (!WriteFile(mInstanceIdentityFile, mInstanceIdentityJson.toStyledString(), errMsg)) {
-        LOG_ERROR(sLogger, ("failed to write instanceIdentity to file", mInstanceIdentityFile)("error", errMsg));
-    } else {
-        LOG_INFO(sLogger,
-                 ("write instanceIdentity to file success, fileName",
-                  mInstanceIdentityFile)("instanceIdentity", mInstanceIdentityJson.toStyledString()));
-    }
+    std::string tmpFile = mInstanceIdentityFile + ".tmp";
+    if (!WriteFile(tmpFile, mInstanceIdentityJson.toStyledString(), errMsg)) {
+        LOG_ERROR(sLogger, ("failed to write instanceIdentity to tmp file", tmpFile)("error", errMsg));
+        return;
+    }
+#if defined(_MSC_VER)
+    // The rename on Windows will fail if the destination is existing.
+    remove(mInstanceIdentityFile.c_str());
+    std::this_thread::sleep_for(std::chrono::milliseconds(1));
+#endif
+    if (rename(tmpFile.c_str(), mInstanceIdentityFile.c_str()) != 0) {
+        errMsg = std::strerror(errno);
+        LOG_ERROR(sLogger,
+                  ("failed to rename tmp file to target", tmpFile)("target", mInstanceIdentityFile)("error", errMsg));
+        return;
+    }
+
+    LOG_INFO(sLogger,
+             ("write instanceIdentity to file success, fileName",
+              mInstanceIdentityFile)("instanceIdentity", mInstanceIdentityJson.toStyledString()));
 }
 
 void InstanceIdentity::updateHostId(const ECSMeta& meta) {
@@ -673,71 +673,6 @@
             newId = {mLocalHostId, Hostid::Type::LOCAL};
         }
     }
-=======
-    }
-    // 计算hostid
-    if (meta.IsValid()) {
-        mEntity.getWriteBuffer().SetECSMeta(meta);
-    }
-    updateHostId(meta);
-    mEntity.swap();
-    return initSuccess;
-}
-
-bool InstanceIdentity::UpdateInstanceIdentity(const ECSMeta& meta) {
-    // 如果 meta合法 且 mInstanceID 发生变化，则更新ecs元数据
-    if (meta.IsValid() && mEntity.getReadBuffer().GetEcsInstanceID() != meta.GetInstanceID()) {
-        LOG_INFO(sLogger,
-                 ("ecs mInstanceID changed, old mInstanceID",
-                  mEntity.getReadBuffer().GetEcsInstanceID())("new mInstanceID", meta.GetInstanceID()));
-        mEntity.getWriteBuffer().SetECSMeta(meta);
-        updateHostId(meta);
-        mEntity.swap();
-        return true;
-    }
-    return false;
-}
-
-void InstanceIdentity::dumpInstanceIdentityToFile() {
-    std::string errMsg;
-    std::string tmpFile = mInstanceIdentityFile + ".tmp";
-    if (!WriteFile(tmpFile, mInstanceIdentityJson.toStyledString(), errMsg)) {
-        LOG_ERROR(sLogger, ("failed to write instanceIdentity to tmp file", tmpFile)("error", errMsg));
-        return;
-    }
-#if defined(_MSC_VER)
-    // The rename on Windows will fail if the destination is existing.
-    remove(mInstanceIdentityFile.c_str());
-    std::this_thread::sleep_for(std::chrono::milliseconds(1));
-#endif
-    if (rename(tmpFile.c_str(), mInstanceIdentityFile.c_str()) != 0) {
-        errMsg = std::strerror(errno);
-        LOG_ERROR(sLogger,
-                  ("failed to rename tmp file to target", tmpFile)("target", mInstanceIdentityFile)("error", errMsg));
-        return;
-    }
-
-    LOG_INFO(sLogger,
-             ("write instanceIdentity to file success, fileName",
-              mInstanceIdentityFile)("instanceIdentity", mInstanceIdentityJson.toStyledString()));
-}
-
-void InstanceIdentity::updateHostId(const ECSMeta& meta) {
-    Hostid newId;
-    if (meta.IsValid()) {
-        newId = {meta.GetInstanceID().to_string(), Hostid::Type::ECS};
-    } else {
-        getSerialNumberFromEcsAssist();
-        if (!mSerialNumber.empty()) {
-            newId = {mSerialNumber, Hostid::Type::ECS_ASSIST};
-        } else if (!STRING_FLAG(agent_host_id).empty()) {
-            newId = {STRING_FLAG(agent_host_id), Hostid::Type::CUSTOM};
-        } else {
-            getLocalHostId();
-            newId = {mLocalHostId, Hostid::Type::LOCAL};
-        }
-    }
->>>>>>> 8a3227b5
     // 只在ID发生变化时更新并记录日志
     if (mEntity.getReadBuffer().GetHostID() != newId.GetHostID()
         || mEntity.getReadBuffer().GetHostIdType() != newId.GetType()) {
