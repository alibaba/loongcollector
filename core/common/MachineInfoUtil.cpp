--- conflicted
+++ resolved
@@ -510,19 +510,6 @@
     return sizes;
 }
 
-<<<<<<< HEAD
-HostIdentifier::HostIdentifier() {
-#ifdef __ENTERPRISE__
-    getECSMetaFromFile();
-#else
-    ECSMeta ecsMeta;
-    if (FetchECSMeta(ecsMeta)) {
-        UpdateECSMetaAndHostid(ecsMeta);
-    }
-#endif
-    updateHostId();
-}
-=======
 bool ParseECSMeta(const std::string& meta, ECSMeta& metaObj) {
     Json::Value doc;
     std::string errMsg;
@@ -530,7 +517,6 @@
         LOG_WARNING(sLogger, ("parse ecs meta fail, errMsg", errMsg)("meta", meta));
         return false;
     }
->>>>>>> 9e940483
 
     if (doc.isMember(sInstanceIdKey) && doc[sInstanceIdKey].isString()) {
         metaObj.SetInstanceID(doc[sInstanceIdKey].asString());
