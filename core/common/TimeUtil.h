/*
 * Copyright 2022 iLogtail Authors
 *
 * Licensed under the Apache License, Version 2.0 (the "License");
 * you may not use this file except in compliance with the License.
 * You may obtain a copy of the License at
 *
 *      http://www.apache.org/licenses/LICENSE-2.0
 *
 * Unless required by applicable law or agreed to in writing, software
 * distributed under the License is distributed on an "AS IS" BASIS,
 * WITHOUT WARRANTIES OR CONDITIONS OF ANY KIND, either express or implied.
 * See the License for the specific language governing permissions and
 * limitations under the License.
 */

#pragma once
#include <string>
#include <ctime>
#include <thread>
#include "log_pb/sls_logs.pb.h"
#include "common/Strptime.h"

// Time and timestamp utility.
namespace logtail {

extern const std::string PRECISE_TIMESTAMP_DEFAULT_KEY;

enum class TimeStampUnit { SECOND, MILLISECOND, MICROSECOND, NANOSECOND };

struct PreciseTimestampConfig {
    bool enabled = false;
    std::string key = PRECISE_TIMESTAMP_DEFAULT_KEY;
    TimeStampUnit unit = TimeStampUnit::MILLISECOND;
};

typedef timespec LogtailTime;

// Convert @tm to string accroding to @format. TODO: Merge ConvertToTimeStamp and GetTimeStamp.
std::string ConvertToTimeStamp(const time_t& tm, const std::string& format = "%Y%m%d%H%M%S");
std::string GetTimeStamp(time_t tm, const std::string& format = "%Y%m%d%H%M%S");

// Get current time in us or ms.
uint64_t GetCurrentTimeInMicroSeconds();
uint64_t GetCurrentTimeInMilliSeconds();
uint64_t GetCurrentTimeInNanoSeconds();

// Get offset between current time zone and UTC in seconds.
// For example, for UTC+8, returns 8*60*60.
int GetLocalTimeZoneOffsetSecond();

#if defined(_MSC_VER)
inline void usleep(uint64_t us) {
    std::this_thread::sleep_for(std::chrono::microseconds(us));
}

inline void sleep(uint64_t s) {
    std::this_thread::sleep_for(std::chrono::seconds(s));
}
#endif

// Strptime works like standard Unix strptime, but if there is no year information
// in @buf and @fmt, you can set @specifiedYear to fill tm->tm_year.
//
// @specifiedYear: set to negative (<0) means do nothing. It offers two modes:
//   1. You can specify a fixed positive year (such as 2018). This mode is suitable
//     for collecting history logs, such as logs generated last year.
//   2. You can set to 0 to ask Strptime to make a deduction according to current date.
//     This mode only suits for real-time logs which lack of year information, for
//     example, syslog following RFC3164 does not generate year information.
const char* Strptime(const char* buf, const char* fmt, LogtailTime* ts, int& nanosecondLength, int32_t specifiedYear = -1);

int32_t GetSystemBootTime();

// For feature enable_log_time_auto_adjust.
time_t GetTimeDelta();
void UpdateTimeDelta(time_t serverTime);

<<<<<<< HEAD
uint64_t GetPreciseTimestamp(uint64_t secondTimestamp,
                             const char* preciseTimeSuffix,
                             size_t preciseTimeSuffixLen,
                             const PreciseTimestampConfig& preciseTimestampConfig,
                             int32_t tzOffsetSecond);

long GetNanoSecondsFromPreciseTimestamp(uint64_t preciseTimestamp, TimeStampUnit unit);
=======
uint64_t GetPreciseTimestampFromLogtailTime(LogtailTime logTime,
                                            const PreciseTimestampConfig& preciseTimestampConfig);
>>>>>>> cb42f453

void SetLogTime(sls_logs::Log* log, time_t second, long nanosecond);

LogtailTime GetCurrentLogtailTime();

uint64_t GetPreciseTimestamp(uint64_t secondTimestamp,
                             const char* preciseTimeSuffix,
                             const PreciseTimestampConfig& preciseTimestampConfig);
} // namespace logtail<|MERGE_RESOLUTION|>--- conflicted
+++ resolved
@@ -68,7 +68,8 @@
 //   2. You can set to 0 to ask Strptime to make a deduction according to current date.
 //     This mode only suits for real-time logs which lack of year information, for
 //     example, syslog following RFC3164 does not generate year information.
-const char* Strptime(const char* buf, const char* fmt, LogtailTime* ts, int& nanosecondLength, int32_t specifiedYear = -1);
+const char*
+Strptime(const char* buf, const char* fmt, LogtailTime* ts, int& nanosecondLength, int32_t specifiedYear = -1);
 
 int32_t GetSystemBootTime();
 
@@ -76,18 +77,7 @@
 time_t GetTimeDelta();
 void UpdateTimeDelta(time_t serverTime);
 
-<<<<<<< HEAD
-uint64_t GetPreciseTimestamp(uint64_t secondTimestamp,
-                             const char* preciseTimeSuffix,
-                             size_t preciseTimeSuffixLen,
-                             const PreciseTimestampConfig& preciseTimestampConfig,
-                             int32_t tzOffsetSecond);
-
-long GetNanoSecondsFromPreciseTimestamp(uint64_t preciseTimestamp, TimeStampUnit unit);
-=======
-uint64_t GetPreciseTimestampFromLogtailTime(LogtailTime logTime,
-                                            const PreciseTimestampConfig& preciseTimestampConfig);
->>>>>>> cb42f453
+uint64_t GetPreciseTimestampFromLogtailTime(LogtailTime logTime, const PreciseTimestampConfig& preciseTimestampConfig);
 
 void SetLogTime(sls_logs::Log* log, time_t second, long nanosecond);
 
