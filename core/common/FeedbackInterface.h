--- conflicted
+++ resolved
@@ -25,12 +25,6 @@
     virtual ~FeedbackInterface() = default;
 
     virtual void Feedback(int64_t key) = 0;
-<<<<<<< HEAD
-
-    // TODO: should not be a common method after flusher refactorization
-    virtual bool IsValidToPush(int64_t key) { return true; }
-=======
->>>>>>> 88731697
 };
 
 } // namespace logtail