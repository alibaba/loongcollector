/*
 * Copyright 2022 iLogtail Authors
 *
 * Licensed under the Apache License, Version 2.0 (the "License");
 * you may not use this file except in compliance with the License.
 * You may obtain a copy of the License at
 *
 *      http://www.apache.org/licenses/LICENSE-2.0
 *
 * Unless required by applicable law or agreed to in writing, software
 * distributed under the License is distributed on an "AS IS" BASIS,
 * WITHOUT WARRANTIES OR CONDITIONS OF ANY KIND, either express or implied.
 * See the License for the specific language governing permissions and
 * limitations under the License.
 */

#pragma once
<<<<<<< HEAD

#include <thread>
=======
#include <boost/thread.hpp>
>>>>>>> e740f558
#include <memory>
#include <utility>
#include <functional>

#include "boost/thread.hpp"

namespace logtail {

class Thread {
    // do not use std::thread, this has a bug before GCC8.0. More details: https://zhuanlan.zhihu.com/p/59554240
    boost::thread thread_;

public:
    template <class Function, class... Args>
    explicit Thread(Function&& f, Args&&... args) : thread_(std::forward<Function>(f), std::forward<Args>(args)...) {}

    ~Thread() { GetValue(1000 * 100); }

    void GetValue(unsigned long long microseconds) {
        // TODO: Add timeout.
        if (thread_.joinable())
            thread_.join();
    }

    void Wait(unsigned long long microseconds) { GetValue(microseconds); }

    int GetState() {
        // TODO:
        return 0;
    }
};

using ThreadPtr = std::shared_ptr<Thread>;

template <class Function, class... Args>
ThreadPtr CreateThread(Function&& f, Args&&... args) {
    return ThreadPtr(new Thread(std::forward<Function>(f), std::forward<Args>(args)...));
}

class JThread {
public:
    JThread() noexcept = default;
    template <typename Callable, typename... Args>
    explicit JThread(Callable&& func, Args&&... args) : t(std::forward<Callable>(func), std::forward<Args>(args)...) {}
    explicit JThread(std::thread t_) noexcept : t(std::move(t_)) {}
    ~JThread() noexcept {
        if (Joinable()) {
            Join();
        }
    }

    JThread(JThread&& other) noexcept : t(std::move(other.t)) {}
    JThread& operator=(JThread&& other) noexcept {
        if (Joinable()) {
            Join();
        }
        t = std::move(other.t);
        return *this;
    }
    JThread& operator=(std::thread other) noexcept {
        if (Joinable()) {
            Join();
        }
        t = std::move(other);
        return *this;
    }

    bool Joinable() const noexcept { return t.joinable(); }
    void Join() { t.join(); }
    void Detach() { t.detach(); }
    std::thread& Get() noexcept { return t; }
    const std::thread& Get() const noexcept { return t; }

private:
    std::thread t;
};

} // namespace logtail<|MERGE_RESOLUTION|>--- conflicted
+++ resolved
@@ -15,15 +15,12 @@
  */
 
 #pragma once
-<<<<<<< HEAD
+#include <boost/thread.hpp>
 
+#include <functional>
+#include <memory>
 #include <thread>
-=======
-#include <boost/thread.hpp>
->>>>>>> e740f558
-#include <memory>
 #include <utility>
-#include <functional>
 
 #include "boost/thread.hpp"
 
