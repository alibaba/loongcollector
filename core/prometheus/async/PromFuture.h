#pragma once

#include "common/Lock.h"
#include "common/http/HttpResponse.h"

namespace logtail {

enum class PromFutureState { New, Processing, Done };

class PromFuture {
public:
    // Process should support oneshot and streaming mode.
    void Process(const HttpResponse&, uint64_t timestampMilliSec);

    void AddDoneCallback(std::function<void(const HttpResponse&, uint64_t timestampMilliSec)>&& callback);

    void Cancel();

protected:
    PromFutureState mState = {PromFutureState::New};
    ReadWriteLock mStateRWLock;

<<<<<<< HEAD
    std::vector<std::function<void(const HttpResponse&)>> mDoneCallbacks;

#ifdef APSARA_UNIT_TEST_MAIN
    friend class ScrapeSchedulerUnittest;
#endif
=======
    std::vector<std::function<void(const HttpResponse&, uint64_t timestampMilliSec)>> mDoneCallbacks;
>>>>>>> f8cec6e6
};

} // namespace logtail<|MERGE_RESOLUTION|>--- conflicted
+++ resolved
@@ -20,15 +20,11 @@
     PromFutureState mState = {PromFutureState::New};
     ReadWriteLock mStateRWLock;
 
-<<<<<<< HEAD
-    std::vector<std::function<void(const HttpResponse&)>> mDoneCallbacks;
+    std::vector<std::function<void(const HttpResponse&, uint64_t timestampMilliSec)>> mDoneCallbacks;
 
 #ifdef APSARA_UNIT_TEST_MAIN
     friend class ScrapeSchedulerUnittest;
 #endif
-=======
-    std::vector<std::function<void(const HttpResponse&, uint64_t timestampMilliSec)>> mDoneCallbacks;
->>>>>>> f8cec6e6
 };
 
 } // namespace logtail