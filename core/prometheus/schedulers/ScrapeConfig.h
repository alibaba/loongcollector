#pragma once

#include <json/value.h>

#include <cstdint>
#include <map>
#include <string>
#include <vector>

#include "prometheus/labels/Relabel.h"


namespace logtail {

class ScrapeConfig {
public:
    std::string mJobName;
    int64_t mScrapeIntervalSeconds;
    int64_t mScrapeTimeoutSeconds;
    std::string mMetricsPath;
    std::string mScheme;

<<<<<<< HEAD
    // auth header
    // scrape_protocols header: PrometheusProto, OpenMetricsText0.0.1, OpenMetricsText1.0.0, PrometheusText0.0.4
    std::map<std::string, std::string> mRequestHeaders;
=======
    std::map<std::string, std::string> mAuthHeaders;
>>>>>>> 6afb77b0

    int64_t mMaxScrapeSizeBytes;
    int64_t mSampleLimit;
    int64_t mSeriesLimit;
    std::vector<RelabelConfig> mRelabelConfigs;

    std::map<std::string, std::vector<std::string>> mParams;

    std::string mQueryString;

    ScrapeConfig();
    bool Init(const Json::Value& config);

private:
    bool InitBasicAuth(const Json::Value& basicAuth);
    bool InitAuthorization(const Json::Value& authorization);
<<<<<<< HEAD
    bool InitScrapeProtocols(const Json::Value& scrapeProtocols);

    bool ReadFromFile(const std::string& filePath, std::string& content);
=======
>>>>>>> 6afb77b0

#ifdef APSARA_UNIT_TEST_MAIN
    friend class ScrapeConfigUnittest;
#endif
};

} // namespace logtail<|MERGE_RESOLUTION|>--- conflicted
+++ resolved
@@ -12,6 +12,7 @@
 
 namespace logtail {
 
+
 class ScrapeConfig {
 public:
     std::string mJobName;
@@ -20,13 +21,9 @@
     std::string mMetricsPath;
     std::string mScheme;
 
-<<<<<<< HEAD
     // auth header
     // scrape_protocols header: PrometheusProto, OpenMetricsText0.0.1, OpenMetricsText1.0.0, PrometheusText0.0.4
     std::map<std::string, std::string> mRequestHeaders;
-=======
-    std::map<std::string, std::string> mAuthHeaders;
->>>>>>> 6afb77b0
 
     int64_t mMaxScrapeSizeBytes;
     int64_t mSampleLimit;
@@ -43,16 +40,12 @@
 private:
     bool InitBasicAuth(const Json::Value& basicAuth);
     bool InitAuthorization(const Json::Value& authorization);
-<<<<<<< HEAD
     bool InitScrapeProtocols(const Json::Value& scrapeProtocols);
-
-    bool ReadFromFile(const std::string& filePath, std::string& content);
-=======
->>>>>>> 6afb77b0
 
 #ifdef APSARA_UNIT_TEST_MAIN
     friend class ScrapeConfigUnittest;
 #endif
 };
 
+
 } // namespace logtail