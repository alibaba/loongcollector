#pragma once

#include <json/value.h>

#include <cstdint>
#include <map>
#include <string>
#include <vector>

#include "prometheus/labels/Relabel.h"


namespace logtail {

class ScrapeConfig {
public:
    std::string mJobName;
    int64_t mScrapeIntervalSeconds;
    int64_t mScrapeTimeoutSeconds;
    std::string mMetricsPath;
    bool mHonorLabels;
    bool mHonorTimestamps;
    std::string mScheme;

    std::map<std::string, std::string> mAuthHeaders;

<<<<<<< HEAD
    bool mFollowRedirects;

    int64_t mMaxScrapeSizeBytes;
    int64_t mSampleLimit;
    int64_t mSeriesLimit;
    std::vector<RelabelConfig> mRelabelConfigs;
=======
    uint64_t mMaxScrapeSizeBytes;
    uint64_t mSampleLimit;
    uint64_t mSeriesLimit;
    RelabelConfigList mRelabelConfigs;
    RelabelConfigList mMetricRelabelConfigs;
>>>>>>> d8b8109f

    std::map<std::string, std::vector<std::string>> mParams;

    std::string mQueryString;

    ScrapeConfig();
    bool Init(const Json::Value& config);
    bool InitStaticConfig(const Json::Value& config);

private:
    bool InitBasicAuth(const Json::Value& basicAuth);
    bool InitAuthorization(const Json::Value& authorization);

#ifdef APSARA_UNIT_TEST_MAIN
    friend class ScrapeConfigUnittest;
#endif
};

} // namespace logtail<|MERGE_RESOLUTION|>--- conflicted
+++ resolved
@@ -24,20 +24,13 @@
 
     std::map<std::string, std::string> mAuthHeaders;
 
-<<<<<<< HEAD
     bool mFollowRedirects;
 
-    int64_t mMaxScrapeSizeBytes;
-    int64_t mSampleLimit;
-    int64_t mSeriesLimit;
-    std::vector<RelabelConfig> mRelabelConfigs;
-=======
     uint64_t mMaxScrapeSizeBytes;
     uint64_t mSampleLimit;
     uint64_t mSeriesLimit;
     RelabelConfigList mRelabelConfigs;
     RelabelConfigList mMetricRelabelConfigs;
->>>>>>> d8b8109f
 
     std::map<std::string, std::vector<std::string>> mParams;
 
