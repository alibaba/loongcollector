
#include "prometheus/schedulers/ScrapeConfig.h"

#include <json/value.h>

#include <string>

#include "common/FileSystemUtil.h"
#include "common/StringTools.h"
#include "logger/Logger.h"
#include "prometheus/Constants.h"
#include "prometheus/Utils.h"
#include "sdk/Common.h"

using namespace std;

namespace logtail {
ScrapeConfig::ScrapeConfig()
    : mScrapeIntervalSeconds(60),
      mScrapeTimeoutSeconds(10),
      mMetricsPath("/metrics"),
      mScheme("http"),
      mMaxScrapeSizeBytes(-1),
      mSampleLimit(-1),
      mSeriesLimit(-1) {
}
bool ScrapeConfig::Init(const Json::Value& scrapeConfig) {
    if (scrapeConfig.isMember(prometheus::JOB_NAME) && scrapeConfig[prometheus::JOB_NAME].isString()) {
        mJobName = scrapeConfig[prometheus::JOB_NAME].asString();
        if (mJobName.empty()) {
            LOG_ERROR(sLogger, ("job name is empty", ""));
            return false;
        }
    } else {
        return false;
    }

    if (scrapeConfig.isMember(prometheus::SCRAPE_INTERVAL) && scrapeConfig[prometheus::SCRAPE_INTERVAL].isString()) {
        string tmpScrapeIntervalString = scrapeConfig[prometheus::SCRAPE_INTERVAL].asString();
        mScrapeIntervalSeconds = DurationToSecond(tmpScrapeIntervalString);
    }
    if (scrapeConfig.isMember(prometheus::SCRAPE_TIMEOUT) && scrapeConfig[prometheus::SCRAPE_TIMEOUT].isString()) {
        string tmpScrapeTimeoutString = scrapeConfig[prometheus::SCRAPE_TIMEOUT].asString();
        mScrapeTimeoutSeconds = DurationToSecond(tmpScrapeTimeoutString);
    }
<<<<<<< HEAD

    if (scrapeConfig.isMember(prometheus::SCRAPE_PROTOCOLS) && scrapeConfig[prometheus::SCRAPE_PROTOCOLS].isArray()) {
        if (!InitScrapeProtocols(scrapeConfig[prometheus::SCRAPE_PROTOCOLS])) {
            LOG_ERROR(sLogger, ("scrape protocol config error", scrapeConfig[prometheus::SCRAPE_PROTOCOLS]));
            return false;
        }
    } else {
        Json::Value nullJson;
        InitScrapeProtocols(nullJson);
    }


=======
>>>>>>> 6afb77b0
    if (scrapeConfig.isMember(prometheus::METRICS_PATH) && scrapeConfig[prometheus::METRICS_PATH].isString()) {
        mMetricsPath = scrapeConfig[prometheus::METRICS_PATH].asString();
    }
    if (scrapeConfig.isMember(prometheus::SCHEME) && scrapeConfig[prometheus::SCHEME].isString()) {
        mScheme = scrapeConfig[prometheus::SCHEME].asString();
    }

    // basic auth, authorization, oauth2
    // basic auth, authorization, oauth2 cannot be used at the same time
<<<<<<< HEAD
=======
    if ((int)scrapeConfig.isMember(prometheus::BASIC_AUTH) + scrapeConfig.isMember(prometheus::AUTHORIZATION) > 1) {
        LOG_ERROR(sLogger, ("basic auth and authorization cannot be used at the same time", ""));
        return false;
    }
>>>>>>> 6afb77b0
    if (scrapeConfig.isMember(prometheus::BASIC_AUTH) && scrapeConfig[prometheus::BASIC_AUTH].isObject()) {
        if (!InitBasicAuth(scrapeConfig[prometheus::BASIC_AUTH])) {
            LOG_ERROR(sLogger, ("basic auth config error", ""));
            return false;
        }
    }
    if (scrapeConfig.isMember(prometheus::AUTHORIZATION) && scrapeConfig[prometheus::AUTHORIZATION].isObject()) {
<<<<<<< HEAD
        if (!mRequestHeaders[prometheus::A_UTHORIZATION].empty()) {
            LOG_ERROR(sLogger, ("basic auth and authorization cannot be used at the same time", ""));
            return false;
        }
=======
>>>>>>> 6afb77b0
        if (!InitAuthorization(scrapeConfig[prometheus::AUTHORIZATION])) {
            LOG_ERROR(sLogger, ("authorization config error", ""));
            return false;
        }
    }

    // <size>: a size in bytes, e.g. 512MB. A unit is required. Supported units: B, KB, MB, GB, TB, PB, EB.
    if (scrapeConfig.isMember(prometheus::MAX_SCRAPE_SIZE) && scrapeConfig[prometheus::MAX_SCRAPE_SIZE].isString()) {
        string tmpMaxScrapeSize = scrapeConfig[prometheus::MAX_SCRAPE_SIZE].asString();
        if (tmpMaxScrapeSize.empty()) {
            mMaxScrapeSizeBytes = -1;
        } else if (EndWith(tmpMaxScrapeSize, "KiB") || EndWith(tmpMaxScrapeSize, "K")
                   || EndWith(tmpMaxScrapeSize, "KB")) {
            tmpMaxScrapeSize = tmpMaxScrapeSize.substr(0, tmpMaxScrapeSize.find('K'));
            mMaxScrapeSizeBytes = stoll(tmpMaxScrapeSize) * 1024;
        } else if (EndWith(tmpMaxScrapeSize, "MiB") || EndWith(tmpMaxScrapeSize, "M")
                   || EndWith(tmpMaxScrapeSize, "MB")) {
            tmpMaxScrapeSize = tmpMaxScrapeSize.substr(0, tmpMaxScrapeSize.find('M'));
            mMaxScrapeSizeBytes = stoll(tmpMaxScrapeSize) * 1024 * 1024;
        } else if (EndWith(tmpMaxScrapeSize, "GiB") || EndWith(tmpMaxScrapeSize, "G")
                   || EndWith(tmpMaxScrapeSize, "GB")) {
            tmpMaxScrapeSize = tmpMaxScrapeSize.substr(0, tmpMaxScrapeSize.find('G'));
            mMaxScrapeSizeBytes = stoll(tmpMaxScrapeSize) * 1024 * 1024 * 1024;
        } else if (EndWith(tmpMaxScrapeSize, "TiB") || EndWith(tmpMaxScrapeSize, "T")
                   || EndWith(tmpMaxScrapeSize, "TB")) {
            tmpMaxScrapeSize = tmpMaxScrapeSize.substr(0, tmpMaxScrapeSize.find('T'));
            mMaxScrapeSizeBytes = stoll(tmpMaxScrapeSize) * 1024 * 1024 * 1024 * 1024;
        } else if (EndWith(tmpMaxScrapeSize, "PiB") || EndWith(tmpMaxScrapeSize, "P")
                   || EndWith(tmpMaxScrapeSize, "PB")) {
            tmpMaxScrapeSize = tmpMaxScrapeSize.substr(0, tmpMaxScrapeSize.find('P'));
            mMaxScrapeSizeBytes = stoll(tmpMaxScrapeSize) * 1024 * 1024 * 1024 * 1024 * 1024;
        } else if (EndWith(tmpMaxScrapeSize, "EiB") || EndWith(tmpMaxScrapeSize, "E")
                   || EndWith(tmpMaxScrapeSize, "EB")) {
            tmpMaxScrapeSize = tmpMaxScrapeSize.substr(0, tmpMaxScrapeSize.find('E'));
            mMaxScrapeSizeBytes = stoll(tmpMaxScrapeSize) * 1024 * 1024 * 1024 * 1024 * 1024 * 1024;
        } else if (EndWith(tmpMaxScrapeSize, "B")) {
            tmpMaxScrapeSize = tmpMaxScrapeSize.substr(0, tmpMaxScrapeSize.find('B'));
            mMaxScrapeSizeBytes = stoll(tmpMaxScrapeSize);
        }
    }

    if (scrapeConfig.isMember(prometheus::SAMPLE_LIMIT) && scrapeConfig[prometheus::SAMPLE_LIMIT].isInt64()) {
        mSampleLimit = scrapeConfig[prometheus::SAMPLE_LIMIT].asInt64();
    }
    if (scrapeConfig.isMember(prometheus::SERIES_LIMIT) && scrapeConfig[prometheus::SERIES_LIMIT].isInt64()) {
        mSeriesLimit = scrapeConfig[prometheus::SERIES_LIMIT].asInt64();
    }
    if (scrapeConfig.isMember(prometheus::PARAMS) && scrapeConfig[prometheus::PARAMS].isObject()) {
        const Json::Value& params = scrapeConfig[prometheus::PARAMS];
        if (params.isObject()) {
            for (const auto& key : params.getMemberNames()) {
                const Json::Value& values = params[key];
                if (values.isArray()) {
                    vector<string> valueList;
                    for (const auto& value : values) {
                        valueList.push_back(value.asString());
                    }
                    mParams[key] = valueList;
                }
            }
        }
    }

    for (const auto& relabelConfig : scrapeConfig[prometheus::RELABEL_CONFIGS]) {
        mRelabelConfigs.emplace_back(relabelConfig);
    }

    // build query string
    for (auto it = mParams.begin(); it != mParams.end(); ++it) {
        const auto& key = it->first;
        const auto& values = it->second;
        for (const auto& value : values) {
            if (!mQueryString.empty()) {
                mQueryString += "&";
            }
            mQueryString += key;
            mQueryString += "=";
            mQueryString += value;
        }
    }

    return true;
}

bool ScrapeConfig::InitBasicAuth(const Json::Value& basicAuth) {
    string username;
    string usernameFile;
    string password;
    string passwordFile;
    if (basicAuth.isMember(prometheus::USERNAME) && basicAuth[prometheus::USERNAME].isString()) {
        username = basicAuth[prometheus::USERNAME].asString();
    }
    if (basicAuth.isMember(prometheus::USERNAME_FILE) && basicAuth[prometheus::USERNAME_FILE].isString()) {
        usernameFile = basicAuth[prometheus::USERNAME_FILE].asString();
    }
    if (basicAuth.isMember(prometheus::PASSWORD) && basicAuth[prometheus::PASSWORD].isString()) {
        password = basicAuth[prometheus::PASSWORD].asString();
    }
    if (basicAuth.isMember(prometheus::PASSWORD_FILE) && basicAuth[prometheus::PASSWORD_FILE].isString()) {
        passwordFile = basicAuth[prometheus::PASSWORD_FILE].asString();
    }

    if ((username.empty() && usernameFile.empty()) || (password.empty() && passwordFile.empty())) {
        LOG_ERROR(sLogger, ("basic auth username or password is empty", ""));
        return false;
    }
    if ((!username.empty() && !usernameFile.empty()) || (!password.empty() && !passwordFile.empty())) {
        LOG_ERROR(sLogger, ("basic auth config error", ""));
        return false;
    }
<<<<<<< HEAD
    if (!usernameFile.empty() && !ReadFromFile(usernameFile, username)) {
=======
    if (!usernameFile.empty() && !ReadFile(usernameFile, username)) {
>>>>>>> 6afb77b0
        LOG_ERROR(sLogger, ("read username_file failed, username_file", usernameFile));
        return false;
    }

<<<<<<< HEAD
    if (!passwordFile.empty() && !ReadFromFile(passwordFile, password)) {
=======
    if (!passwordFile.empty() && !ReadFile(passwordFile, password)) {
>>>>>>> 6afb77b0
        LOG_ERROR(sLogger, ("read password_file failed, password_file", passwordFile));
        return false;
    }

    auto token = username + ":" + password;
    auto token64 = sdk::Base64Enconde(token);
<<<<<<< HEAD
    mRequestHeaders[prometheus::A_UTHORIZATION] = prometheus::BASIC_PREFIX + token64;
=======
    mAuthHeaders[prometheus::A_UTHORIZATION] = prometheus::BASIC_PREFIX + token64;
>>>>>>> 6afb77b0
    return true;
}

bool ScrapeConfig::InitAuthorization(const Json::Value& authorization) {
    string type;
    string credentials;
    string credentialsFile;

    if (authorization.isMember(prometheus::TYPE) && authorization[prometheus::TYPE].isString()) {
        type = authorization[prometheus::TYPE].asString();
    }
    // if not set, use default type Bearer
    if (type.empty()) {
        type = prometheus::AUTHORIZATION_DEFAULT_TYEP;
    }

    if (authorization.isMember(prometheus::CREDENTIALS) && authorization[prometheus::CREDENTIALS].isString()) {
        credentials = authorization[prometheus::CREDENTIALS].asString();
    }
    if (authorization.isMember(prometheus::CREDENTIALS_FILE)
        && authorization[prometheus::CREDENTIALS_FILE].isString()) {
        credentialsFile = authorization[prometheus::CREDENTIALS_FILE].asString();
    }
    if (!credentials.empty() && !credentialsFile.empty()) {
        LOG_ERROR(sLogger, ("authorization config error", ""));
        return false;
    }

<<<<<<< HEAD
    if (!credentialsFile.empty() && !ReadFromFile(credentialsFile, credentials)) {
=======
    if (!credentialsFile.empty() && !ReadFile(credentialsFile, credentials)) {
>>>>>>> 6afb77b0
        LOG_ERROR(sLogger, ("authorization read file error", ""));
        return false;
    }

<<<<<<< HEAD
    mRequestHeaders[prometheus::A_UTHORIZATION] = type + " " + credentials;
    return true;
}

bool ScrapeConfig::InitScrapeProtocols(const Json::Value& scrapeProtocols) {
    static auto sScrapeProtocolsHeaders = std::map<string, string>{
        {prometheus::PrometheusProto,
         "application/vnd.google.protobuf;proto=io.prometheus.client.MetricFamily;encoding=delimited"},
        {prometheus::PrometheusText0_0_4, "text/plain;version=0.0.4"},
        {prometheus::OpenMetricsText0_0_1, "application/openmetrics-text;version=0.0.1"},
        {prometheus::OpenMetricsText1_0_0, "application/openmetrics-text;version=1.0.0"},
    };
    static auto sDefaultScrapeProtocols = vector<string>{
        prometheus::PrometheusText0_0_4,
        prometheus::PrometheusProto,
        prometheus::OpenMetricsText0_0_1,
        prometheus::OpenMetricsText1_0_0,
    };

    auto join = [](const vector<string>& strs, const string& sep) {
        string result;
        for (const auto& str : strs) {
            if (!result.empty()) {
                result += sep;
            }
            result += str;
        }
        return result;
    };

    auto getScrapeProtocols = [](const Json::Value& scrapeProtocols, vector<string>& res) {
        for (const auto& scrapeProtocol : scrapeProtocols) {
            if (scrapeProtocol.isString()) {
                res.push_back(scrapeProtocol.asString());
            } else {
                return false;
            }
        }
        return true;
    };

    auto validateScrapeProtocols = [](const vector<string>& scrapeProtocols) {
        set<string> dups;
        for (const auto& scrapeProtocol : scrapeProtocols) {
            if (!sScrapeProtocolsHeaders.count(scrapeProtocol)) {
                LOG_ERROR(sLogger,
                          ("unknown scrape protocol prometheusproto", scrapeProtocol)(
                              "supported",
                              "[OpenMetricsText0.0.1 OpenMetricsText1.0.0 PrometheusProto PrometheusText0.0.4]"));
                return false;
            }
            if (dups.count(scrapeProtocol)) {
                LOG_ERROR(sLogger, ("duplicated protocol in scrape_protocols", scrapeProtocol));
                return false;
            }
            dups.insert(scrapeProtocol);
        }
        return true;
    };

    vector<string> tmpScrapeProtocols;

    getScrapeProtocols(scrapeProtocols, tmpScrapeProtocols);

    if (tmpScrapeProtocols.empty()) {
        tmpScrapeProtocols = sDefaultScrapeProtocols;
    }
    if (!validateScrapeProtocols(tmpScrapeProtocols)) {
        return false;
    }

    auto weight = tmpScrapeProtocols.size() + 1;
    for (auto& tmpScrapeProtocol : tmpScrapeProtocols) {
        auto val = sScrapeProtocolsHeaders[tmpScrapeProtocol];
        val += ";q=0." + std::to_string(weight--);
        tmpScrapeProtocol = val;
    }
    tmpScrapeProtocols.push_back("*/*;q=0." + ToString(weight));
    mRequestHeaders[prometheus::ACCEPT] = join(tmpScrapeProtocols, ",");
    return true;
}

bool ScrapeConfig::ReadFromFile(const std::string& filePath, std::string& content) {
#ifdef APSARA_UNIT_TEST_MAIN
    content = filePath;
    return true;
#else
    return ReadFile(filePath, content);
#endif
}

=======
    mAuthHeaders[prometheus::A_UTHORIZATION] = type + " " + credentials;
    return true;
}

>>>>>>> 6afb77b0
} // namespace logtail<|MERGE_RESOLUTION|>--- conflicted
+++ resolved
@@ -11,13 +11,17 @@
 #include "prometheus/Constants.h"
 #include "prometheus/Utils.h"
 #include "sdk/Common.h"
+#include "sdk/Common.h"
 
 using namespace std;
 
 namespace logtail {
 ScrapeConfig::ScrapeConfig()
     : mScrapeIntervalSeconds(60),
+    : mScrapeIntervalSeconds(60),
       mScrapeTimeoutSeconds(10),
+      mMetricsPath("/metrics"),
+      mScheme("http"),
       mMetricsPath("/metrics"),
       mScheme("http"),
       mMaxScrapeSizeBytes(-1),
@@ -35,6 +39,7 @@
         return false;
     }
 
+
     if (scrapeConfig.isMember(prometheus::SCRAPE_INTERVAL) && scrapeConfig[prometheus::SCRAPE_INTERVAL].isString()) {
         string tmpScrapeIntervalString = scrapeConfig[prometheus::SCRAPE_INTERVAL].asString();
         mScrapeIntervalSeconds = DurationToSecond(tmpScrapeIntervalString);
@@ -43,8 +48,6 @@
         string tmpScrapeTimeoutString = scrapeConfig[prometheus::SCRAPE_TIMEOUT].asString();
         mScrapeTimeoutSeconds = DurationToSecond(tmpScrapeTimeoutString);
     }
-<<<<<<< HEAD
-
     if (scrapeConfig.isMember(prometheus::SCRAPE_PROTOCOLS) && scrapeConfig[prometheus::SCRAPE_PROTOCOLS].isArray()) {
         if (!InitScrapeProtocols(scrapeConfig[prometheus::SCRAPE_PROTOCOLS])) {
             LOG_ERROR(sLogger, ("scrape protocol config error", scrapeConfig[prometheus::SCRAPE_PROTOCOLS]));
@@ -55,9 +58,6 @@
         InitScrapeProtocols(nullJson);
     }
 
-
-=======
->>>>>>> 6afb77b0
     if (scrapeConfig.isMember(prometheus::METRICS_PATH) && scrapeConfig[prometheus::METRICS_PATH].isString()) {
         mMetricsPath = scrapeConfig[prometheus::METRICS_PATH].asString();
     }
@@ -67,13 +67,10 @@
 
     // basic auth, authorization, oauth2
     // basic auth, authorization, oauth2 cannot be used at the same time
-<<<<<<< HEAD
-=======
     if ((int)scrapeConfig.isMember(prometheus::BASIC_AUTH) + scrapeConfig.isMember(prometheus::AUTHORIZATION) > 1) {
         LOG_ERROR(sLogger, ("basic auth and authorization cannot be used at the same time", ""));
         return false;
     }
->>>>>>> 6afb77b0
     if (scrapeConfig.isMember(prometheus::BASIC_AUTH) && scrapeConfig[prometheus::BASIC_AUTH].isObject()) {
         if (!InitBasicAuth(scrapeConfig[prometheus::BASIC_AUTH])) {
             LOG_ERROR(sLogger, ("basic auth config error", ""));
@@ -81,13 +78,6 @@
         }
     }
     if (scrapeConfig.isMember(prometheus::AUTHORIZATION) && scrapeConfig[prometheus::AUTHORIZATION].isObject()) {
-<<<<<<< HEAD
-        if (!mRequestHeaders[prometheus::A_UTHORIZATION].empty()) {
-            LOG_ERROR(sLogger, ("basic auth and authorization cannot be used at the same time", ""));
-            return false;
-        }
-=======
->>>>>>> 6afb77b0
         if (!InitAuthorization(scrapeConfig[prometheus::AUTHORIZATION])) {
             LOG_ERROR(sLogger, ("authorization config error", ""));
             return false;
@@ -198,31 +188,19 @@
         LOG_ERROR(sLogger, ("basic auth config error", ""));
         return false;
     }
-<<<<<<< HEAD
     if (!usernameFile.empty() && !ReadFromFile(usernameFile, username)) {
-=======
-    if (!usernameFile.empty() && !ReadFile(usernameFile, username)) {
->>>>>>> 6afb77b0
         LOG_ERROR(sLogger, ("read username_file failed, username_file", usernameFile));
         return false;
     }
 
-<<<<<<< HEAD
     if (!passwordFile.empty() && !ReadFromFile(passwordFile, password)) {
-=======
-    if (!passwordFile.empty() && !ReadFile(passwordFile, password)) {
->>>>>>> 6afb77b0
         LOG_ERROR(sLogger, ("read password_file failed, password_file", passwordFile));
         return false;
     }
 
     auto token = username + ":" + password;
     auto token64 = sdk::Base64Enconde(token);
-<<<<<<< HEAD
     mRequestHeaders[prometheus::A_UTHORIZATION] = prometheus::BASIC_PREFIX + token64;
-=======
-    mAuthHeaders[prometheus::A_UTHORIZATION] = prometheus::BASIC_PREFIX + token64;
->>>>>>> 6afb77b0
     return true;
 }
 
@@ -251,16 +229,11 @@
         return false;
     }
 
-<<<<<<< HEAD
     if (!credentialsFile.empty() && !ReadFromFile(credentialsFile, credentials)) {
-=======
-    if (!credentialsFile.empty() && !ReadFile(credentialsFile, credentials)) {
->>>>>>> 6afb77b0
         LOG_ERROR(sLogger, ("authorization read file error", ""));
         return false;
     }
 
-<<<<<<< HEAD
     mRequestHeaders[prometheus::A_UTHORIZATION] = type + " " + credentials;
     return true;
 }
@@ -352,10 +325,4 @@
 #endif
 }
 
-=======
-    mAuthHeaders[prometheus::A_UTHORIZATION] = type + " " + credentials;
-    return true;
-}
-
->>>>>>> 6afb77b0
 } // namespace logtail