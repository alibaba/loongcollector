--- conflicted
+++ resolved
@@ -69,7 +69,9 @@
 
     const auto& networkStatus = response.GetNetworkStatus();
     string scrapeState;
-    mUpState = false;
+    auto scrapeDurationSeconds = scrapeDurationMilliSeconds * sRate;
+    auto upState = false;
+
     if (networkStatus.mCode != NetworkCode::Ok) {
         // not 0 means curl error
         scrapeState = prom::NetworkCodeToState(networkStatus.mCode);
@@ -78,34 +80,21 @@
     } else {
         // 0 means success
         scrapeState = prom::NetworkCodeToState(NetworkCode::Ok);
-        mUpState = true;
-    }
-
-<<<<<<< HEAD
-=======
-    mScrapeDurationSeconds = scrapeDurationMilliSeconds * sRate;
->>>>>>> 89b73115
+        upState = true;
+    }
+
     if (response.GetStatusCode() != 200) {
         LOG_WARNING(sLogger,
                     ("scrape failed, status code", response.GetStatusCode())("target", mTargetInfo.mHash)(
                         "curl msg", response.GetNetworkStatus().mMessage));
     }
 
-<<<<<<< HEAD
-    auto scrapeDurationSeconds = scrapeDurationMilliSeconds * sRate;
-    auto upState = response.GetStatusCode() == 200;
+
     streamScraper->mStreamIndex++;
-    streamScraper->FlushCache();
+    if (upState) {
+        streamScraper->FlushCache();
+    }
     streamScraper->SetAutoMetricMeta(scrapeDurationSeconds, upState, scrapeState);
-=======
-    auto mScrapeDurationSeconds = scrapeDurationMilliSeconds * sRate;
-    streamScraper->mStreamIndex++;
-
-    if (mUpState) {
-        streamScraper->FlushCache();
-    }
-    streamScraper->SetAutoMetricMeta(mScrapeDurationSeconds, mUpState, scrapeState);
->>>>>>> 89b73115
     streamScraper->SendMetrics();
     mScrapeResponseSizeBytes = streamScraper->mRawSize;
     streamScraper->Reset();
