--- conflicted
+++ resolved
@@ -200,7 +200,6 @@
     if (retry > 0) {
         retry -= 1;
     }
-<<<<<<< HEAD
     auto request = std::make_unique<PromHttpRequest>(
         sdk::HTTP_GET,
         mScrapeConfigPtr->mScheme == prometheus::HTTPS,
@@ -211,7 +210,7 @@
         mScrapeConfigPtr->mRequestHeaders,
         "",
         HttpResponse(
-            new PromMetricResponseBody(),
+            new PromMetricResponseBody(mEventPool),
             [](void* ptr) { delete static_cast<PromMetricResponseBody*>(ptr); },
             PromMetricWriteCallback),
         mScrapeConfigPtr->mScrapeTimeoutSeconds,
@@ -220,25 +219,6 @@
         this->mIsContextValidFuture,
         mScrapeConfigPtr->mFollowRedirects,
         mScrapeConfigPtr->mEnableTLS ? std::optional<CurlTLS>(mScrapeConfigPtr->mTLS) : std::nullopt);
-=======
-    auto request
-        = std::make_unique<PromHttpRequest>(sdk::HTTP_GET,
-                                            mScrapeConfigPtr->mScheme == prometheus::HTTPS,
-                                            mHost,
-                                            mPort,
-                                            mScrapeConfigPtr->mMetricsPath,
-                                            mScrapeConfigPtr->mQueryString,
-                                            mScrapeConfigPtr->mRequestHeaders,
-                                            "",
-                                            HttpResponse(
-                                                new PromMetricResponseBody(mEventPool),
-                                                [](void* ptr) { delete static_cast<PromMetricResponseBody*>(ptr); },
-                                                PromMetricWriteCallback),
-                                            mScrapeConfigPtr->mScrapeTimeoutSeconds,
-                                            retry,
-                                            this->mFuture,
-                                            this->mIsContextValidFuture);
->>>>>>> ae008fc0
     auto timerEvent = std::make_unique<HttpRequestTimerEvent>(execTime, std::move(request));
     return timerEvent;
 }
