/*
 * Copyright 2024 iLogtail Authors
 *
 * Licensed under the Apache License, Version 2.0 (the "License");
 * you may not use this file except in compliance with the License.
 * You may obtain a copy of the License at
 *
 *      http://www.apache.org/licenses/LICENSE-2.0
 *
 * Unless required by applicable law or agreed to in writing, software
 * distributed under the License is distributed on an "AS IS" BASIS,
 * WITHOUT WARRANTIES OR CONDITIONS OF ANY KIND, either express or implied.
 * See the License for the specific language governing permissions and
 * limitations under the License.
 */

#include "prometheus/schedulers/ScrapeScheduler.h"

#include <cstddef>

#include <memory>
#include <string>
#include <utility>

#include "collection_pipeline/queue/ProcessQueueManager.h"
#include "collection_pipeline/queue/QueueKey.h"
#include "common/StringTools.h"
#include "common/TimeUtil.h"
#include "common/http/Constant.h"
#include "common/timer/HttpRequestTimerEvent.h"
#include "logger/Logger.h"
#include "prometheus/Constants.h"
#include "prometheus/Utils.h"
#include "prometheus/async/PromFuture.h"
#include "prometheus/async/PromHttpRequest.h"
#include "prometheus/component/StreamScraper.h"

using namespace std;

namespace logtail {

ScrapeScheduler::ScrapeScheduler(std::shared_ptr<ScrapeConfig> scrapeConfigPtr,
                                 std::string host,
                                 int32_t port,
                                 std::string scheme,
                                 std::string metricsPath,
                                 uint64_t scrapeIntervalSeconds,
                                 uint64_t scrapeTimeoutSeconds,
                                 Labels labels,
                                 QueueKey queueKey,
                                 size_t inputIndex)
    : mScrapeConfigPtr(std::move(scrapeConfigPtr)),
      mHost(std::move(host)),
      mPort(port),
      mMetricsPath(std::move(metricsPath)),
      mScheme(std::move(scheme)),
      mScrapeTimeoutSeconds(scrapeTimeoutSeconds),
      mQueueKey(queueKey),
      mInputIndex(inputIndex),
      mTargetLabels(labels) {
    string tmpTargetURL = mScheme + "://" + mHost + ":" + ToString(mPort) + mMetricsPath;
    mHash = mScrapeConfigPtr->mJobName + tmpTargetURL + ToString(labels.Hash());
    mInstance = mHost + ":" + ToString(mPort);
    mInterval = scrapeIntervalSeconds;
}

void ScrapeScheduler::OnMetricResult(HttpResponse& response, uint64_t) {
    static double sRate = 0.001;
    auto now = GetCurrentTimeInMilliSeconds();
    auto scrapeTimestampMilliSec
        = chrono::duration_cast<chrono::milliseconds>(mLatestScrapeTime.time_since_epoch()).count();
    auto scrapeDurationMilliSeconds = now - scrapeTimestampMilliSec;
    auto* streamScraper = response.GetBody<prom::StreamScraper>();

    mSelfMonitor->AddCounter(METRIC_PLUGIN_OUT_EVENTS_TOTAL, response.GetStatusCode());
    mSelfMonitor->AddCounter(METRIC_PLUGIN_OUT_SIZE_BYTES, response.GetStatusCode(), streamScraper->mRawSize);
    mSelfMonitor->AddCounter(METRIC_PLUGIN_PROM_SCRAPE_TIME_MS, response.GetStatusCode(), scrapeDurationMilliSeconds);

    const auto& networkStatus = response.GetNetworkStatus();
    string scrapeState;
    mUpState = false;
    if (networkStatus.mCode != NetworkCode::Ok) {
        // not 0 means curl error
        scrapeState = prom::NetworkCodeToState(networkStatus.mCode);
    } else if (response.GetStatusCode() != 200) {
        scrapeState = prom::HttpCodeToState(response.GetStatusCode());
    } else {
        // 0 means success
        scrapeState = prom::NetworkCodeToState(NetworkCode::Ok);
        mUpState = true;
    }

    mScrapeDurationSeconds = scrapeDurationMilliSeconds * sRate;
    if (response.GetStatusCode() != 200) {
        LOG_WARNING(sLogger,
                    ("scrape failed, status code",
                     response.GetStatusCode())("target", mHash)("curl msg", response.GetNetworkStatus().mMessage));
    }

    auto mScrapeDurationSeconds = scrapeDurationMilliSeconds * sRate;
    streamScraper->mStreamIndex++;

    if (mUpState) {
        streamScraper->FlushCache();
    }
    streamScraper->SetAutoMetricMeta(mScrapeDurationSeconds, mUpState, scrapeState);
    streamScraper->SendMetrics();
    streamScraper->Reset();

    ADD_COUNTER(mPluginTotalDelayMs, scrapeDurationMilliSeconds);
}


string ScrapeScheduler::GetId() const {
    return mHash;
}

<<<<<<< HEAD
void ScrapeScheduler::SetComponent(EventPool* eventPool) {
=======
uint64_t ScrapeScheduler::GetScrapeIntervalSeconds() const {
    return mInterval;
}

void ScrapeScheduler::SetComponent(shared_ptr<Timer> timer, EventPool* eventPool) {
    mTimer = std::move(timer);
>>>>>>> ae061ff8
    mEventPool = eventPool;
}

void ScrapeScheduler::ScheduleNext() {
    auto future = std::make_shared<PromFuture<HttpResponse&, uint64_t>>();
    auto isContextValidFuture = std::make_shared<PromFuture<>>();
    future->AddDoneCallback([this](HttpResponse& response, uint64_t timestampMilliSec) {
        this->OnMetricResult(response, timestampMilliSec);
        this->ExecDone();
        this->ScheduleNext();
        return true;
    });
    isContextValidFuture->AddDoneCallback([this]() -> bool {
        if (ProcessQueueManager::GetInstance()->IsValidToPush(mQueueKey)) {
            return true;
        }
        this->DelayExecTime(1);
        ADD_COUNTER(this->mPromDelayTotal, 1);
        this->ScheduleNext();
        return false;
    });

    if (IsCancelled()) {
        mFuture->Cancel();
        mIsContextValidFuture->Cancel();
        return;
    }

    {
        WriteLock lock(mLock);
        mFuture = future;
        mIsContextValidFuture = isContextValidFuture;
    }

    auto event = BuildScrapeTimerEvent(GetNextExecTime());
    Timer::GetInstance()->PushEvent(std::move(event));
}

void ScrapeScheduler::ScrapeOnce(std::chrono::steady_clock::time_point execTime) {
    auto future = std::make_shared<PromFuture<HttpResponse&, uint64_t>>();
    future->AddDoneCallback([this](HttpResponse& response, uint64_t timestampMilliSec) {
        this->OnMetricResult(response, timestampMilliSec);
        return true;
    });
    mFuture = future;
    auto event = BuildScrapeTimerEvent(execTime);
    Timer::GetInstance()->PushEvent(std::move(event));
}

std::unique_ptr<TimerEvent> ScrapeScheduler::BuildScrapeTimerEvent(std::chrono::steady_clock::time_point execTime) {
    auto retry = mInterval / mScrapeTimeoutSeconds;
    if (retry > 0) {
        retry -= 1;
    }

    auto request = std::make_unique<PromHttpRequest>(
        HTTP_GET,
        mScheme == prometheus::HTTPS,
        mHost,
        mPort,
        mMetricsPath,
        "",
        mScrapeConfigPtr->mRequestHeaders,
        "",
        HttpResponse(
            new prom::StreamScraper(mTargetLabels, mQueueKey, mInputIndex, mHash, mEventPool, mLatestScrapeTime),
            [](void* p) { delete static_cast<prom::StreamScraper*>(p); },
            prom::StreamScraper::MetricWriteCallback),
        mScrapeTimeoutSeconds,
        retry,
        this->mFuture,
        this->mIsContextValidFuture,
        mScrapeConfigPtr->mFollowRedirects,
        mScrapeConfigPtr->mEnableTLS ? std::optional<CurlTLS>(mScrapeConfigPtr->mTLS) : std::nullopt);

    auto timerEvent = std::make_unique<HttpRequestTimerEvent>(execTime, std::move(request));
    return timerEvent;
}

void ScrapeScheduler::Cancel() {
    if (mFuture != nullptr) {
        mFuture->Cancel();
    }
    if (mIsContextValidFuture != nullptr) {
        mIsContextValidFuture->Cancel();
    }
    {
        WriteLock lock(mLock);
        mValidState = false;
    }
}

void ScrapeScheduler::InitSelfMonitor(const MetricLabels& defaultLabels) {
    mSelfMonitor = std::make_shared<PromSelfMonitorUnsafe>();
    MetricLabels labels = defaultLabels;
    labels.emplace_back(METRIC_LABEL_KEY_INSTANCE, mInstance);

    static const std::unordered_map<std::string, MetricType> sScrapeMetricKeys
        = {{METRIC_PLUGIN_OUT_EVENTS_TOTAL, MetricType::METRIC_TYPE_COUNTER},
           {METRIC_PLUGIN_OUT_SIZE_BYTES, MetricType::METRIC_TYPE_COUNTER},
           {METRIC_PLUGIN_PROM_SCRAPE_TIME_MS, MetricType::METRIC_TYPE_COUNTER}};

    mSelfMonitor->InitMetricManager(sScrapeMetricKeys, labels);

    WriteMetrics::GetInstance()->PrepareMetricsRecordRef(
        mMetricsRecordRef, MetricCategory::METRIC_CATEGORY_PLUGIN_SOURCE, std::move(labels));
    mPromDelayTotal = mMetricsRecordRef.CreateCounter(METRIC_PLUGIN_PROM_SCRAPE_DELAY_TOTAL);
    mPluginTotalDelayMs = mMetricsRecordRef.CreateCounter(METRIC_PLUGIN_TOTAL_DELAY_MS);
}

} // namespace logtail<|MERGE_RESOLUTION|>--- conflicted
+++ resolved
@@ -115,16 +115,11 @@
     return mHash;
 }
 
-<<<<<<< HEAD
-void ScrapeScheduler::SetComponent(EventPool* eventPool) {
-=======
 uint64_t ScrapeScheduler::GetScrapeIntervalSeconds() const {
     return mInterval;
 }
 
-void ScrapeScheduler::SetComponent(shared_ptr<Timer> timer, EventPool* eventPool) {
-    mTimer = std::move(timer);
->>>>>>> ae061ff8
+void ScrapeScheduler::SetComponent(EventPool* eventPool) {
     mEventPool = eventPool;
 }
 
