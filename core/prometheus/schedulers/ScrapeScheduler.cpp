/*
 * Copyright 2024 iLogtail Authors
 *
 * Licensed under the Apache License, Version 2.0 (the "License");
 * you may not use this file except in compliance with the License.
 * You may obtain a copy of the License at
 *
 *      http://www.apache.org/licenses/LICENSE-2.0
 *
 * Unless required by applicable law or agreed to in writing, software
 * distributed under the License is distributed on an "AS IS" BASIS,
 * WITHOUT WARRANTIES OR CONDITIONS OF ANY KIND, either express or implied.
 * See the License for the specific language governing permissions and
 * limitations under the License.
 */

#include "prometheus/schedulers/ScrapeScheduler.h"

#include <cstddef>

#include <memory>
#include <string>
#include <utility>

#include "collection_pipeline/queue/ProcessQueueManager.h"
#include "collection_pipeline/queue/QueueKey.h"
#include "common/StringTools.h"
#include "common/TimeUtil.h"
#include "common/http/Constant.h"
#include "common/timer/HttpRequestTimerEvent.h"
#include "logger/Logger.h"
#include "prometheus/Constants.h"
#include "prometheus/Utils.h"
#include "prometheus/async/PromFuture.h"
#include "prometheus/async/PromHttpRequest.h"
#include "prometheus/component/StreamScraper.h"

using namespace std;

namespace logtail {

ScrapeScheduler::ScrapeScheduler(std::shared_ptr<ScrapeConfig> scrapeConfigPtr,
                                 string host,
                                 int32_t port,
<<<<<<< HEAD
=======
                                 std::string scheme,
                                 std::string metricsPath,
                                 uint64_t scrapeIntervalSeconds,
                                 uint64_t scrapeTimeoutSeconds,
                                 Labels labels,
>>>>>>> 9a278cd9
                                 QueueKey queueKey,
                                 size_t inputIndex,
                                 const PromTargetInfo& targetInfo)
    : mScrapeConfigPtr(std::move(scrapeConfigPtr)),
      mHost(std::move(host)),
      mPort(port),
<<<<<<< HEAD
      mTargetInfo(targetInfo),
      mQueueKey(queueKey),
      mInputIndex(inputIndex),
      mScrapeResponseSizeBytes(-1) {
    mInterval = mScrapeConfigPtr->mScrapeIntervalSeconds;
=======
      mMetricsPath(std::move(metricsPath)),
      mScheme(std::move(scheme)),
      mScrapeTimeoutSeconds(scrapeTimeoutSeconds),
      mQueueKey(queueKey),
      mInputIndex(inputIndex),
      mTargetLabels(labels) {
    string tmpTargetURL = mScheme + "://" + mHost + ":" + ToString(mPort) + mMetricsPath;
    mHash = mScrapeConfigPtr->mJobName + tmpTargetURL + ToString(labels.Hash());
    mInstance = mHost + ":" + ToString(mPort);
    mInterval = scrapeIntervalSeconds;
>>>>>>> 9a278cd9
}

void ScrapeScheduler::OnMetricResult(HttpResponse& response, uint64_t) {
    static double sRate = 0.001;
    auto now = GetCurrentTimeInMilliSeconds();
    auto scrapeTimestampMilliSec
        = chrono::duration_cast<chrono::milliseconds>(mLatestScrapeTime.time_since_epoch()).count();
    auto scrapeDurationMilliSeconds = now - scrapeTimestampMilliSec;
    auto* streamScraper = response.GetBody<prom::StreamScraper>();

    mSelfMonitor->AddCounter(METRIC_PLUGIN_OUT_EVENTS_TOTAL, response.GetStatusCode());
    mSelfMonitor->AddCounter(METRIC_PLUGIN_OUT_SIZE_BYTES, response.GetStatusCode(), streamScraper->mRawSize);
    mSelfMonitor->AddCounter(METRIC_PLUGIN_PROM_SCRAPE_TIME_MS, response.GetStatusCode(), scrapeDurationMilliSeconds);

    const auto& networkStatus = response.GetNetworkStatus();
    string scrapeState;
    auto scrapeDurationSeconds = scrapeDurationMilliSeconds * sRate;
    auto upState = false;

    if (networkStatus.mCode != NetworkCode::Ok) {
        // not 0 means curl error
        scrapeState = prom::NetworkCodeToState(networkStatus.mCode);
    } else if (response.GetStatusCode() != 200) {
        scrapeState = prom::HttpCodeToState(response.GetStatusCode());
    } else {
        // 0 means success
        scrapeState = prom::NetworkCodeToState(NetworkCode::Ok);
        upState = true;
    }

    if (response.GetStatusCode() != 200) {
        LOG_WARNING(sLogger,
                    ("scrape failed, status code", response.GetStatusCode())("target", mTargetInfo.mHash)(
                        "curl msg", response.GetNetworkStatus().mMessage));
    }


    streamScraper->mStreamIndex++;
    if (upState) {
        streamScraper->FlushCache();
    }
    streamScraper->SetAutoMetricMeta(scrapeDurationSeconds, upState, scrapeState);
    streamScraper->SendMetrics();
    mScrapeResponseSizeBytes = streamScraper->mRawSize;
    streamScraper->Reset();

    ADD_COUNTER(mPluginTotalDelayMs, scrapeDurationMilliSeconds);
}


string ScrapeScheduler::GetId() const {
    return mTargetInfo.mHash;
}

uint64_t ScrapeScheduler::GetScrapeIntervalSeconds() const {
    return mInterval;
}

void ScrapeScheduler::SetComponent(shared_ptr<Timer> timer, EventPool* eventPool) {
    mTimer = std::move(timer);
    mEventPool = eventPool;
}

void ScrapeScheduler::ScheduleNext() {
    auto future = std::make_shared<PromFuture<HttpResponse&, uint64_t>>();
    auto isContextValidFuture = std::make_shared<PromFuture<>>();
    future->AddDoneCallback([this](HttpResponse& response, uint64_t timestampMilliSec) {
        this->OnMetricResult(response, timestampMilliSec);
        this->ExecDone();
        this->ScheduleNext();
        return true;
    });
    isContextValidFuture->AddDoneCallback([this]() -> bool {
        if (ProcessQueueManager::GetInstance()->IsValidToPush(mQueueKey)) {
            return true;
        }
        this->DelayExecTime(1);
        this->mExecDelayCount++;
        ADD_COUNTER(this->mPromDelayTotal, 1);
        this->ScheduleNext();
        return false;
    });

    if (IsCancelled()) {
        mFuture->Cancel();
        mIsContextValidFuture->Cancel();
        return;
    }

    {
        WriteLock lock(mLock);
        mFuture = future;
        mIsContextValidFuture = isContextValidFuture;
    }

    auto event = BuildScrapeTimerEvent(GetNextExecTime());
    mTimer->PushEvent(std::move(event));
}

void ScrapeScheduler::ScrapeOnce(std::chrono::steady_clock::time_point execTime) {
    auto future = std::make_shared<PromFuture<HttpResponse&, uint64_t>>();
    future->AddDoneCallback([this](HttpResponse& response, uint64_t timestampMilliSec) {
        this->OnMetricResult(response, timestampMilliSec);
        return true;
    });
    mFuture = future;
    auto event = BuildScrapeTimerEvent(execTime);
    if (mTimer) {
        mTimer->PushEvent(std::move(event));
    }
}

std::unique_ptr<TimerEvent> ScrapeScheduler::BuildScrapeTimerEvent(std::chrono::steady_clock::time_point execTime) {
    auto retry = mInterval / mScrapeTimeoutSeconds;
    if (retry > 0) {
        retry -= 1;
    }

    auto request = std::make_unique<PromHttpRequest>(
        HTTP_GET,
        mScheme == prometheus::HTTPS,
        mHost,
        mPort,
        mMetricsPath,
        "",
        mScrapeConfigPtr->mRequestHeaders,
        "",
        HttpResponse(
            new prom::StreamScraper(
                mTargetInfo.mLabels, mQueueKey, mInputIndex, mTargetInfo.mHash, mEventPool, mLatestScrapeTime),
            [](void* p) { delete static_cast<prom::StreamScraper*>(p); },
            prom::StreamScraper::MetricWriteCallback),
        mScrapeTimeoutSeconds,
        retry,
        this->mFuture,
        this->mIsContextValidFuture,
        mScrapeConfigPtr->mFollowRedirects,
        mScrapeConfigPtr->mEnableTLS ? std::optional<CurlTLS>(mScrapeConfigPtr->mTLS) : std::nullopt);

    auto timerEvent = std::make_unique<HttpRequestTimerEvent>(execTime, std::move(request));
    return timerEvent;
}

void ScrapeScheduler::Cancel() {
    if (mFuture != nullptr) {
        mFuture->Cancel();
    }
    if (mIsContextValidFuture != nullptr) {
        mIsContextValidFuture->Cancel();
    }
    {
        WriteLock lock(mLock);
        mValidState = false;
    }
}

void ScrapeScheduler::InitSelfMonitor(const MetricLabels& defaultLabels) {
    mSelfMonitor = std::make_shared<PromSelfMonitorUnsafe>();
    MetricLabels labels = defaultLabels;
    labels.emplace_back(METRIC_LABEL_KEY_INSTANCE, mTargetInfo.mInstance);

    static const std::unordered_map<std::string, MetricType> sScrapeMetricKeys
        = {{METRIC_PLUGIN_OUT_EVENTS_TOTAL, MetricType::METRIC_TYPE_COUNTER},
           {METRIC_PLUGIN_OUT_SIZE_BYTES, MetricType::METRIC_TYPE_COUNTER},
           {METRIC_PLUGIN_PROM_SCRAPE_TIME_MS, MetricType::METRIC_TYPE_COUNTER}};

    mSelfMonitor->InitMetricManager(sScrapeMetricKeys, labels);

    WriteMetrics::GetInstance()->PrepareMetricsRecordRef(
        mMetricsRecordRef, MetricCategory::METRIC_CATEGORY_PLUGIN_SOURCE, std::move(labels));
    mPromDelayTotal = mMetricsRecordRef.CreateCounter(METRIC_PLUGIN_PROM_SCRAPE_DELAY_TOTAL);
    mPluginTotalDelayMs = mMetricsRecordRef.CreateCounter(METRIC_PLUGIN_TOTAL_DELAY_MS);
}

} // namespace logtail<|MERGE_RESOLUTION|>--- conflicted
+++ resolved
@@ -42,38 +42,24 @@
 ScrapeScheduler::ScrapeScheduler(std::shared_ptr<ScrapeConfig> scrapeConfigPtr,
                                  string host,
                                  int32_t port,
-<<<<<<< HEAD
-=======
                                  std::string scheme,
                                  std::string metricsPath,
                                  uint64_t scrapeIntervalSeconds,
                                  uint64_t scrapeTimeoutSeconds,
-                                 Labels labels,
->>>>>>> 9a278cd9
                                  QueueKey queueKey,
                                  size_t inputIndex,
                                  const PromTargetInfo& targetInfo)
     : mScrapeConfigPtr(std::move(scrapeConfigPtr)),
       mHost(std::move(host)),
       mPort(port),
-<<<<<<< HEAD
       mTargetInfo(targetInfo),
-      mQueueKey(queueKey),
-      mInputIndex(inputIndex),
-      mScrapeResponseSizeBytes(-1) {
-    mInterval = mScrapeConfigPtr->mScrapeIntervalSeconds;
-=======
       mMetricsPath(std::move(metricsPath)),
       mScheme(std::move(scheme)),
       mScrapeTimeoutSeconds(scrapeTimeoutSeconds),
       mQueueKey(queueKey),
       mInputIndex(inputIndex),
-      mTargetLabels(labels) {
-    string tmpTargetURL = mScheme + "://" + mHost + ":" + ToString(mPort) + mMetricsPath;
-    mHash = mScrapeConfigPtr->mJobName + tmpTargetURL + ToString(labels.Hash());
-    mInstance = mHost + ":" + ToString(mPort);
+      mScrapeResponseSizeBytes(-1) {
     mInterval = scrapeIntervalSeconds;
->>>>>>> 9a278cd9
 }
 
 void ScrapeScheduler::OnMetricResult(HttpResponse& response, uint64_t) {
