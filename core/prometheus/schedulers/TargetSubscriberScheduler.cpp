/*
 * Copyright 2024 iLogtail Authors
 *
 * Licensed under the Apache License, Version 2.0 (the "License");
 * you may not use this file except in compliance with the License.
 * You may obtain a copy of the License at
 *
 *      http://www.apache.org/licenses/LICENSE-2.0
 *
 * Unless required by applicable law or agreed to in writing, software
 * distributed under the License is distributed on an "AS IS" BASIS,
 * WITHOUT WARRANTIES OR CONDITIONS OF ANY KIND, either express or implied.
 * See the License for the specific language governing permissions and
 * limitations under the License.
 */

#include "prometheus/schedulers/TargetSubscriberScheduler.h"

#include <chrono>
#include <cstdlib>

#include <memory>
#include <string>

#include "common/JsonUtil.h"
#include "common/StringTools.h"
#include "common/TimeUtil.h"
#include "common/http/Constant.h"
#include "common/timer/HttpRequestTimerEvent.h"
#include "logger/Logger.h"
#include "monitor/metric_constants/MetricConstants.h"
#include "prometheus/Constants.h"
#include "prometheus/PrometheusInputRunner.h"
#include "prometheus/Utils.h"
#include "prometheus/async/PromFuture.h"
#include "prometheus/async/PromHttpRequest.h"
#include "prometheus/schedulers/ScrapeScheduler.h"

using namespace std;

namespace logtail {

std::chrono::steady_clock::time_point TargetSubscriberScheduler::mLastUpdateTime = std::chrono::steady_clock::now();
uint64_t TargetSubscriberScheduler::sDelaySeconds = 0;
TargetSubscriberScheduler::TargetSubscriberScheduler()
    : mQueueKey(0), mInputIndex(0), mServicePort(0), mUnRegisterMs(0) {
}

bool TargetSubscriberScheduler::Init(const Json::Value& scrapeConfig) {
    mScrapeConfigPtr = std::make_shared<ScrapeConfig>();
    if (!mScrapeConfigPtr->Init(scrapeConfig)) {
        return false;
    }
    mJobName = mScrapeConfigPtr->mJobName;
    mInterval = prometheus::RefeshIntervalSeconds;

    return true;
}

bool TargetSubscriberScheduler::operator<(const TargetSubscriberScheduler& other) const {
    return mJobName < other.mJobName;
}

void TargetSubscriberScheduler::OnSubscription(HttpResponse& response, uint64_t timestampMilliSec) {
    mSelfMonitor->AddCounter(METRIC_PLUGIN_PROM_SUBSCRIBE_TOTAL, response.GetStatusCode());
    mSelfMonitor->AddCounter(METRIC_PLUGIN_PROM_SUBSCRIBE_TIME_MS,
                             response.GetStatusCode(),
                             GetCurrentTimeInMilliSeconds() - timestampMilliSec);
    if (response.GetStatusCode() == 304) {
        // not modified
        return;
    }
    if (response.GetStatusCode() != 200) {
        return;
    }
    if (response.GetHeader().count(prometheus::ETAG)) {
        mETag = response.GetHeader().at(prometheus::ETAG);
    }
    const string& content = *response.GetBody<string>();
    vector<PromTargetInfo> targetGroup;
    if (!ParseScrapeSchedulerGroup(content, targetGroup)) {
        return;
    }
    std::unordered_map<std::string, std::shared_ptr<ScrapeScheduler>> newScrapeSchedulerSet
        = BuildScrapeSchedulerSet(targetGroup);
    UpdateScrapeScheduler(newScrapeSchedulerSet);
    SET_GAUGE(mPromSubscriberTargets, mScrapeSchedulerMap.size());
    ADD_COUNTER(mTotalDelayMs, GetCurrentTimeInMilliSeconds() - timestampMilliSec);
}

void TargetSubscriberScheduler::UpdateScrapeScheduler(
    std::unordered_map<std::string, std::shared_ptr<ScrapeScheduler>>& newScrapeSchedulerMap) {
    {
        WriteLock lock(mRWLock);
        vector<string> toRemove;

        // remove obsolete scrape work
        for (const auto& [k, v] : mScrapeSchedulerMap) {
            if (newScrapeSchedulerMap.find(k) == newScrapeSchedulerMap.end()) {
                toRemove.push_back(k);
            }
        }

        for (auto& k : toRemove) {
            mScrapeSchedulerMap[k]->Cancel();
            mScrapeSchedulerMap.erase(k);
        }

        // save new scrape work
        auto added = 0;
        auto total = 0;
        for (const auto& [k, v] : newScrapeSchedulerMap) {
            if (mScrapeSchedulerMap.find(k) == mScrapeSchedulerMap.end()) {
                added++;
                mScrapeSchedulerMap[k] = v;
                if (mTimer) {
                    auto tmpCurrentMilliSeconds = GetCurrentTimeInMilliSeconds();
                    auto tmpRandSleepMilliSec
                        = GetRandSleepMilliSec(v->GetId(), v->GetScrapeIntervalSeconds(), tmpCurrentMilliSeconds);

                    // zero-cost upgrade
<<<<<<< HEAD
                    if ((mUnRegisterMs > 0
                         && (tmpCurrentMilliSeconds + tmpRandSleepMilliSec
                                 - (uint64_t)mScrapeConfigPtr->mScrapeIntervalSeconds * 1000
                             > mUnRegisterMs)
                         && (tmpCurrentMilliSeconds + tmpRandSleepMilliSec
                                 - (uint64_t)mScrapeConfigPtr->mScrapeIntervalSeconds * 1000 * 2
                             < mUnRegisterMs))
                        || (v->GetReBalanceMs() > 0
                            && (tmpCurrentMilliSeconds + tmpRandSleepMilliSec
                                    - (uint64_t)mScrapeConfigPtr->mScrapeIntervalSeconds * 1000
                                > v->GetReBalanceMs())
                            && (tmpCurrentMilliSeconds + tmpRandSleepMilliSec
                                    - (uint64_t)mScrapeConfigPtr->mScrapeIntervalSeconds * 1000 * 2
                                < v->GetReBalanceMs()))) {
=======
                    if (mUnRegisterMs > 0
                        && (tmpCurrentMilliSeconds + tmpRandSleepMilliSec - v->GetScrapeIntervalSeconds() * 1000
                            > mUnRegisterMs)
                        && (tmpCurrentMilliSeconds + tmpRandSleepMilliSec - v->GetScrapeIntervalSeconds() * 1000 * 2
                            < mUnRegisterMs)) {
>>>>>>> 9a278cd9
                        // scrape once just now
                        LOG_INFO(sLogger, ("scrape zero cost", ToString(tmpCurrentMilliSeconds)));
                        v->SetScrapeOnceTime(chrono::steady_clock::now(), chrono::system_clock::now());
                    }
                    v->ScheduleNext();
                }
            }
        }
        total = mScrapeSchedulerMap.size();
        LOG_INFO(sLogger, ("prom job", mJobName)("targets removed", toRemove.size())("added", added)("total", total));
    }
}

bool TargetSubscriberScheduler::ParseScrapeSchedulerGroup(const std::string& content,
                                                          std::vector<PromTargetInfo>& scrapeSchedulerGroup) {
    string errs;
    Json::Value root;
    if (!ParseJsonTable(content, root, errs) || !root.isArray()) {
        LOG_ERROR(sLogger,
                  ("http service discovery from operator failed", "Failed to parse JSON: " + errs)("job", mJobName));
        return false;
    }
    for (const auto& element : root) {
        if (!element.isObject()) {
            LOG_ERROR(
                sLogger,
                ("http service discovery from operator failed", "Invalid target group item found")("job", mJobName));
            return false;
        }

        // Parse targets
        vector<string> targets;
        if (element.isMember(prometheus::TARGETS) && element[prometheus::TARGETS].isArray()) {
            for (const auto& target : element[prometheus::TARGETS]) {
                if (target.isString()) {
                    targets.push_back(target.asString());
                } else {
                    LOG_ERROR(
                        sLogger,
                        ("http service discovery from operator failed", "Invalid target item found")("job", mJobName));
                    return false;
                }
            }
        }
        if (targets.empty()) {
            continue;
        }
<<<<<<< HEAD
        PromTargetInfo targetInfo;
        // Parse labels
        Labels labels;
        if (element.isMember(prometheus::LABELS) && element[prometheus::LABELS].isObject()) {
            for (const string& labelKey : element[prometheus::LABELS].getMemberNames()) {
                labels.Set(labelKey, element[prometheus::LABELS][labelKey].asString());
            }
        }
        std::ostringstream rawHashStream;
        rawHashStream << std::setw(16) << std::setfill('0') << std::hex << labels.Hash();
        string rawAddress = labels.Get(prometheus::ADDRESS_LABEL_NAME);
        targetInfo.mHash = mScrapeConfigPtr->mJobName + rawAddress + rawHashStream.str();
        targetInfo.mInstance = targets[0];

        labels.Set(prometheus::JOB, mJobName);
        labels.Set(prometheus::ADDRESS_LABEL_NAME, targets[0]);
        labels.Set(prometheus::SCHEME_LABEL_NAME, mScrapeConfigPtr->mScheme);
        labels.Set(prometheus::METRICS_PATH_LABEL_NAME, mScrapeConfigPtr->mMetricsPath);
        labels.Set(prometheus::SCRAPE_INTERVAL_LABEL_NAME, SecondToDuration(mScrapeConfigPtr->mScrapeIntervalSeconds));
        labels.Set(prometheus::SCRAPE_TIMEOUT_LABEL_NAME, SecondToDuration(mScrapeConfigPtr->mScrapeTimeoutSeconds));
=======
        // Parse labels https://www.robustperception.io/life-of-a-label/
        Labels labels;
>>>>>>> 9a278cd9
        for (const auto& pair : mScrapeConfigPtr->mParams) {
            if (!pair.second.empty()) {
                labels.Set(prometheus::PARAM_LABEL_NAME + pair.first, pair.second[0]);
            }
        }

        targetInfo.mLabels = labels;

        if (element.isMember(prometheus::TARGET_HASH) && element[prometheus::TARGET_HASH].isString()) {
            targetInfo.mHash = element[prometheus::TARGET_HASH].asString();
        }
<<<<<<< HEAD

        if (element.isMember(prometheus::REBALANCE_MS) && element[prometheus::REBALANCE_MS].isUInt64()) {
            targetInfo.mRebalanceMs = element[prometheus::REBALANCE_MS].asUInt64();
        }

        scrapeSchedulerGroup.push_back(targetInfo);
=======
        if (labels.Get(prometheus::JOB).empty()) {
            labels.Set(prometheus::JOB, mJobName);
        }
        if (labels.Get(prometheus::SCHEME_LABEL_NAME).empty()) {
            labels.Set(prometheus::SCHEME_LABEL_NAME, mScrapeConfigPtr->mScheme);
        }
        if (labels.Get(prometheus::METRICS_PATH_LABEL_NAME).empty()) {
            labels.Set(prometheus::METRICS_PATH_LABEL_NAME, mScrapeConfigPtr->mMetricsPath);
        }
        if (labels.Get(prometheus::ADDRESS_LABEL_NAME).empty()) {
            continue;
        }
        scrapeSchedulerGroup.push_back(labels);
>>>>>>> 9a278cd9
    }
    return true;
}

std::unordered_map<std::string, std::shared_ptr<ScrapeScheduler>>
TargetSubscriberScheduler::BuildScrapeSchedulerSet(std::vector<PromTargetInfo>& targetGroups) {
    std::unordered_map<std::string, std::shared_ptr<ScrapeScheduler>> scrapeSchedulerMap;
    for (auto& targetInfo : targetGroups) {
        // Relabel Config
        auto& resultLabel = targetInfo.mLabels;
        vector<string> toDelete;
        if (!mScrapeConfigPtr->mRelabelConfigs.Process(resultLabel, toDelete)) {
            continue;
        }
        resultLabel.RemoveMetaLabels();
        if (resultLabel.Size() == 0) {
            continue;
        }

        string address = resultLabel.Get(prometheus::ADDRESS_LABEL_NAME);
        if (resultLabel.Get(prometheus::INSTANCE).empty()) {
            resultLabel.Set(prometheus::INSTANCE, address);
        }

        auto m = address.find(':');
        int32_t port = 0;
        if (m == string::npos) {
            // if no port, use default port
            if (resultLabel.Get(prometheus::SCHEME_LABEL_NAME) == prometheus::HTTP) {
                port = 80;
            } else if (resultLabel.Get(prometheus::SCHEME_LABEL_NAME) == prometheus::HTTPS) {
                port = 443;
            } else {
                continue;
            }
        } else {
            // parse port
            try {
                port = stoi(address.substr(m + 1));
            } catch (...) {
                continue;
            }
        }

        string host = address.substr(0, m);
        string scheme = resultLabel.Get(prometheus::SCHEME_LABEL_NAME);
        if (scheme.empty()) {
            scheme = mScrapeConfigPtr->mScheme;
        }


        auto buildFullMetricsPath = [](Labels& labels, const string& rawMetricsPath) {
            string metricsPath = labels.Get(prometheus::METRICS_PATH_LABEL_NAME);
            if (metricsPath.empty()) {
                metricsPath = rawMetricsPath;
            }
            if (metricsPath[0] != '/') {
                metricsPath = "/" + metricsPath;
            }
            map<string, string> params;
            labels.Range([&params](const string& key, const string& value) {
                if (StartWith(key, prometheus::PARAM_LABEL_NAME)) {
                    params[key.substr(strlen(prometheus::PARAM_LABEL_NAME))] = value;
                }
            });
            string paramsStr;
            for (const auto& pair : params) {
                if (!paramsStr.empty()) {
                    paramsStr += "&";
                }
                paramsStr += pair.first + "=" + pair.second;
            }
            string optionalQuestion;
            if (!paramsStr.empty()) {
                optionalQuestion = "?";
                if (metricsPath.find('?') != string::npos) {
                    optionalQuestion = "&";
                }
            }
            return metricsPath + optionalQuestion + paramsStr;
        };
        auto metricsPath = buildFullMetricsPath(resultLabel, mScrapeConfigPtr->mMetricsPath);

        auto scrapeIntervalSeconds = DurationToSecond(resultLabel.Get(prometheus::SCRAPE_INTERVAL_LABEL_NAME));
        if (scrapeIntervalSeconds == 0) {
            scrapeIntervalSeconds = mScrapeConfigPtr->mScrapeIntervalSeconds;
        }
        auto scrapeTimeoutSeconds = DurationToSecond(resultLabel.Get(prometheus::SCRAPE_TIMEOUT_LABEL_NAME));
        if (scrapeTimeoutSeconds == 0) {
            scrapeTimeoutSeconds = mScrapeConfigPtr->mScrapeTimeoutSeconds;
        }
        if (scrapeIntervalSeconds == 0 || scrapeTimeoutSeconds == 0) {
            LOG_ERROR(sLogger,
                      ("job", mJobName)("scrapeIntervalSeconds:", scrapeIntervalSeconds)("scrapeTimeoutSeconds:",
                                                                                         scrapeTimeoutSeconds));
            continue;
        }

<<<<<<< HEAD
        string host = address.substr(0, m);
        auto scrapeScheduler
            = std::make_shared<ScrapeScheduler>(mScrapeConfigPtr, host, port, mQueueKey, mInputIndex, targetInfo);
=======
        auto scrapeScheduler = std::make_shared<ScrapeScheduler>(mScrapeConfigPtr,
                                                                 host,
                                                                 port,
                                                                 scheme,
                                                                 metricsPath,
                                                                 scrapeIntervalSeconds,
                                                                 scrapeTimeoutSeconds,
                                                                 resultLabel,
                                                                 mQueueKey,
                                                                 mInputIndex);
>>>>>>> 9a278cd9

        scrapeScheduler->SetComponent(mTimer, mEventPool);

        auto randSleepMilliSec
            = GetRandSleepMilliSec(scrapeScheduler->GetId(), scrapeIntervalSeconds, GetCurrentTimeInMilliSeconds());
        auto firstExecTime = std::chrono::steady_clock::now() + std::chrono::milliseconds(randSleepMilliSec);
        auto firstScrapeTIme = std::chrono::system_clock::now() + std::chrono::milliseconds(randSleepMilliSec);
        scrapeScheduler->SetFirstExecTime(firstExecTime, firstScrapeTIme);
        scrapeScheduler->InitSelfMonitor(mDefaultLabels);

        scrapeSchedulerMap[scrapeScheduler->GetId()] = scrapeScheduler;
    }
    return scrapeSchedulerMap;
}


string TargetSubscriberScheduler::GetId() const {
    return mJobName;
}

void TargetSubscriberScheduler::ScheduleNext() {
    auto future = std::make_shared<PromFuture<HttpResponse&, uint64_t>>();
    future->AddDoneCallback([this](HttpResponse& response, uint64_t timestampMilliSec) {
        this->OnSubscription(response, timestampMilliSec);
        this->ExecDone();
        this->ScheduleNext();
        return true;
    });
    if (IsCancelled()) {
        mFuture->Cancel();
        return;
    }

    {
        WriteLock lock(mLock);
        mFuture = future;
    }

    auto event = BuildSubscriberTimerEvent(GetNextExecTime());
    mTimer->PushEvent(std::move(event));
}

void TargetSubscriberScheduler::Cancel() {
    mFuture->Cancel();
    {
        WriteLock lock(mLock);
        mValidState = false;
    }
    CancelAllScrapeScheduler();
}

void TargetSubscriberScheduler::SubscribeOnce(std::chrono::steady_clock::time_point execTime) {
    auto future = std::make_shared<PromFuture<HttpResponse&, uint64_t>>();
    future->AddDoneCallback([this](HttpResponse& response, uint64_t timestampNanoSec) {
        this->OnSubscription(response, timestampNanoSec);
        return true;
    });
    mFuture = future;
    auto event = BuildSubscriberTimerEvent(execTime);
    if (mTimer) {
        mTimer->PushEvent(std::move(event));
    }
}

std::unique_ptr<TimerEvent>
TargetSubscriberScheduler::BuildSubscriberTimerEvent(std::chrono::steady_clock::time_point execTime) {
    map<string, string> httpHeader;
    httpHeader[prometheus::ACCEPT] = prometheus::APPLICATION_JSON;
    httpHeader[prometheus::X_PROMETHEUS_REFRESH_INTERVAL_SECONDS] = ToString(prometheus::RefeshIntervalSeconds);
    httpHeader[prometheus::USER_AGENT] = prometheus::PROMETHEUS_PREFIX + mPodName;
    if (!mETag.empty()) {
        httpHeader[prometheus::IF_NONE_MATCH] = mETag;
    }
    auto body = TargetsInfoToString();
    auto request = std::make_unique<PromHttpRequest>(HTTP_GET,
                                                     false,
                                                     mServiceHost,
                                                     mServicePort,
                                                     "/jobs/" + URLEncode(GetId()) + "/targets",
                                                     "collector_id=" + mPodName,
                                                     httpHeader,
                                                     body,
                                                     HttpResponse(),
                                                     prometheus::RefeshIntervalSeconds,
                                                     1,
                                                     this->mFuture);
    auto timerEvent = std::make_unique<HttpRequestTimerEvent>(execTime, std::move(request));

    return timerEvent;
}

string TargetSubscriberScheduler::TargetsInfoToString() const {
    Json::Value root;
    PromAgentInfo agentInfo{0.0F, 0, 0.0F, 0};

    PrometheusInputRunner::GetInstance()->GetAgentInfo(agentInfo);
    root[prometheus::AGENT_INFO][prometheus::CPU_USAGE] = agentInfo.mCpuUsage;
    root[prometheus::AGENT_INFO][prometheus::CPU_LIMIT] = agentInfo.mCpuLimit;
    root[prometheus::AGENT_INFO][prometheus::MEM_USAGE] = agentInfo.mMemUsage;
    root[prometheus::AGENT_INFO][prometheus::MEM_LIMIT] = agentInfo.mMemLimit;
    {
        ReadLock lock(mRWLock);
        for (const auto& [k, v] : mScrapeSchedulerMap) {
            Json::Value targetInfo;
            targetInfo[prometheus::HASH] = v->GetId();
            targetInfo[prometheus::SIZE] = v->GetLastScrapeSize();
            sDelaySeconds += v->mExecDelayCount;
            v->mExecDelayCount = 0;
            root[prometheus::TARGETS_INFO].append(targetInfo);
        }
    }
    auto curTime = std::chrono::steady_clock::now();
    auto needToClear = curTime - mLastUpdateTime >= std::chrono::seconds(prometheus::RefeshIntervalSeconds);
    root[prometheus::AGENT_INFO][prometheus::SCRAPE_DELAY_SECONDS] = sDelaySeconds;
    if (needToClear) {
        sDelaySeconds = 0;
        mLastUpdateTime = curTime;
    }
    return root.toStyledString();
}

void TargetSubscriberScheduler::CancelAllScrapeScheduler() {
    ReadLock lock(mRWLock);
    for (const auto& [k, v] : mScrapeSchedulerMap) {
        v->Cancel();
    }
}

void TargetSubscriberScheduler::InitSelfMonitor(const MetricLabels& defaultLabels) {
    mDefaultLabels = defaultLabels;
    mDefaultLabels.emplace_back(METRIC_LABEL_KEY_JOB, mJobName);
    mDefaultLabels.emplace_back(METRIC_LABEL_KEY_POD_NAME, mPodName);
    mDefaultLabels.emplace_back(METRIC_LABEL_KEY_SERVICE_HOST, mServiceHost);
    mDefaultLabels.emplace_back(METRIC_LABEL_KEY_SERVICE_PORT, ToString(mServicePort));

    static const std::unordered_map<std::string, MetricType> sSubscriberMetricKeys = {
        {METRIC_PLUGIN_PROM_SUBSCRIBE_TOTAL, MetricType::METRIC_TYPE_COUNTER},
        {METRIC_PLUGIN_PROM_SUBSCRIBE_TIME_MS, MetricType::METRIC_TYPE_COUNTER},
    };

    mSelfMonitor = std::make_shared<PromSelfMonitorUnsafe>();
    mSelfMonitor->InitMetricManager(sSubscriberMetricKeys, mDefaultLabels);

    WriteMetrics::GetInstance()->PrepareMetricsRecordRef(
        mMetricsRecordRef, MetricCategory::METRIC_CATEGORY_PLUGIN_SOURCE, std::move(mDefaultLabels));
    mPromSubscriberTargets = mMetricsRecordRef.CreateIntGauge(METRIC_PLUGIN_PROM_SUBSCRIBE_TARGETS);
    mTotalDelayMs = mMetricsRecordRef.CreateCounter(METRIC_PLUGIN_TOTAL_DELAY_MS);
}

} // namespace logtail<|MERGE_RESOLUTION|>--- conflicted
+++ resolved
@@ -119,28 +119,16 @@
                         = GetRandSleepMilliSec(v->GetId(), v->GetScrapeIntervalSeconds(), tmpCurrentMilliSeconds);
 
                     // zero-cost upgrade
-<<<<<<< HEAD
                     if ((mUnRegisterMs > 0
-                         && (tmpCurrentMilliSeconds + tmpRandSleepMilliSec
-                                 - (uint64_t)mScrapeConfigPtr->mScrapeIntervalSeconds * 1000
+                         && (tmpCurrentMilliSeconds + tmpRandSleepMilliSec - v->GetScrapeIntervalSeconds() * 1000
                              > mUnRegisterMs)
-                         && (tmpCurrentMilliSeconds + tmpRandSleepMilliSec
-                                 - (uint64_t)mScrapeConfigPtr->mScrapeIntervalSeconds * 1000 * 2
+                         && (tmpCurrentMilliSeconds + tmpRandSleepMilliSec - v->GetScrapeIntervalSeconds() * 1000 * 2
                              < mUnRegisterMs))
                         || (v->GetReBalanceMs() > 0
-                            && (tmpCurrentMilliSeconds + tmpRandSleepMilliSec
-                                    - (uint64_t)mScrapeConfigPtr->mScrapeIntervalSeconds * 1000
+                            && (tmpCurrentMilliSeconds + tmpRandSleepMilliSec - v->GetScrapeIntervalSeconds() * 1000
                                 > v->GetReBalanceMs())
-                            && (tmpCurrentMilliSeconds + tmpRandSleepMilliSec
-                                    - (uint64_t)mScrapeConfigPtr->mScrapeIntervalSeconds * 1000 * 2
+                            && (tmpCurrentMilliSeconds + tmpRandSleepMilliSec - v->GetScrapeIntervalSeconds() * 1000 * 2
                                 < v->GetReBalanceMs()))) {
-=======
-                    if (mUnRegisterMs > 0
-                        && (tmpCurrentMilliSeconds + tmpRandSleepMilliSec - v->GetScrapeIntervalSeconds() * 1000
-                            > mUnRegisterMs)
-                        && (tmpCurrentMilliSeconds + tmpRandSleepMilliSec - v->GetScrapeIntervalSeconds() * 1000 * 2
-                            < mUnRegisterMs)) {
->>>>>>> 9a278cd9
                         // scrape once just now
                         LOG_INFO(sLogger, ("scrape zero cost", ToString(tmpCurrentMilliSeconds)));
                         v->SetScrapeOnceTime(chrono::steady_clock::now(), chrono::system_clock::now());
@@ -188,9 +176,8 @@
         if (targets.empty()) {
             continue;
         }
-<<<<<<< HEAD
         PromTargetInfo targetInfo;
-        // Parse labels
+        // Parse labels https://www.robustperception.io/life-of-a-label/
         Labels labels;
         if (element.isMember(prometheus::LABELS) && element[prometheus::LABELS].isObject()) {
             for (const string& labelKey : element[prometheus::LABELS].getMemberNames()) {
@@ -203,35 +190,17 @@
         targetInfo.mHash = mScrapeConfigPtr->mJobName + rawAddress + rawHashStream.str();
         targetInfo.mInstance = targets[0];
 
-        labels.Set(prometheus::JOB, mJobName);
-        labels.Set(prometheus::ADDRESS_LABEL_NAME, targets[0]);
-        labels.Set(prometheus::SCHEME_LABEL_NAME, mScrapeConfigPtr->mScheme);
-        labels.Set(prometheus::METRICS_PATH_LABEL_NAME, mScrapeConfigPtr->mMetricsPath);
-        labels.Set(prometheus::SCRAPE_INTERVAL_LABEL_NAME, SecondToDuration(mScrapeConfigPtr->mScrapeIntervalSeconds));
-        labels.Set(prometheus::SCRAPE_TIMEOUT_LABEL_NAME, SecondToDuration(mScrapeConfigPtr->mScrapeTimeoutSeconds));
-=======
-        // Parse labels https://www.robustperception.io/life-of-a-label/
-        Labels labels;
->>>>>>> 9a278cd9
         for (const auto& pair : mScrapeConfigPtr->mParams) {
             if (!pair.second.empty()) {
                 labels.Set(prometheus::PARAM_LABEL_NAME + pair.first, pair.second[0]);
             }
         }
 
-        targetInfo.mLabels = labels;
-
-        if (element.isMember(prometheus::TARGET_HASH) && element[prometheus::TARGET_HASH].isString()) {
-            targetInfo.mHash = element[prometheus::TARGET_HASH].asString();
-        }
-<<<<<<< HEAD
-
-        if (element.isMember(prometheus::REBALANCE_MS) && element[prometheus::REBALANCE_MS].isUInt64()) {
-            targetInfo.mRebalanceMs = element[prometheus::REBALANCE_MS].asUInt64();
-        }
-
-        scrapeSchedulerGroup.push_back(targetInfo);
-=======
+        if (element.isMember(prometheus::LABELS) && element[prometheus::LABELS].isObject()) {
+            for (const string& labelKey : element[prometheus::LABELS].getMemberNames()) {
+                labels.Set(labelKey, element[prometheus::LABELS][labelKey].asString());
+            }
+        }
         if (labels.Get(prometheus::JOB).empty()) {
             labels.Set(prometheus::JOB, mJobName);
         }
@@ -244,8 +213,9 @@
         if (labels.Get(prometheus::ADDRESS_LABEL_NAME).empty()) {
             continue;
         }
-        scrapeSchedulerGroup.push_back(labels);
->>>>>>> 9a278cd9
+
+        targetInfo.mLabels = labels;
+        scrapeSchedulerGroup.push_back(targetInfo);
     }
     return true;
 }
@@ -344,11 +314,6 @@
             continue;
         }
 
-<<<<<<< HEAD
-        string host = address.substr(0, m);
-        auto scrapeScheduler
-            = std::make_shared<ScrapeScheduler>(mScrapeConfigPtr, host, port, mQueueKey, mInputIndex, targetInfo);
-=======
         auto scrapeScheduler = std::make_shared<ScrapeScheduler>(mScrapeConfigPtr,
                                                                  host,
                                                                  port,
@@ -356,10 +321,9 @@
                                                                  metricsPath,
                                                                  scrapeIntervalSeconds,
                                                                  scrapeTimeoutSeconds,
-                                                                 resultLabel,
                                                                  mQueueKey,
-                                                                 mInputIndex);
->>>>>>> 9a278cd9
+                                                                 mInputIndex,
+                                                                 targetInfo);
 
         scrapeScheduler->SetComponent(mTimer, mEventPool);
 
