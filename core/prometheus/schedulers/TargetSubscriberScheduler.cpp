--- conflicted
+++ resolved
@@ -107,27 +107,9 @@
         for (const auto& [k, v] : newScrapeSchedulerMap) {
             if (mScrapeSchedulerMap.find(k) == mScrapeSchedulerMap.end()) {
                 mScrapeSchedulerMap[k] = v;
-<<<<<<< HEAD
                 auto tmpCurrentMilliSeconds = GetCurrentTimeInMilliSeconds();
                 auto tmpRandSleepMilliSec = GetRandSleepMilliSec(
                     v->GetId(), mScrapeConfigPtr->mScrapeIntervalSeconds, tmpCurrentMilliSeconds);
-
-                // zero-cost upgrade
-                if (mUnRegisterMs > 0
-                    && (tmpCurrentMilliSeconds + tmpRandSleepMilliSec
-                            - (uint64_t)mScrapeConfigPtr->mScrapeIntervalSeconds * 1000
-                        > mUnRegisterMs)
-                    && (tmpCurrentMilliSeconds + tmpRandSleepMilliSec
-                            - (uint64_t)mScrapeConfigPtr->mScrapeIntervalSeconds * 1000 * 2
-                        < mUnRegisterMs)) {
-                    // scrape once just now
-                    LOG_INFO(sLogger, ("scrape zero cost", ToString(tmpCurrentMilliSeconds)));
-                    v->ScrapeOnce(std::chrono::steady_clock::now());
-=======
-                if (mTimer) {
-                    auto tmpCurrentMilliSeconds = GetCurrentTimeInMilliSeconds();
-                    auto tmpRandSleepMilliSec = GetRandSleepMilliSec(
-                        v->GetId(), mScrapeConfigPtr->mScrapeIntervalSeconds, tmpCurrentMilliSeconds);
 
                     // zero-cost upgrade
                     if (mUnRegisterMs > 0
@@ -142,7 +124,6 @@
                         v->SetScrapeOnceTime(chrono::steady_clock::now(), chrono::system_clock::now());
                     }
                     v->ScheduleNext();
->>>>>>> c1683217
                 }
                 v->ScheduleNext();
             }
