/*
 * Copyright 2024 iLogtail Authors
 *
 * Licensed under the Apache License, Version 2.0 (the "License");
 * you may not use this file except in compliance with the License.
 * You may obtain a copy of the License at
 *
 *      http://www.apache.org/licenses/LICENSE-2.0
 *
 * Unless required by applicable law or agreed to in writing, software
 * distributed under the License is distributed on an "AS IS" BASIS,
 * WITHOUT WARRANTIES OR CONDITIONS OF ANY KIND, either express or implied.
 * See the License for the specific language governing permissions and
 * limitations under the License.
 */

#pragma once

#include <cstdint>

#include <memory>
#include <string>

#include "common/Lock.h"
#include "common/http/HttpResponse.h"
#include "common/timer/Timer.h"
#include "monitor/metric_models/MetricTypes.h"
#include "prometheus/schedulers/TargetSubscriberScheduler.h"
#include "runner/InputRunner.h"

namespace logtail {

class PrometheusInputRunner : public InputRunner {
public:
    PrometheusInputRunner(const PrometheusInputRunner&) = delete;
    PrometheusInputRunner(PrometheusInputRunner&&) = delete;
    PrometheusInputRunner& operator=(const PrometheusInputRunner&) = delete;
    PrometheusInputRunner& operator=(PrometheusInputRunner&&) = delete;
    ~PrometheusInputRunner() override = default;
    static PrometheusInputRunner* GetInstance() {
        static PrometheusInputRunner sInstance;
        return &sInstance;
    }
    void CheckGC();

    // input plugin update
    void UpdateScrapeInput(std::shared_ptr<TargetSubscriberScheduler> targetSubscriber,
                           const MetricLabels& defaultLabels,
                           const std::string& projectName);
    void RemoveScrapeInput(const std::string& jobName);

    // target discover and scrape
    void Init() override;
    void Stop() override;
    bool HasRegisteredPlugins() const override;

private:
    PrometheusInputRunner();
    HttpResponse SendRegisterMessage(const std::string& url) const;

    void CancelAllTargetSubscriber();
    void SubscribeOnce();

    std::string GetAllProjects();

    bool mIsStarted = false;
    std::mutex mStartMutex;

    std::mutex mRegisterMutex;
    std::atomic<bool> mIsThreadRunning = true;
    std::future<void> mThreadRes;

    std::string mServiceHost;
    int32_t mServicePort;
    std::string mPodName;

<<<<<<< HEAD
    std::chrono::steady_clock::time_point mLastUpdateTime;

    std::shared_ptr<Timer> mTimer;
=======
>>>>>>> f3bebd78
    EventPool mEventPool;

    mutable ReadWriteLock mSubscriberMapRWLock;
    std::map<std::string, std::shared_ptr<TargetSubscriberScheduler>> mTargetSubscriberSchedulerMap;

    std::atomic<uint64_t> mUnRegisterMs;

    // self monitor
    ReadWriteLock mProjectRWLock;
    std::map<std::string, std::string> mJobNameToProjectNameMap;
    MetricsRecordRef mMetricsRecordRef;
    CounterPtr mPromRegisterRetryTotal;
    IntGaugePtr mPromRegisterState;
    IntGaugePtr mPromJobNum;

#ifdef APSARA_UNIT_TEST_MAIN
    friend class PrometheusInputRunnerUnittest;
    friend class InputPrometheusUnittest;

#endif
};

} // namespace logtail<|MERGE_RESOLUTION|>--- conflicted
+++ resolved
@@ -74,12 +74,8 @@
     int32_t mServicePort;
     std::string mPodName;
 
-<<<<<<< HEAD
     std::chrono::steady_clock::time_point mLastUpdateTime;
 
-    std::shared_ptr<Timer> mTimer;
-=======
->>>>>>> f3bebd78
     EventPool mEventPool;
 
     mutable ReadWriteLock mSubscriberMapRWLock;
