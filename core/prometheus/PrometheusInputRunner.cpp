--- conflicted
+++ resolved
@@ -50,11 +50,8 @@
       mPodName(STRING_FLAG(_pod_name_)),
       mEventPool(true),
       mUnRegisterMs(0) {
-<<<<<<< HEAD
     mClient = std::make_unique<sdk::CurlClient>();
-=======
     mTimer = std::make_shared<Timer>();
->>>>>>> c1683217
 
     // self monitor
     MetricLabels labels;
