/*
 * Copyright 2024 iLogtail Authors
 *
 * Licensed under the Apache License, Version 2.0 (the "License");
 * you may not use this file except in compliance with the License.
 * You may obtain a copy of the License at
 *
 *      http://www.apache.org/licenses/LICENSE-2.0
 *
 * Unless required by applicable law or agreed to in writing, software
 * distributed under the License is distributed on an "AS IS" BASIS,
 * WITHOUT WARRANTIES OR CONDITIONS OF ANY KIND, either express or implied.
 * See the License for the specific language governing permissions and
 * limitations under the License.
 */

#include "PrometheusInputRunner.h"

#include <chrono>
#include <memory>
#include <string>

#include "application/Application.h"
#include "common/Flags.h"
#include "common/JsonUtil.h"
#include "common/StringTools.h"
#include "common/TimeUtil.h"
#include "common/http/AsynCurlRunner.h"
#include "common/timer/Timer.h"
#include "logger/Logger.h"
#include "monitor/metric_constants/MetricConstants.h"
#include "plugin/flusher/sls/FlusherSLS.h"
#include "prometheus/Constants.h"
#include "prometheus/Utils.h"
#include "sdk/Common.h"
#include "sdk/Exception.h"

using namespace std;

DECLARE_FLAG_STRING(loong_collector_operator_service);
DECLARE_FLAG_INT32(loong_collector_operator_service_port);
DECLARE_FLAG_STRING(_pod_name_);

namespace logtail {

PrometheusInputRunner::PrometheusInputRunner()
    : mServiceHost(STRING_FLAG(loong_collector_operator_service)),
      mServicePort(INT32_FLAG(loong_collector_operator_service_port)),
      mPodName(STRING_FLAG(_pod_name_)),
      mEventPool(true),
      mUnRegisterMs(0) {
    mClient = std::make_unique<sdk::CurlClient>();

    // self monitor
    MetricLabels labels;
    labels.emplace_back(METRIC_LABEL_KEY_RUNNER_NAME, METRIC_LABEL_VALUE_RUNNER_NAME_PROMETHEUS);
    labels.emplace_back(METRIC_LABEL_KEY_INSTANCE_ID, Application::GetInstance()->GetInstanceId());
    labels.emplace_back(METRIC_LABEL_KEY_POD_NAME, mPodName);
    labels.emplace_back(METRIC_LABEL_KEY_SERVICE_HOST, mServiceHost);
    labels.emplace_back(METRIC_LABEL_KEY_SERVICE_PORT, ToString(mServicePort));

    DynamicMetricLabels dynamicLabels;
    dynamicLabels.emplace_back(METRIC_LABEL_KEY_PROJECT, [this]() -> std::string { return this->GetAllProjects(); });

    WriteMetrics::GetInstance()->PrepareMetricsRecordRef(
        mMetricsRecordRef, MetricCategory::METRIC_CATEGORY_RUNNER, std::move(labels), std::move(dynamicLabels));

    mPromRegisterState = mMetricsRecordRef.CreateIntGauge(METRIC_RUNNER_CLIENT_REGISTER_STATE);
    mPromJobNum = mMetricsRecordRef.CreateIntGauge(METRIC_RUNNER_JOBS_TOTAL);
    mPromRegisterRetryTotal = mMetricsRecordRef.CreateCounter(METRIC_RUNNER_CLIENT_REGISTER_RETRY_TOTAL);
}

/// @brief receive scrape jobs from input plugins and update scrape jobs
void PrometheusInputRunner::UpdateScrapeInput(std::shared_ptr<TargetSubscriberScheduler> targetSubscriber,
                                              const MetricLabels& defaultLabels,
                                              const string& projectName) {
    RemoveScrapeInput(targetSubscriber->GetId());

    targetSubscriber->mServiceHost = mServiceHost;
    targetSubscriber->mServicePort = mServicePort;
    targetSubscriber->mPodName = mPodName;

    targetSubscriber->InitSelfMonitor(defaultLabels);

    targetSubscriber->mUnRegisterMs = mUnRegisterMs.load();
<<<<<<< HEAD
    targetSubscriber->SetComponent(&mEventPool);
    auto randSleepMilliSec = GetRandSleepMilliSec(
        targetSubscriber->GetId(), prometheus::RefeshIntervalSeconds, GetCurrentTimeInMilliSeconds());
    auto firstExecTime = std::chrono::steady_clock::now() + std::chrono::milliseconds(randSleepMilliSec);
    targetSubscriber->SetFirstExecTime(firstExecTime);
=======
    targetSubscriber->SetComponent(mTimer, &mEventPool);
    auto currSystemTime = chrono::system_clock::now();
    auto randSleepMilliSec
        = GetRandSleepMilliSec(targetSubscriber->GetId(),
                               prometheus::RefeshIntervalSeconds,
                               chrono::duration_cast<chrono::milliseconds>(currSystemTime.time_since_epoch()).count());
    auto firstExecTime = chrono::steady_clock::now() + chrono::milliseconds(randSleepMilliSec);
    auto firstSubscribeTime = currSystemTime + chrono::milliseconds(randSleepMilliSec);
    targetSubscriber->SetFirstExecTime(firstExecTime, firstSubscribeTime);
>>>>>>> 82aed458
    // 1. add subscriber to mTargetSubscriberSchedulerMap
    {
        WriteLock lock(mSubscriberMapRWLock);
        mTargetSubscriberSchedulerMap[targetSubscriber->GetId()] = targetSubscriber;
    }
    // 2. build Ticker Event and add it to Timer
    targetSubscriber->ScheduleNext();
    {
        ReadLock lock(mSubscriberMapRWLock);
        mPromJobNum->Set(mTargetSubscriberSchedulerMap.size());
    }
    // 3. add project name to mJobNameToProjectNameMap for self monitor
    {
        WriteLock lock(mProjectRWLock);
        mJobNameToProjectNameMap[targetSubscriber->GetId()] = projectName;
    }
}

void PrometheusInputRunner::RemoveScrapeInput(const std::string& jobName) {
    {
        WriteLock lock(mSubscriberMapRWLock);
        if (mTargetSubscriberSchedulerMap.count(jobName)) {
            mTargetSubscriberSchedulerMap[jobName]->Cancel();
            mTargetSubscriberSchedulerMap.erase(jobName);
            mPromJobNum->Set(mTargetSubscriberSchedulerMap.size());
        }
    }
    {
        WriteLock lock(mProjectRWLock);
        if (mJobNameToProjectNameMap.count(jobName)) {
            mJobNameToProjectNameMap.erase(jobName);
        }
    }
}

/// @brief targets discovery and start scrape work
void PrometheusInputRunner::Init() {
    std::lock_guard<mutex> lock(mStartMutex);
    if (mIsStarted) {
        return;
    }
    LOG_INFO(sLogger, ("PrometheusInputRunner", "Start"));
    mIsStarted = true;

#ifndef APSARA_UNIT_TEST_MAIN
    mTimer->Init();
    AsynCurlRunner::GetInstance()->Init();
#endif

    LOG_INFO(sLogger, ("PrometheusInputRunner", "register"));
    // only register when operator exist
    if (!mServiceHost.empty()) {
        mIsThreadRunning.store(true);
        mThreadRes = std::async(launch::async, [this]() {
            std::lock_guard<mutex> lock(mRegisterMutex);
            int retry = 0;
            while (mIsThreadRunning.load()) {
                ++retry;
                sdk::HttpMessage httpResponse = SendRegisterMessage(prometheus::REGISTER_COLLECTOR_PATH);
                if (httpResponse.statusCode != 200) {
                    mPromRegisterRetryTotal->Add(1);
                    if (retry % 10 == 0) {
                        LOG_INFO(sLogger, ("register failed, retried", retry)("statusCode", httpResponse.statusCode));
                    }
                } else {
                    // register success
                    // response will be { "unRegisterMs": 30000 }
                    if (!httpResponse.content.empty()) {
                        string responseStr = httpResponse.content;
                        string errMsg;
                        Json::Value responseJson;
                        if (!ParseJsonTable(responseStr, responseJson, errMsg)) {
                            LOG_ERROR(sLogger, ("register failed, parse response failed", responseStr));
                        }
                        if (responseJson.isMember(prometheus::UNREGISTER_MS)
                            && responseJson[prometheus::UNREGISTER_MS].isString()) {
                            auto tmpStr = responseJson[prometheus::UNREGISTER_MS].asString();
                            if (tmpStr.empty()) {
                                mUnRegisterMs = 0;
                            } else {
                                mUnRegisterMs.store(StringTo<uint64_t>(tmpStr));
                                LOG_INFO(sLogger, ("unRegisterMs", ToString(mUnRegisterMs)));
                            }
                        }
                    }
                    mPromRegisterState->Set(1);
                    LOG_INFO(sLogger, ("Register Success", mPodName));
                    // subscribe immediately
                    SubscribeOnce();
                    break;
                }
                std::this_thread::sleep_for(std::chrono::seconds(1));
            }
        });
    }
}

/// @brief stop scrape work and clear all scrape jobs
void PrometheusInputRunner::Stop() {
    std::lock_guard<mutex> lock(mStartMutex);
    if (!mIsStarted) {
        return;
    }

    mIsStarted = false;
    mIsThreadRunning.store(false);
    if (mThreadRes.valid()) {
        mThreadRes.wait_for(chrono::seconds(1));
    }

#ifndef APSARA_UNIT_TEST_MAIN
    mTimer->Stop();
    LOG_INFO(sLogger, ("PrometheusInputRunner", "stop asyn curl runner"));
    AsynCurlRunner::GetInstance()->Stop();
#endif

    LOG_INFO(sLogger, ("PrometheusInputRunner", "cancel all target subscribers"));
    CancelAllTargetSubscriber();
    {
        WriteLock lock(mSubscriberMapRWLock);
        mTargetSubscriberSchedulerMap.clear();
    }

    // only unregister when operator exist
    if (!mServiceHost.empty()) {
        LOG_INFO(sLogger, ("PrometheusInputRunner", "unregister"));
        auto res = std::async(launch::async, [this]() {
            std::lock_guard<mutex> lock(mRegisterMutex);
            for (int retry = 0; retry < 3; ++retry) {
                sdk::HttpMessage httpResponse = SendRegisterMessage(prometheus::UNREGISTER_COLLECTOR_PATH);
                if (httpResponse.statusCode != 200) {
                    LOG_ERROR(sLogger, ("unregister failed, statusCode", httpResponse.statusCode));
                } else {
                    LOG_INFO(sLogger, ("Unregister Success", mPodName));
                    mPromRegisterState->Set(0);
                    break;
                }
                std::this_thread::sleep_for(std::chrono::seconds(1));
            }
        });
    }
    LOG_INFO(sLogger, ("PrometheusInputRunner", "Stop"));
}

bool PrometheusInputRunner::HasRegisteredPlugins() const {
    ReadLock lock(mSubscriberMapRWLock);
    return !mTargetSubscriberSchedulerMap.empty();
}

sdk::HttpMessage PrometheusInputRunner::SendRegisterMessage(const string& url) const {
    map<string, string> httpHeader;
    httpHeader[sdk::X_LOG_REQUEST_ID] = prometheus::PROMETHEUS_PREFIX + mPodName;
    sdk::HttpMessage httpResponse;
    httpResponse.header[sdk::X_LOG_REQUEST_ID] = prometheus::PROMETHEUS_PREFIX + mPodName;
#ifdef APSARA_UNIT_TEST_MAIN
    httpResponse.statusCode = 200;
    return httpResponse;
#endif
    try {
        mClient->Send(sdk::HTTP_GET,
                      mServiceHost,
                      mServicePort,
                      url,
                      "pod_name=" + mPodName,
                      httpHeader,
                      "",
                      10,
                      httpResponse,
                      "",
                      false);
    } catch (const sdk::LOGException& e) {
        LOG_ERROR(sLogger, ("curl error", e.what())("url", url)("pod_name", mPodName));
    }
    return httpResponse;
}


void PrometheusInputRunner::CancelAllTargetSubscriber() {
    ReadLock lock(mSubscriberMapRWLock);
    for (auto& it : mTargetSubscriberSchedulerMap) {
        it.second->Cancel();
    }
}

void PrometheusInputRunner::SubscribeOnce() {
    ReadLock lock(mSubscriberMapRWLock);
    for (auto& [k, v] : mTargetSubscriberSchedulerMap) {
        v->SubscribeOnce(std::chrono::steady_clock::now());
    }
}

string PrometheusInputRunner::GetAllProjects() {
    string result;
    set<string> existProjects;
    ReadLock lock(mProjectRWLock);
    for (auto& [k, v] : mJobNameToProjectNameMap) {
        if (existProjects.find(v) == existProjects.end()) {
            if (!result.empty()) {
                result += " ";
            }
            existProjects.insert(v);
            result += v;
        }
    }
    return result;
}

void PrometheusInputRunner::CheckGC() {
    mEventPool.CheckGC();
}
}; // namespace logtail<|MERGE_RESOLUTION|>--- conflicted
+++ resolved
@@ -83,13 +83,6 @@
     targetSubscriber->InitSelfMonitor(defaultLabels);
 
     targetSubscriber->mUnRegisterMs = mUnRegisterMs.load();
-<<<<<<< HEAD
-    targetSubscriber->SetComponent(&mEventPool);
-    auto randSleepMilliSec = GetRandSleepMilliSec(
-        targetSubscriber->GetId(), prometheus::RefeshIntervalSeconds, GetCurrentTimeInMilliSeconds());
-    auto firstExecTime = std::chrono::steady_clock::now() + std::chrono::milliseconds(randSleepMilliSec);
-    targetSubscriber->SetFirstExecTime(firstExecTime);
-=======
     targetSubscriber->SetComponent(mTimer, &mEventPool);
     auto currSystemTime = chrono::system_clock::now();
     auto randSleepMilliSec
@@ -99,7 +92,6 @@
     auto firstExecTime = chrono::steady_clock::now() + chrono::milliseconds(randSleepMilliSec);
     auto firstSubscribeTime = currSystemTime + chrono::milliseconds(randSleepMilliSec);
     targetSubscriber->SetFirstExecTime(firstExecTime, firstSubscribeTime);
->>>>>>> 82aed458
     // 1. add subscriber to mTargetSubscriberSchedulerMap
     {
         WriteLock lock(mSubscriberMapRWLock);
