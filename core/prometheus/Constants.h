#pragma once

#include <cstdint>
#include <string>

namespace logtail::prometheus {

// magic number for labels hash, from https://github.com/prometheus/common/blob/main/model/fnv.go#L19
const uint64_t PRIME64 = 1099511628211;
const uint64_t OFFSET64 = 14695981039346656037ULL;
const uint64_t RefeshIntervalSeconds = 5;
const char* const META = "__meta_";
const char* const UNDEFINED = "undefined";
const std::string PROMETHEUS = "prometheus";

// relabel config
const char* const SOURCE_LABELS = "source_labels";
const char* const SEPARATOR = "separator";
const char* const TARGET_LABEL = "target_label";
const char* const REGEX = "regex";
const char* const REPLACEMENT = "replacement";
const char* const ACTION = "action";
const char* const MODULUS = "modulus";
const char* const NAME = "__name__";

// prometheus env
const char* const OPERATOR_HOST = "OPERATOR_HOST";
const char* const OPERATOR_PORT = "OPERATOR_PORT";
const char* const POD_NAME = "POD_NAME";

// prometheus api
const char* const PROMETHEUS_PREFIX = "prometheus_";
const char* const REGISTER_COLLECTOR_PATH = "/register_collector";
const char* const UNREGISTER_COLLECTOR_PATH = "/unregister_collector";
const char* const ACCEPT = "Accept";
const char* const X_PROMETHEUS_REFRESH_INTERVAL_SECONDS = "X-Prometheus-Refresh-Interval-Seconds";
const char* const USER_AGENT = "User-Agent";
const char* const IF_NONE_MATCH = "If-None-Match";
const std::string ETAG = "ETag";
const char* const HTTP = "http";
const char* const APPLICATION_JSON = "application/json";
const char* const HTTPS = "https";
const char* const TARGETS = "targets";
const char* const UNREGISTER_MS = "unRegisterMs";

// scrape config
const char* const SCRAPE_CONFIG = "ScrapeConfig";
const char* const JOB_NAME = "job_name";
const char* const SCHEME = "scheme";
const char* const METRICS_PATH = "metrics_path";
const char* const SCRAPE_INTERVAL = "scrape_interval";
const char* const SCRAPE_TIMEOUT = "scrape_timeout";
const char* const HEADERS = "headers";
const char* const PARAMS = "params";
const char* const QUERY_STRING = "query_string";
const char* const RELABEL_CONFIGS = "relabel_configs";
const char* const SAMPLE_LIMIT = "sample_limit";
const char* const SERIES_LIMIT = "series_limit";
const char* const MAX_SCRAPE_SIZE = "max_scrape_size";
const char* const METRIC_RELABEL_CONFIGS = "metric_relabel_configs";
const char* const AUTHORIZATION = "authorization";
const char* const AUTHORIZATION_DEFAULT_TYEP = "Bearer";
const char* const A_UTHORIZATION = "Authorization";
const char* const TYPE = "type";
const char* const CREDENTIALS = "credentials";
const char* const CREDENTIALS_FILE = "credentials_file";
const char* const BASIC_AUTH = "basic_auth";
const char* const USERNAME = "username";
const char* const USERNAME_FILE = "username_file";
const char* const PASSWORD = "password";
const char* const PASSWORD_FILE = "password_file";
const char* const BASIC_PREFIX = "Basic ";
<<<<<<< HEAD
const char* const FOLLOW_REDIRECTS = "follow_redirects";
=======
const char* const HONOR_LABELS = "honor_labels";
const char* const HONOR_TIMESTAMPS = "honor_timestamps";
>>>>>>> d8b8109f


// metric labels
const char* const JOB = "job";
const std::string INSTANCE = "instance";
const char* const ADDRESS_LABEL_NAME = "__address__";
const char* const SCRAPE_INTERVAL_LABEL_NAME = "__scrape_interval__";
const char* const SCRAPE_TIMEOUT_LABEL_NAME = "__scrape_timeout__";
const char* const SCHEME_LABEL_NAME = "__scheme__";
const char* const METRICS_PATH_LABEL_NAME = "__metrics_path__";
const char* const PARAM_LABEL_NAME = "__param_";
const char* const LABELS = "labels";

// auto metrics
const char* const SCRAPE_DURATION_SECONDS = "scrape_duration_seconds";
const char* const SCRAPE_RESPONSE_SIZE_BYTES = "scrape_response_size_bytes";
const char* const SCRAPE_SAMPLES_LIMIT = "scrape_samples_limit";
const char* const SCRAPE_SAMPLES_POST_METRIC_RELABELING = "scrape_samples_post_metric_relabeling";
const char* const SCRAPE_SAMPLES_SCRAPED = "scrape_samples_scraped";
const char* const SCRAPE_TIMEOUT_SECONDS = "scrape_timeout_seconds";
const char* const UP = "up";
const char* const LC_SCRAPER = "lc_scraper";

const char* const SCRAPE_TIMESTAMP_MILLISEC = "scrape_timestamp_millisec";

} // namespace logtail::prometheus<|MERGE_RESOLUTION|>--- conflicted
+++ resolved
@@ -70,12 +70,9 @@
 const char* const PASSWORD = "password";
 const char* const PASSWORD_FILE = "password_file";
 const char* const BASIC_PREFIX = "Basic ";
-<<<<<<< HEAD
 const char* const FOLLOW_REDIRECTS = "follow_redirects";
-=======
 const char* const HONOR_LABELS = "honor_labels";
 const char* const HONOR_TIMESTAMPS = "honor_timestamps";
->>>>>>> d8b8109f
 
 
 // metric labels
