--- conflicted
+++ resolved
@@ -124,29 +124,19 @@
     }
 }
 
-<<<<<<< HEAD
-=======
 bool IsNumber(const std::string& str) {
     return !str.empty() && str.find_first_not_of("0123456789") == std::string::npos;
 }
 
->>>>>>> d8b8109f
 uint64_t GetRandSleepMilliSec(const std::string& key, uint64_t intervalSeconds, uint64_t currentMilliSeconds) {
     // Pre-compute the inverse of the maximum value of uint64_t
     static constexpr double sInverseMaxUint64 = 1.0 / static_cast<double>(std::numeric_limits<uint64_t>::max());
 
     uint64_t h = XXH64(key.c_str(), key.length(), 0);
-<<<<<<< HEAD
 
     // Normalize the hash to the range [0, 1]
     double normalizedH = static_cast<double>(h) * sInverseMaxUint64;
 
-=======
-
-    // Normalize the hash to the range [0, 1]
-    double normalizedH = static_cast<double>(h) * sInverseMaxUint64;
-
->>>>>>> d8b8109f
     // Scale the normalized hash to milliseconds
     auto randSleep = static_cast<uint64_t>(std::ceil(intervalSeconds * 1000.0 * normalizedH));
 
