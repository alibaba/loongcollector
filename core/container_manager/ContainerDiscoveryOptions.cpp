--- conflicted
+++ resolved
@@ -199,11 +199,7 @@
 }
 
 void ContainerDiscoveryOptions::GenerateContainerMetaFetchingGoPipeline(
-<<<<<<< HEAD
-    Json::Value& res, const FileDiscoveryOptions* fileDiscovery, const PluginInstance::PluginMeta pluginMeta) const {
-=======
     Json::Value& res, const FileDiscoveryOptions* fileDiscovery, const PluginInstance::PluginMeta& pluginMeta) const {
->>>>>>> 660daa1e
     Json::Value plugin(Json::objectValue);
     Json::Value detail(Json::objectValue);
     Json::Value object(Json::objectValue);
