--- conflicted
+++ resolved
@@ -49,11 +49,7 @@
 
     bool CreateOrUpdateQueue(QueueKey key, uint32_t priority);
     bool DeleteQueue(QueueKey key);
-<<<<<<< HEAD
-    bool IsValidToPush(QueueKey key) override;
-=======
     bool IsValidToPush(QueueKey key) const;
->>>>>>> 88731697
     // 0: success, 1: queue is full, 2: queue not found
     int PushQueue(QueueKey key, std::unique_ptr<ProcessQueueItem>&& item);
     bool PopItem(int64_t threadNo, std::unique_ptr<ProcessQueueItem>& item, std::string& configName);
