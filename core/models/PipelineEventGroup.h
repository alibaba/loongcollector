/*
 * Copyright 2023 iLogtail Authors
 *
 * Licensed under the Apache License, Version 2.0 (the "License");
 * you may not use this file except in compliance with the License.
 * You may obtain a copy of the License at
 *
 *      http://www.apache.org/licenses/LICENSE-2.0
 *
 * Unless required by applicable law or agreed to in writing, software
 * distributed under the License is distributed on an "AS IS" BASIS,
 * WITHOUT WARRANTIES OR CONDITIONS OF ANY KIND, either express or implied.
 * See the License for the specific language governing permissions and
 * limitations under the License.
 */

#pragma once
#include <memory>
#include <string>
#include "common/Constants.h"
#include "models/PipelineEventPtr.h"
#include "reader/SourceBuffer.h"

namespace logtail {

<<<<<<< HEAD
using GroupInfoMetadata = std::map<StringView, StringView>;
using GroupInfoTags = std::map<StringView, StringView>;

class GroupInfo {
public:
    const GroupInfoMetadata& GetAllMetadata() const { return metadata; }
    const GroupInfoTags& GetAllTags() const { return tags; }
    GroupInfoMetadata& MutableMetadata() { return metadata; }
    GroupInfoTags& MutableTags() { return tags; } 
    
private:
    std::map<StringView, StringView> metadata; // predefined source/topic etc. should have conventional protocol
    std::map<StringView, StringView> tags; // custom tags
    void SwapMetadata(GroupInfoMetadata& other) { metadata.swap(other); }
    void SwapTags(GroupInfoTags& other) { tags.swap(other); }
    friend class PipelineEventGroup;
=======
// referrence: https://opentelemetry.io/docs/specs/otel/logs/data-model-appendix/#elastic-common-schema
// referrence: https://github.com/open-telemetry/semantic-conventions/blob/main/docs/general/logs-general.md
enum class EventGroupMetaKey {
    UNKNOWN,
    AGENT_TAG,
    HOST_IP,
    HOST_NAME,
    LOG_TOPIC,
    LOG_FILE_PATH,
    LOG_FILE_PATH_RESOLVED,
    LOG_FILE_INODE,
    LOG_READ_OFFSET,
    LOG_READ_LENGTH
>>>>>>> 3204829e
};

using GroupMetadata = std::map<EventGroupMetaKey, StringView>;
using GroupTags = std::map<StringView, StringView>;

// DeepCopy is required if we want to support no-linear topology
// We cannot just use default copy constructor as it won't deep copy PipelineEvent pointed in Events vector.
using EventsContainer = std::vector<PipelineEventPtr>;
class PipelineEventGroup {
public:
    PipelineEventGroup(std::shared_ptr<SourceBuffer> sourceBuffer) : mSourceBuffer(sourceBuffer) {}
    PipelineEventGroup(const PipelineEventGroup&) = delete;
    PipelineEventGroup& operator=(const PipelineEventGroup&) = delete;
<<<<<<< HEAD
    PipelineEventGroup(PipelineEventGroup&&) = default;
    const GroupInfo& GetGroupInfo() const { return mGroup; }
    GroupInfo& MutableGroupInfo() { return mGroup; }
    void SwapGroupInfo(GroupInfoMetadata& otherMeta, GroupInfoTags& otherTag) {
        mGroup.SwapMetadata(otherMeta);
        mGroup.SwapTags(otherTag);
    }

    void SetGroupInfoMeta(GroupInfoMetadata& otherMeta) {
        mGroup.metadata = otherMeta;
    }
=======

>>>>>>> 3204829e
    const EventsContainer& GetEvents() const { return mEvents; }
    EventsContainer& MutableEvents() { return mEvents; }
    void AddEvent(const PipelineEventPtr& event);
    void AddEvent(std::unique_ptr<PipelineEvent>&& event);
    void SwapEvents(EventsContainer& other) { mEvents.swap(other); }
    // void SetSourceBuffer(std::shared_ptr<SourceBuffer> sourceBuffer) { mSourceBuffer = sourceBuffer; }
    std::shared_ptr<SourceBuffer>& GetSourceBuffer() { return mSourceBuffer; }

    void SetMetadata(EventGroupMetaKey key, const StringView& val);
    void SetMetadata(EventGroupMetaKey key, const std::string& val);
    void SetMetadataNoCopy(EventGroupMetaKey key, const StringBuffer& val);
    const StringView& GetMetadata(EventGroupMetaKey key) const;
    const GroupMetadata& GetMetadatum() const { return mMetadata; };
    bool HasMetadata(EventGroupMetaKey key) const;
    void SetMetadataNoCopy(EventGroupMetaKey key, const StringView& val);
    void DelMetadata(EventGroupMetaKey key);

    void SetTag(const StringView& key, const StringView& val);
    void SetTag(const std::string& key, const std::string& val);
    void SetTagNoCopy(const StringBuffer& key, const StringBuffer& val);
    const StringView& GetTag(const StringView& key) const;
    const GroupTags& GetTags() const { return mTags; };
    bool HasTag(const StringView& key) const;
    void SetTagNoCopy(const StringView& key, const StringView& val);
    void DelTag(const StringView& key);

    uint64_t EventGroupSizeBytes();

#ifdef APSARA_UNIT_TEST_MAIN
    // for debug and test
    Json::Value ToJson() const;
    bool FromJson(const Json::Value&);
    std::string ToJsonString() const;
    bool FromJsonString(const std::string&);
#endif
private:
    GroupMetadata mMetadata; // Used to generate tag/log. Will not output.
    GroupTags mTags; // custom tags to output
    EventsContainer mEvents;
    std::shared_ptr<SourceBuffer> mSourceBuffer;
};

} // namespace logtail<|MERGE_RESOLUTION|>--- conflicted
+++ resolved
@@ -23,24 +23,6 @@
 
 namespace logtail {
 
-<<<<<<< HEAD
-using GroupInfoMetadata = std::map<StringView, StringView>;
-using GroupInfoTags = std::map<StringView, StringView>;
-
-class GroupInfo {
-public:
-    const GroupInfoMetadata& GetAllMetadata() const { return metadata; }
-    const GroupInfoTags& GetAllTags() const { return tags; }
-    GroupInfoMetadata& MutableMetadata() { return metadata; }
-    GroupInfoTags& MutableTags() { return tags; } 
-    
-private:
-    std::map<StringView, StringView> metadata; // predefined source/topic etc. should have conventional protocol
-    std::map<StringView, StringView> tags; // custom tags
-    void SwapMetadata(GroupInfoMetadata& other) { metadata.swap(other); }
-    void SwapTags(GroupInfoTags& other) { tags.swap(other); }
-    friend class PipelineEventGroup;
-=======
 // referrence: https://opentelemetry.io/docs/specs/otel/logs/data-model-appendix/#elastic-common-schema
 // referrence: https://github.com/open-telemetry/semantic-conventions/blob/main/docs/general/logs-general.md
 enum class EventGroupMetaKey {
@@ -54,7 +36,6 @@
     LOG_FILE_INODE,
     LOG_READ_OFFSET,
     LOG_READ_LENGTH
->>>>>>> 3204829e
 };
 
 using GroupMetadata = std::map<EventGroupMetaKey, StringView>;
@@ -68,21 +49,7 @@
     PipelineEventGroup(std::shared_ptr<SourceBuffer> sourceBuffer) : mSourceBuffer(sourceBuffer) {}
     PipelineEventGroup(const PipelineEventGroup&) = delete;
     PipelineEventGroup& operator=(const PipelineEventGroup&) = delete;
-<<<<<<< HEAD
     PipelineEventGroup(PipelineEventGroup&&) = default;
-    const GroupInfo& GetGroupInfo() const { return mGroup; }
-    GroupInfo& MutableGroupInfo() { return mGroup; }
-    void SwapGroupInfo(GroupInfoMetadata& otherMeta, GroupInfoTags& otherTag) {
-        mGroup.SwapMetadata(otherMeta);
-        mGroup.SwapTags(otherTag);
-    }
-
-    void SetGroupInfoMeta(GroupInfoMetadata& otherMeta) {
-        mGroup.metadata = otherMeta;
-    }
-=======
-
->>>>>>> 3204829e
     const EventsContainer& GetEvents() const { return mEvents; }
     EventsContainer& MutableEvents() { return mEvents; }
     void AddEvent(const PipelineEventPtr& event);
@@ -96,9 +63,18 @@
     void SetMetadataNoCopy(EventGroupMetaKey key, const StringBuffer& val);
     const StringView& GetMetadata(EventGroupMetaKey key) const;
     const GroupMetadata& GetMetadatum() const { return mMetadata; };
+
+    GroupMetadata& MutableGroupMetadata() { return mMetadata; };
+    void SwapGroupMetadata(GroupMetadata& other) { mMetadata.swap(other); }
+    
+
     bool HasMetadata(EventGroupMetaKey key) const;
     void SetMetadataNoCopy(EventGroupMetaKey key, const StringView& val);
     void DelMetadata(EventGroupMetaKey key);
+
+    void SetGroupMeta(GroupMetadata& otherMeta) {
+        mMetadata = otherMeta;
+    }
 
     void SetTag(const StringView& key, const StringView& val);
     void SetTag(const std::string& key, const std::string& val);
@@ -108,6 +84,8 @@
     bool HasTag(const StringView& key) const;
     void SetTagNoCopy(const StringView& key, const StringView& val);
     void DelTag(const StringView& key);
+    GroupTags& MutableTags() { return mTags; };
+    void SwapGroupTags(GroupTags& other) { mTags.swap(other); }
 
     uint64_t EventGroupSizeBytes();
 
