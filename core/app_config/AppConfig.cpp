--- conflicted
+++ resolved
@@ -18,10 +18,6 @@
 #include "monitor/LogFileProfiler.h"
 #include "monitor/LogtailAlarm.h"
 #include "monitor/Monitor.h"
-<<<<<<< HEAD
-#include "common/util.h"
-=======
->>>>>>> 696ddb1f
 #include "common/LogtailCommonFlags.h"
 #include "common/RuntimeUtil.h"
 #include "common/FileSystemUtil.h"
@@ -98,11 +94,7 @@
 DEFINE_FLAG_BOOL(enable_collection_mark,
                  "enable collection mark function to override check_ulogfs_env in user config",
                  false);
-<<<<<<< HEAD
-DEFINE_FLAG_BOOL(enable_env_ref_in_config, "enable environment variable reference replacement in configuration", false);
-=======
 // DEFINE_FLAG_BOOL(enable_env_ref_in_config, "enable environment variable reference replacement in configuration", false);
->>>>>>> 696ddb1f
 DEFINE_FLAG_INT32(data_server_port, "", 80);
 
 DEFINE_FLAG_STRING(alipay_app_zone, "", "ALIPAY_APP_ZONE");
@@ -123,7 +115,6 @@
 DECLARE_FLAG_INT32(check_handler_timeout_interval);
 DECLARE_FLAG_INT32(reader_close_unused_file_time);
 DECLARE_FLAG_INT32(main_loop_check_interval);
-<<<<<<< HEAD
 
 DECLARE_FLAG_INT32(batch_send_interval);
 DECLARE_FLAG_INT32(batch_send_metric_size);
@@ -155,39 +146,6 @@
 DECLARE_FLAG_INT32(ignore_file_modify_timeout);
 DEFINE_FLAG_STRING(host_path_blacklist, "host path matches substring in blacklist will be ignored", "");
 
-=======
-
-DECLARE_FLAG_INT32(batch_send_interval);
-DECLARE_FLAG_INT32(batch_send_metric_size);
-
-DECLARE_FLAG_BOOL(send_prefer_real_ip);
-DECLARE_FLAG_INT32(send_switch_real_ip_interval);
-DECLARE_FLAG_INT32(truncate_pos_skip_bytes);
-DECLARE_FLAG_INT32(default_tail_limit_kb);
-
-DECLARE_FLAG_STRING(user_log_config);
-DECLARE_FLAG_STRING(ilogtail_docker_file_path_config);
-
-DECLARE_FLAG_INT32(max_docker_config_update_times);
-DECLARE_FLAG_INT32(docker_config_update_interval);
-
-DECLARE_FLAG_INT32(read_local_event_interval);
-
-DECLARE_FLAG_INT32(check_point_dump_interval);
-DECLARE_FLAG_STRING(ilogtail_user_defined_id_env_name);
-
-DECLARE_FLAG_INT32(logreader_max_rotate_queue_size);
-DECLARE_FLAG_INT32(search_checkpoint_default_dir_depth);
-DECLARE_FLAG_INT32(checkpoint_find_max_file_count);
-DECLARE_FLAG_BOOL(enable_polling_discovery);
-DECLARE_FLAG_INT32(dirfile_check_interval_ms);
-DECLARE_FLAG_INT32(polling_dir_first_watch_timeout);
-DECLARE_FLAG_INT32(polling_file_first_watch_timeout);
-DECLARE_FLAG_INT32(modify_check_interval);
-DECLARE_FLAG_INT32(ignore_file_modify_timeout);
-DEFINE_FLAG_STRING(host_path_blacklist, "host path matches substring in blacklist will be ignored", "");
-
->>>>>>> 696ddb1f
 
 namespace logtail {
 AppConfig::AppConfig() {
@@ -222,7 +180,6 @@
     mForceQuitReadTimeout = 7200;
     LoadEnvTags();
     CheckPurageContainerMode();
-<<<<<<< HEAD
 }
 
 void AppConfig::MergeJson(Json::Value& mainConfJson, const Json::Value& subConfJson) {
@@ -290,6 +247,7 @@
     if (!ilogtailConfigFile.empty()) {
         ParseConfResult res = ParseConfig(ilogtailConfigFile, confJson);
 
+#ifdef __ENTERPRISE__
         if (res == CONFIG_NOT_EXIST) {
             LOG_INFO(sLogger, ("config file not exist, try generate config by path", ilogtailConfigFile));
             if (GenerateAPPConfigByConfigPath(ilogtailConfigFile, confJson)) {
@@ -299,6 +257,7 @@
                 LOG_WARNING(sLogger, ("generate config failed", ilogtailConfigFile));
             }
         }
+#endif
 
         if (res == CONFIG_OK) {
             // Should be loaded here because other parameters depend on it.
@@ -426,213 +385,6 @@
     LOG_INFO(sLogger, ("purage container mode", mPurageContainerMode));
 }
 
-=======
-}
-
-void AppConfig::MergeJson(Json::Value& mainConfJson, const Json::Value& subConfJson) {
-    for (auto subkey : subConfJson.getMemberNames()) {
-        mainConfJson[subkey] = subConfJson[subkey];
-    }
-}
-
-void AppConfig::LoadIncludeConfig(Json::Value& confJson) {
-    // New default value of the flag is renamed from /etc/ilogtail/config.d/
-    // to config.d, be compatible with old default value.
-    string dirPath = STRING_FLAG(default_include_config_path);
-    if (!dirPath.empty() && dirPath[0] != '/') {
-        dirPath = mLogtailSysConfDir + dirPath + PATH_SEPARATOR;
-    }
-    if (confJson.isMember("include_config_path") && confJson["include_config_path"].isString()) {
-        dirPath = confJson["include_config_path"].asString();
-    }
-    fsutil::Dir dir(dirPath);
-    if (!dir.Open()) {
-        auto e = GetErrno();
-        if (fsutil::Dir::IsENOENT(e)) {
-            LOG_DEBUG(sLogger, ("opendir error, ENOENT, dir", dirPath));
-        } else {
-            LOG_ERROR(sLogger, ("opendir error: ", e)("dir", dirPath));
-        }
-        return;
-    }
-
-    std::vector<std::string> v;
-    fsutil::Entry entry;
-    while (entry = dir.ReadNext(false)) {
-        if (!entry.IsRegFile()) {
-            continue;
-        }
-
-        string flName = entry.Name();
-        if (flName.size() < 5 || flName.substr(flName.size() - 5) != ".json") {
-            continue;
-        }
-        string fullPath = dirPath + PATH_SEPARATOR + flName;
-        v.push_back(fullPath);
-    }
-
-    std::sort(v.begin(), v.end());
-    for (size_t i = 0; i < v.size(); i++) {
-        Json::Value subConfJson;
-        ParseConfResult res = ParseConfig(v[i], subConfJson);
-        if (res != CONFIG_OK) {
-            continue;
-        }
-
-        MergeJson(confJson, subConfJson);
-        LOG_INFO(sLogger, ("merge sub config, file", v[i])("config", subConfJson.toStyledString()));
-    }
-}
-
-void AppConfig::LoadAppConfig(const std::string& ilogtailConfigFile) {
-    std::string processExecutionDir = GetProcessExecutionDir();
-    mDockerFilePathConfig = processExecutionDir + STRING_FLAG(ilogtail_docker_file_path_config);
-
-    Json::Value confJson(Json::objectValue);
-    std::string newSysConfDir;
-
-    if (!ilogtailConfigFile.empty()) {
-        ParseConfResult res = ParseConfig(ilogtailConfigFile, confJson);
-
-#ifdef __ENTERPRISE__
-        if (res == CONFIG_NOT_EXIST) {
-            LOG_INFO(sLogger, ("config file not exist, try generate config by path", ilogtailConfigFile));
-            if (GenerateAPPConfigByConfigPath(ilogtailConfigFile, confJson)) {
-                res = CONFIG_OK;
-                LOG_INFO(sLogger, ("generate config success", ilogtailConfigFile));
-            } else {
-                LOG_WARNING(sLogger, ("generate config failed", ilogtailConfigFile));
-            }
-        }
-#endif
-
-        if (res == CONFIG_OK) {
-            // Should be loaded here because other parameters depend on it.
-            LoadStringParameter(newSysConfDir, confJson, "logtail_sys_conf_dir", "ALIYUN_LOGTAIL_SYS_CONF_DIR");
-        } else {
-            confJson.clear();
-            if (res == CONFIG_NOT_EXIST) {
-                LOG_ERROR(sLogger, ("can not find start config", ilogtailConfigFile));
-                LogtailAlarm::GetInstance()->SendAlarm(LOGTAIL_CONFIG_ALARM, "can not find start config");
-            } else if (res == CONFIG_INVALID_FORMAT) {
-                LOG_ERROR(sLogger, ("start config is not valid json", ilogtailConfigFile));
-                LogtailAlarm::GetInstance()->SendAlarm(LOGTAIL_CONFIG_ALARM, "start config is not valid json");
-            }
-        }
-    }
-
-    if (newSysConfDir.empty()) {
-        newSysConfDir = STRING_FLAG(logtail_sys_conf_dir);
-    }
-    SetLogtailSysConfDir(AbsolutePath(newSysConfDir, mProcessExecutionDir));
-
-    LoadIncludeConfig(confJson);
-    string configJsonString = confJson.toStyledString();
-    SetIlogtailConfigJson(configJsonString);
-    LOG_INFO(sLogger, ("load logtail config file, path", ilogtailConfigFile));
-    LOG_INFO(sLogger, ("load logtail config file, detail", configJsonString));
-
-    ParseJsonToFlags(confJson);
-    ParseEnvToFlags();
-
-#ifdef __ENTERPRISE__
-    LoadSyslogConf(confJson);
-#endif
-    LoadResourceConf(confJson);
-    // load addr will init sender, sender param depend on LoadResourceConf
-    // LoadAddrConfig(confJson);
-    LoadOtherConf(confJson);
-
-    // LoadGlobalFuseConf(confJson);
-    CheckAndResetProxyEnv();
-    mConfJson = confJson;
-}
-
-std::string AppConfig::GetDefaultRegion() const {
-    ScopedSpinLock lock(mAppConfigLock);
-    return mDefaultRegion;
-}
-
-void AppConfig::SetDefaultRegion(const string& region) {
-    LOG_DEBUG(sLogger, ("SetDefaultRegion before", mDefaultRegion)("after", region));
-    ScopedSpinLock lock(mAppConfigLock);
-    mDefaultRegion = region;
-}
-
-void AppConfig::LoadEnvTags() {
-    char* envTagKeys = getenv(STRING_FLAG(default_env_tag_keys).c_str());
-    if (envTagKeys == NULL) {
-        return;
-    }
-    LOG_INFO(sLogger, ("load env tags from env key", envTagKeys));
-    vector<string> envKeys = SplitString(string(envTagKeys), "|");
-    mEnvTags.resize(envKeys.size());
-    for (size_t i = 0; i < envKeys.size(); ++i) {
-        mEnvTags[i].set_key(envKeys[i]);
-        char* envValue = getenv(envKeys[i].c_str());
-        if (envValue != NULL) {
-            mEnvTags[i].set_value(string(envValue));
-            LOG_INFO(sLogger, ("load env, key", envKeys[i])("value", string(envValue)));
-        } else {
-            mEnvTags[i].set_value(string(""));
-            LOG_INFO(sLogger, ("load env, key", envKeys[i])("value", ""));
-        }
-    }
-}
-
-// @return true if input configValue has been updated.
-template <typename T>
-bool LoadSingleValueEnvConfig(const char* envKey, T& configValue, const T minValue) {
-    try {
-        char* value = NULL;
-        value = getenv(envKey);
-        if (value != NULL) {
-            T val = StringTo<T>(value);
-            if (val >= minValue) {
-                configValue = val;
-                LOG_INFO(sLogger, (string("set ") + envKey + " from env, value", value));
-                return true;
-            }
-        }
-    } catch (const exception& e) {
-        LOG_WARNING(sLogger, (string("set ") + envKey + " from env failed, exception", e.what()));
-    }
-    return false;
-}
-
-template <typename T>
-void LoadEnvValueIfExisting(const char* envKey, T& cfgValue) {
-    try {
-        const char* value = getenv(envKey);
-        if (value != NULL) {
-            T val = StringTo<T>(value);
-            cfgValue = val;
-            LOG_INFO(sLogger, ("load config from env", envKey)("value", val));
-        }
-    } catch (const std::exception& e) {
-        LOG_WARNING(sLogger, ("load config from env error", envKey)("error", e.what()));
-    }
-}
-
-void AppConfig::LoadEnvResourceLimit() {
-    LoadSingleValueEnvConfig("cpu_usage_limit", mCpuUsageUpLimit, (float)0.4);
-    LoadSingleValueEnvConfig("mem_usage_limit", mMemUsageUpLimit, (int64_t)384);
-    LoadSingleValueEnvConfig("max_bytes_per_sec", mMaxBytePerSec, (int32_t)(1024 * 1024));
-    LoadSingleValueEnvConfig("process_thread_count", mProcessThreadCount, (int32_t)1);
-    LoadSingleValueEnvConfig("send_request_concurrency", mSendRequestConcurrency, (int32_t)2);
-}
-
-void AppConfig::CheckPurageContainerMode() {
-    if (getenv(STRING_FLAG(ilogtail_user_defined_id_env_name).c_str()) != NULL) {
-        fsutil::PathStat buf;
-        if (fsutil::PathStat::stat(STRING_FLAG(default_container_host_path).c_str(), buf)) {
-            mPurageContainerMode = true;
-        }
-    }
-    LOG_INFO(sLogger, ("purage container mode", mPurageContainerMode));
-}
-
->>>>>>> 696ddb1f
 void AppConfig::LoadSyslogConf(const Json::Value& confJson) {
     if (confJson.isMember("streamlog_tcp_addr") && confJson["streamlog_tcp_addr"].isString())
         mStreamLogAddress = confJson["streamlog_tcp_addr"].asString();
@@ -1075,7 +827,6 @@
                     ("proxy mode", "off")("reason", "https proxy env value not valid")("https proxy", httpsProxyValue));
         return false;
     }
-<<<<<<< HEAD
 
     string allProxyKey = "ALL_PROXY";
     string allProxy = ToString(getenv(allProxyKey.c_str()));
@@ -1179,111 +930,6 @@
         }
     }
 
-=======
-
-    string allProxyKey = "ALL_PROXY";
-    string allProxy = ToString(getenv(allProxyKey.c_str()));
-    if (allProxy.empty()) {
-        allProxyKey = "all_proxy";
-        allProxy = ToString(getenv(allProxyKey.c_str()));
-    } else {
-        UnsetEnv("all_proxy");
-    }
-    if (!CheckAndResetProxyAddress(allProxyKey.c_str(), allProxy)) {
-        UnsetEnv("all_proxy");
-        UnsetEnv("ALL_PROXY");
-        LOG_WARNING(sLogger, ("proxy mode", "off")("reason", "all proxy env value not valid")("all proxy", allProxy));
-        return false;
-    }
-
-    string noProxy = ToString(getenv("NO_PROXY"));
-    if (noProxy.empty()) {
-        noProxy = ToString(getenv("no_proxy"));
-    } else {
-        UnsetEnv("no_proxy");
-    }
-
-    if (!httpProxy.empty() || !httpsProxyValue.empty() || !allProxy.empty()) {
-        mEnableHostIPReplace = false;
-        LOG_INFO(sLogger,
-                 ("proxy mode", "on")("http proxy", httpProxy)("https proxy", httpsProxyValue)("all proxy", allProxy)(
-                     "no proxy", noProxy));
-    }
-    return true;
-}
-
-// valid proxy address format: [scheme://[user:pwd\@]]address[:port], 'http' and '80' assumed if no scheme or port
-// provided
-bool AppConfig::CheckAndResetProxyAddress(const char* envKey, string& address) {
-    if (address.empty()) {
-        return true;
-    }
-
-    size_t pos = 0, tmp = 0;
-    if ((tmp = address.find("://")) != string::npos) {
-        string scheme = address.substr(0, tmp);
-        if (scheme != "http" && scheme != "https" && scheme != "socks5") {
-            return false;
-        }
-        pos = tmp + 3;
-    }
-    if ((tmp = address.find("@", pos)) != string::npos) {
-        pos = tmp + 1;
-    }
-    if (address.find(":", pos) == string::npos) {
-        address += ":80";
-        SetEnv(envKey, address.c_str());
-    }
-    return true;
-}
-
-void AppConfig::LoadOtherConf(const Json::Value& confJson) {
-    if (confJson.isMember("mapping_conf_path") && confJson["mapping_conf_path"].isString())
-        mMappingConfigPath = confJson["mapping_conf_path"].asString();
-    else
-        mMappingConfigPath = STRING_FLAG(default_mapping_config_path);
-
-    {
-        int32_t oasConnectTimeout = 0;
-        if (LoadInt32Parameter(
-                oasConnectTimeout, confJson, "oas_connect_timeout", "ALIYUN_LOGTAIL_OAS_CONNECT_TIMEOUT")) {
-            INT32_FLAG(default_oas_connect_timeout)
-                = std::max(INT32_FLAG(default_oas_connect_timeout), oasConnectTimeout);
-        }
-    }
-
-    {
-        int32_t oasRequestTimeout = 0;
-        if (LoadInt32Parameter(
-                oasRequestTimeout, confJson, "oas_request_timeout", "ALIYUN_LOGTAIL_OAS_REQUEST_TIMEOUT")) {
-            INT32_FLAG(default_oas_request_timeout)
-                = std::max(INT32_FLAG(default_oas_request_timeout), oasRequestTimeout);
-        }
-    }
-
-    {
-        int32_t timeout = 0;
-        if (LoadInt32Parameter(
-                timeout, confJson, "force_quit_read_timeout", "ALIYUN_LOGTAIL_FORCE_QUIT_READ_TIMEOUT")) {
-            if (timeout <= 600) {
-                LOG_WARNING(sLogger, ("invalid force_quit_read_timeout value, at least 600", timeout));
-            } else {
-                mForceQuitReadTimeout = timeout;
-            }
-        }
-    }
-
-    // dynamic plugins
-    if (confJson.isMember("dynamic_plugins")) {
-        auto& dynamic_plugins = confJson["dynamic_plugins"];
-        if (dynamic_plugins.isArray()) {
-            for (Json::Value::ArrayIndex i = 0; i < dynamic_plugins.size(); ++i) {
-                mDynamicPlugins.insert(TrimString(dynamic_plugins[i].asString()));
-            }
-        }
-    }
-
->>>>>>> 696ddb1f
     LoadBooleanParameter(mEnableCheckpointSyncWrite,
                          confJson,
                          "enable_checkpoint_sync_write",
@@ -1293,7 +939,6 @@
                          confJson,
                          "enable_log_time_auto_adjust",
                          "ALIYUN_LOGTAIL_ENABLE_LOG_TIME_AUTO_ADJUST");
-<<<<<<< HEAD
 
     LoadInt32Parameter(INT32_FLAG(search_checkpoint_default_dir_depth),
                        confJson,
@@ -1331,45 +976,6 @@
                        "ALIYUN_LOGTAIL_POLLING_IGNORE_FILE_MODIFY_TIMEOUT");
 }
 
-=======
-
-    LoadInt32Parameter(INT32_FLAG(search_checkpoint_default_dir_depth),
-                       confJson,
-                       "search_checkpoint_default_dir_depth",
-                       "ALIYUN_LOGTAIL_SEARCH_CHECKPOINT_DEFAULT_DIR_DEPTH");
-
-    LoadInt32Parameter(INT32_FLAG(checkpoint_find_max_file_count),
-                       confJson,
-                       "checkpoint_find_max_file_count",
-                       "ALIYUN_LOGTAIL_CHECKPOINT_FIND_MAX_FILE_COUNT");
-
-    LoadBooleanParameter(BOOL_FLAG(enable_polling_discovery),
-                         confJson,
-                         "enable_polling_discovery",
-                         "ALIYUN_LOGTAIL_ENABLE_POLLING_DISCOVERY");
-    LoadInt32Parameter(INT32_FLAG(dirfile_check_interval_ms),
-                       confJson,
-                       "polling_dirfile_check_interval_ms",
-                       "ALIYUN_LOGTAIL_POLLING_DIRFILE_CHECK_INTERVAL_MS");
-    LoadInt32Parameter(INT32_FLAG(polling_dir_first_watch_timeout),
-                       confJson,
-                       "polling_dir_first_watch_timeout",
-                       "ALIYUN_LOGTAIL_POLLING_DIR_FIRST_WATCH_TIMEOUT");
-    LoadInt32Parameter(INT32_FLAG(polling_file_first_watch_timeout),
-                       confJson,
-                       "polling_file_first_watch_timeout",
-                       "ALIYUN_LOGTAIL_POLLING_FILE_FIRST_WATCH_TIMEOUT");
-    LoadInt32Parameter(INT32_FLAG(modify_check_interval),
-                       confJson,
-                       "polling_modify_check_interval",
-                       "ALIYUN_LOGTAIL_POLLING_MODIFY_CHECK_INTERVAL");
-    LoadInt32Parameter(INT32_FLAG(ignore_file_modify_timeout),
-                       confJson,
-                       "polling_ignore_file_modify_timeout",
-                       "ALIYUN_LOGTAIL_POLLING_IGNORE_FILE_MODIFY_TIMEOUT");
-}
-
->>>>>>> 696ddb1f
 void AppConfig::InitEnvMapping(const std::string& envStr, std::map<std::string, std::string>& envMapping) {
     int pos = envStr.find('=');
     if (pos > 0 && size_t(pos) < envStr.size()) {
@@ -1407,7 +1013,6 @@
         for (size_t i = 0; environ[i] != NULL; i++) {
             std::string envStr = environ[i];
             InitEnvMapping(envStr, envMapping);
-<<<<<<< HEAD
         }
     }
 #elif defined(_MSC_VER)
@@ -1424,24 +1029,6 @@
             lpszVariable += lstrlen(lpszVariable) + 1;
         }
     }
-=======
-        }
-    }
-#elif defined(_MSC_VER)
-    LPTSTR lpszVariable;
-    LPTCH lpvEnv;
-    lpvEnv = GetEnvironmentStrings();
-    if (lpvEnv == NULL) {
-        APSARA_LOG_WARNING(sLogger, ("GetEnvironmentStrings failed ", GetLastError()));
-    } else {
-        lpszVariable = (LPTSTR)lpvEnv;
-        while (*lpszVariable) {
-            std::string envStr = (std::string)lpszVariable;
-            InitEnvMapping(envStr, envMapping);
-            lpszVariable += lstrlen(lpszVariable) + 1;
-        }
-    }
->>>>>>> 696ddb1f
 #endif
     for (auto iter = envMapping.begin(); iter != envMapping.end(); ++iter) {
         const std::string& key = iter->first;
@@ -1465,7 +1052,6 @@
 void AppConfig::ReadFlagsFromMap(const std::unordered_map<std::string, std::string>& flagMap) {
     for (auto iter : flagMap) {
         SetConfigFlag(iter.first, iter.second);
-<<<<<<< HEAD
     }
     LOG_DEBUG(sLogger, ("ReadFlagsFromMap", flagMap.size()));
 }
@@ -1588,129 +1174,6 @@
         if (mSendRandomSleep)
             mSendRandomSleep = false;
         LOG_INFO(sLogger, ("send flow control", "disable")("send random sleep", "disable"));
-=======
-    }
-    LOG_DEBUG(sLogger, ("ReadFlagsFromMap", flagMap.size()));
-}
-
-void AppConfig::ParseJsonToFlags(const Json::Value& confJson) {
-    const static unordered_set<string> sForceKeySet = {"config_server_address_list"};
-    const static unordered_set<string> sIgnoreKeySet = {"data_server_list"};
-    for (auto name : confJson.getMemberNames()) {
-        if (sIgnoreKeySet.find(name) != sIgnoreKeySet.end()) {
-            continue;
-        }
-        auto jsonvalue = confJson[name];
-        if (jsonvalue.isConvertibleTo(Json::stringValue)) {
-            SetConfigFlag(name, jsonvalue.asString());
-        } else if (sForceKeySet.find(name) != sForceKeySet.end()) {
-            SetConfigFlag(name, jsonvalue.toStyledString());
-        } else {
-            APSARA_LOG_INFO(sLogger,
-                            ("Set config flag failed", "can not convert json value to flag")("flag name", name)(
-                                "jsonvalue", jsonvalue.toStyledString()));
-        }
-    }
-}
-
-void AppConfig::LoadGlobalFuseConf(const Json::Value& confJson) {
-    if (confJson.isMember("global_fuse_mode") && confJson["global_fuse_mode"].isBool()) {
-        BOOL_FLAG(default_global_fuse_mode) = confJson["global_fuse_mode"].asBool();
-        LOG_INFO(sLogger, ("set global_fuse_mode", BOOL_FLAG(default_global_fuse_mode)));
-    }
-}
-
-void AppConfig::CheckAndAdjustParameters() {
-    // the max buffer size is 4GB
-    // if "fileNum * fileSize" from config more than 4GB, logtail will do restrictions
-    int32_t fileNum = GetNumOfBufferFile();
-    int32_t fileSize = GetLocalFileSize();
-    if (fileNum > 50)
-        fileNum = 50;
-    int64_t max_buffer_size = ((int64_t)4) * 1024 * 1024 * 1024;
-    if (((int64_t)GetNumOfBufferFile() * GetLocalFileSize()) > max_buffer_size)
-        fileSize = max_buffer_size / fileNum;
-    mNumOfBufferFile = fileNum;
-    mLocalFileSize = fileSize;
-
-    int32_t defaultMaxStatCount = INT32_FLAG(polling_max_stat_count);
-    int32_t defaultMaxStatPerDirCount = INT32_FLAG(polling_max_stat_count_per_dir);
-    int32_t defaultMaxStatPerConfigCount = INT32_FLAG(polling_max_stat_count_per_config);
-    int32_t defaultMaxCacheSize = INT32_FLAG(config_match_max_cache_size);
-    int32_t defaultMaxModifyCache = INT32_FLAG(modify_cache_max);
-    int32_t defaultMaxWatchDirCount = INT32_FLAG(max_watch_dir_count);
-    int32_t defaultMaxOpenFiles = INT32_FLAG(max_open_files_limit);
-    int32_t defaultMaxReaderOpenFiles = INT32_FLAG(max_reader_open_files);
-
-
-    int64_t baseMemSize = 100; // MB
-    int32_t nowMaxStatCount = defaultMaxStatCount / 20;
-    int32_t nowMaxStatPerDirCount = defaultMaxStatPerDirCount / 20;
-    int32_t nowMaxCacheSize = defaultMaxCacheSize / 20;
-    int32_t nowMaxModifyCache = defaultMaxModifyCache / 20;
-    int32_t nowMaxWatchDirCount = defaultMaxWatchDirCount / 20;
-    int32_t nowMaxOpenFiles = defaultMaxOpenFiles / 20;
-    int32_t nowMaxReaderOpenFiles = defaultMaxReaderOpenFiles / 20;
-
-    double scaleRatio = mMemUsageUpLimit / baseMemSize;
-    if (scaleRatio > 1000.) {
-        scaleRatio = 1000.;
-    }
-    if (scaleRatio < 0.1) {
-        scaleRatio = 0.1;
-    }
-    INT32_FLAG(polling_max_stat_count) = (int32_t)(nowMaxStatCount * scaleRatio);
-    INT32_FLAG(polling_max_stat_count_per_dir) = (int32_t)(nowMaxStatPerDirCount * scaleRatio);
-    INT32_FLAG(polling_max_stat_count_per_config) = (int32_t)(nowMaxStatPerDirCount * scaleRatio);
-    INT32_FLAG(config_match_max_cache_size) = (int32_t)(nowMaxCacheSize * scaleRatio);
-    INT32_FLAG(modify_cache_max) = (int32_t)(nowMaxModifyCache * scaleRatio);
-    INT32_FLAG(max_watch_dir_count) = (int32_t)(nowMaxWatchDirCount * scaleRatio);
-    INT32_FLAG(max_open_files_limit) = (int32_t)(nowMaxOpenFiles * scaleRatio);
-    INT32_FLAG(max_reader_open_files) = (int32_t)(nowMaxReaderOpenFiles * scaleRatio);
-
-    if (INT32_FLAG(polling_max_stat_count) > defaultMaxStatCount) {
-        INT32_FLAG(polling_max_stat_count) = defaultMaxStatCount;
-    }
-    if (INT32_FLAG(polling_max_stat_count_per_dir) > defaultMaxStatPerDirCount) {
-        INT32_FLAG(polling_max_stat_count_per_dir) = defaultMaxStatPerDirCount;
-    }
-    if (INT32_FLAG(polling_max_stat_count_per_config) > defaultMaxStatPerConfigCount) {
-        INT32_FLAG(polling_max_stat_count_per_config) = defaultMaxStatPerConfigCount;
-    }
-    if (INT32_FLAG(config_match_max_cache_size) > defaultMaxCacheSize) {
-        INT32_FLAG(config_match_max_cache_size) = defaultMaxCacheSize;
-    }
-    if (INT32_FLAG(modify_cache_max) > defaultMaxModifyCache) {
-        INT32_FLAG(modify_cache_max) = defaultMaxModifyCache;
-    }
-    if (INT32_FLAG(max_watch_dir_count) > defaultMaxWatchDirCount) {
-        INT32_FLAG(max_watch_dir_count) = defaultMaxWatchDirCount;
-    }
-    if (INT32_FLAG(max_open_files_limit) > defaultMaxOpenFiles) {
-        INT32_FLAG(max_open_files_limit) = defaultMaxOpenFiles;
-    }
-    if (INT32_FLAG(max_reader_open_files) > defaultMaxReaderOpenFiles) {
-        INT32_FLAG(max_reader_open_files) = defaultMaxReaderOpenFiles;
-    }
-    LOG_INFO(sLogger,
-             ("default cache size, polling total max stat",
-              INT32_FLAG(polling_max_stat_count))("per dir max stat", INT32_FLAG(polling_max_stat_count_per_dir))(
-                 "per config max stat", INT32_FLAG(polling_max_stat_count_per_config))(
-                 "cache config max size", INT32_FLAG(config_match_max_cache_size))(
-                 "modify max", INT32_FLAG(modify_cache_max))("watch dir count max", INT32_FLAG(max_watch_dir_count))(
-                 "max open files limit", INT32_FLAG(max_open_files_limit))("max reader open files limit",
-                                                                           INT32_FLAG(max_reader_open_files)));
-
-    LOG_INFO(sLogger,
-             ("send byte per second limit", mMaxBytePerSec)("batch send interval", INT32_FLAG(batch_send_interval))(
-                 "batch send size", INT32_FLAG(batch_send_metric_size)));
-    // when inflow exceed 30MB/s, FlowControl lose precision
-    if (mMaxBytePerSec >= 30 * 1024 * 1024) {
-        if (mSendFlowControl)
-            mSendFlowControl = false;
-        if (mSendRandomSleep)
-            mSendRandomSleep = false;
-        LOG_INFO(sLogger, ("send flow control", "disable")("send random sleep", "disable"));
     }
 }
 
@@ -1754,7 +1217,6 @@
     DWORD ret = GetFileAttributes(mLogtailSysConfDir.c_str());
     if (INVALID_FILE_ATTRIBUTES == ret) {
         mLogtailSysConfDir = GetProcessExecutionDir();
->>>>>>> 696ddb1f
     }
 #endif
 
@@ -1780,71 +1242,6 @@
                                                                                  mUserRemoteYamlConfigDirPath));
 }
 
-<<<<<<< HEAD
-bool AppConfig::IsInInotifyBlackList(const std::string& path) const {
-    bool rst = mInotifyBlackList.find(path) != mInotifyBlackList.end();
-    if (rst) {
-        LOG_INFO(sLogger, ("this path is in inotify black list, skip inoitfy add watch", path));
-    }
-    return rst;
-}
-
-// TODO: Use Boost instead.
-// boost::filesystem::directory_iterator end;
-// try { boost::filesystem::directory_iterator(path); } catch (...) { // failed } // OK
-void AppConfig::SetLogtailSysConfDir(const std::string& dirPath) {
-    mLogtailSysConfDir = dirPath;
-    if (dirPath.back() != '/' || dirPath.back() != '\\') {
-        mLogtailSysConfDir += PATH_SEPARATOR;
-    }
-
-    if (!CheckExistance(mLogtailSysConfDir)) {
-        if (Mkdir(mLogtailSysConfDir)) {
-            LOG_INFO(sLogger, ("sys conf dir is not existing, create", "done"));
-        } else {
-            LOG_WARNING(sLogger, ("sys conf dir is not existing, create", "failed"));
-        }
-    }
-
-#if defined(__linux__) || defined(__APPLE__)
-    DIR* dir = opendir(dirPath.c_str());
-    if (NULL == dir) {
-        int savedErrno = errno;
-        LOG_WARNING(sLogger, ("open sys conf dir error", dirPath)("error", strerror(errno)));
-        if (savedErrno == EACCES || savedErrno == ENOTDIR || savedErrno == ENOENT) {
-            mLogtailSysConfDir = GetProcessExecutionDir();
-        }
-    } else {
-        closedir(dir);
-    }
-#elif defined(_MSC_VER)
-    DWORD ret = GetFileAttributes(mLogtailSysConfDir.c_str());
-    if (INVALID_FILE_ATTRIBUTES == ret) {
-        mLogtailSysConfDir = GetProcessExecutionDir();
-    }
-#endif
-
-    // Update related configurations (local user config).
-    if (STRING_FLAG(ilogtail_local_config).empty()) {
-        LOG_WARNING(sLogger, ("flag error", "ilogtail_local_config must be non-empty"));
-        STRING_FLAG(ilogtail_local_config) = DEFAULT_ILOGTAIL_LOCAL_CONFIG_FLAG_VALUE;
-    }
-    if (STRING_FLAG(ilogtail_local_config_dir).empty()) {
-        LOG_WARNING(sLogger, ("flag error", "ilogtail_local_config_dir must be non-empty"));
-        STRING_FLAG(ilogtail_local_config_dir) = DEFAULT_ILOGTAIL_LOCAL_CONFIG_DIR_FLAG_VALUE;
-    }
-    mUserLocalConfigPath = AbsolutePath(STRING_FLAG(ilogtail_local_config), mLogtailSysConfDir);
-    mUserLocalConfigDirPath = AbsolutePath(STRING_FLAG(ilogtail_local_config_dir), mLogtailSysConfDir) + PATH_SEPARATOR;
-    mUserLocalYamlConfigDirPath
-        = AbsolutePath(STRING_FLAG(ilogtail_local_yaml_config_dir), mLogtailSysConfDir) + PATH_SEPARATOR;
-    mUserRemoteYamlConfigDirPath
-        = AbsolutePath(STRING_FLAG(ilogtail_remote_yaml_config_dir), mLogtailSysConfDir) + PATH_SEPARATOR;
-    LOG_INFO(sLogger,
-             ("set logtail sys conf dir", mLogtailSysConfDir)("user local config path", mUserLocalConfigPath)(
-                 "user local config dir path", mUserLocalConfigDirPath)(
-                 "user local yaml config dir path", mUserLocalYamlConfigDirPath)("user remote yaml config dir path",
-                                                                                 mUserRemoteYamlConfigDirPath));
-=======
 bool AppConfig::IsHostPathMatchBlacklist(const string& dirPath) const {
     for (auto& dp : mHostPathBlacklist) {
         if (dirPath.find(dp) != std::string::npos) {
@@ -1888,15 +1285,6 @@
         }
     }
     return;
->>>>>>> 696ddb1f
-}
-
-bool AppConfig::IsHostPathMatchBlacklist(const string& dirPath) const {
-    for (auto& dp : mHostPathBlacklist) {
-        if (dirPath.find(dp) != std::string::npos) {
-            return true;
-        }
-    }
-    return false;
-}
+}
+
 } // namespace logtail