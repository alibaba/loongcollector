// Copyright 2022 iLogtail Authors
//
// Licensed under the Apache License, Version 2.0 (the "License");
// you may not use this file except in compliance with the License.
// You may obtain a copy of the License at
//
//      http://www.apache.org/licenses/LICENSE-2.0
//
// Unless required by applicable law or agreed to in writing, software
// distributed under the License is distributed on an "AS IS" BASIS,
// WITHOUT WARRANTIES OR CONDITIONS OF ANY KIND, either express or implied.
// See the License for the specific language governing permissions and
// limitations under the License.

#include "AppConfig.h"

#include <algorithm>
<<<<<<< HEAD
#include <filesystem>
#include <utility>
=======
#include <boost/filesystem.hpp>
#include <iostream>
>>>>>>> e32d0923

#include "RuntimeUtil.h"
#include "common/EnvUtil.h"
#include "common/FileSystemUtil.h"
#include "common/JsonUtil.h"
#include "common/LogtailCommonFlags.h"
#include "config/watcher/InstanceConfigWatcher.h"
#include "file_server/ConfigManager.h"
#include "file_server/reader/LogFileReader.h"
#include "logger/Logger.h"
#include "monitor/LogFileProfiler.h"
#include "monitor/LogtailAlarm.h"
#include "monitor/Monitor.h"
#ifdef __ENTERPRISE__
#include "config/provider/EnterpriseConfigProvider.h"
#endif

using namespace std;

DEFINE_FLAG_INT32(max_buffer_num, "max size", 40);
DEFINE_FLAG_INT32(pub_max_buffer_num, "max size", 8);
DEFINE_FLAG_INT32(default_max_send_byte_per_sec, "the max send speed per sec, realtime thread", 25 * 1024 * 1024);
DEFINE_FLAG_INT32(pub_max_send_byte_per_sec, "the max send speed per sec, realtime thread", 20 * 1024 * 1024);
DEFINE_FLAG_INT32(default_send_byte_per_sec, "the max send speed per sec, replay buffer thread", 2 * 1024 * 1024);
DEFINE_FLAG_INT32(pub_send_byte_per_sec, "the max send speed per sec, replay buffer thread", 1 * 1024 * 1024);
DEFINE_FLAG_INT32(default_buffer_file_num, "how many buffer files in default", 50);
DEFINE_FLAG_INT32(pub_buffer_file_num, "how many buffer files in default", 25);
DEFINE_FLAG_INT32(default_local_file_size, "default size of one buffer file", 20 * 1024 * 1024);
DEFINE_FLAG_INT32(pub_local_file_size, "default size of one buffer file", 20 * 1024 * 1024);
DEFINE_FLAG_INT32(process_thread_count, "", 1);
DEFINE_FLAG_INT32(send_request_concurrency, "max count keep in mem when async send", 10);
DEFINE_FLAG_STRING(default_buffer_file_path, "set current execution dir in default", "");
DEFINE_FLAG_STRING(buffer_file_path, "set buffer dir", "");
// DEFINE_FLAG_STRING(default_mapping_config_path, "", "mapping_config.json");
DEFINE_FLAG_DOUBLE(default_machine_cpu_usage_threshold, "machine level", 0.4);
DEFINE_FLAG_BOOL(default_resource_auto_scale, "", false);
DEFINE_FLAG_BOOL(default_input_flow_control, "", false);
DEFINE_FLAG_INT32(max_open_files_limit, "max open files ulimit -n", 131072);
DEFINE_FLAG_INT32(max_multi_config_size, "max multi config size", 20);
DEFINE_FLAG_BOOL(default_accept_multi_config, "", false);
DEFINE_FLAG_STRING(default_env_tag_keys, "default env key to load tags", "ALIYUN_LOG_ENV_TAGS");
#if defined(__linux__) || defined(__APPLE__)
DEFINE_FLAG_STRING(logtail_sys_conf_dir, "store machine-unique-id, user-defined-id, aliuid", "/etc/ilogtail/");
#elif defined(_MSC_VER)
DEFINE_FLAG_STRING(logtail_sys_conf_dir, "store machine-unique-id, user-defined-id, aliuid", "C:\\LogtailData\\");
#endif
// const char* DEFAULT_ILOGTAIL_LOCAL_CONFIG_FLAG_VALUE = "user_local_config.json";
// DEFINE_FLAG_STRING(ilogtail_local_config, "local ilogtail config file", DEFAULT_ILOGTAIL_LOCAL_CONFIG_FLAG_VALUE);
// const char* DEFAULT_ILOGTAIL_LOCAL_CONFIG_DIR_FLAG_VALUE = "user_config.d";
// DEFINE_FLAG_STRING(ilogtail_local_config_dir,
//                    "local ilogtail config file dir",
//                    DEFAULT_ILOGTAIL_LOCAL_CONFIG_DIR_FLAG_VALUE);
// const char* DEFAULT_ILOGTAIL_LOCAL_YAML_CONFIG_DIR_FLAG_VALUE = "user_yaml_config.d";
// DEFINE_FLAG_STRING(ilogtail_local_yaml_config_dir,
//                    "local ilogtail yaml config file dir",
//                    DEFAULT_ILOGTAIL_LOCAL_YAML_CONFIG_DIR_FLAG_VALUE);
// const char* DEFAULT_ILOGTAIL_REMOTE_YAML_CONFIG_DIR_FLAG_VALUE = "remote_yaml_config.d";
// DEFINE_FLAG_STRING(ilogtail_remote_yaml_config_dir,
//                    "remote ilogtail yaml config file dir",
//                    DEFAULT_ILOGTAIL_REMOTE_YAML_CONFIG_DIR_FLAG_VALUE);

// DEFINE_FLAG_BOOL(default_global_fuse_mode, "default global fuse mode", false);
// DEFINE_FLAG_BOOL(default_global_mark_offset_flag, "default global mark offset flag", false);

// DEFINE_FLAG_STRING(default_container_mount_path, "", "container_mount.json");
DEFINE_FLAG_STRING(default_include_config_path, "", "config.d");

DEFINE_FLAG_INT32(default_oas_connect_timeout, "default (minimum) connect timeout for OSARequest", 5);
DEFINE_FLAG_INT32(default_oas_request_timeout, "default (minimum) request timeout for OSARequest", 10);
// DEFINE_FLAG_BOOL(rapid_retry_update_config, "", false);
DEFINE_FLAG_BOOL(check_profile_region, "", false);
// DEFINE_FLAG_BOOL(enable_collection_mark,
//                  "enable collection mark function to override check_ulogfs_env in user config",
//                  false);
// DEFINE_FLAG_BOOL(enable_env_ref_in_config, "enable environment variable reference replacement in configuration",
// false);
DEFINE_FLAG_INT32(data_server_port, "", 80);

// DEFINE_FLAG_STRING(alipay_app_zone, "", "ALIPAY_APP_ZONE");
// DEFINE_FLAG_STRING(alipay_zone, "", "ALIPAY_ZONE");
// DEFINE_FLAG_STRING(alipay_zone_env_name, "", "");

DECLARE_FLAG_INT32(polling_max_stat_count);
DECLARE_FLAG_INT32(polling_max_stat_count_per_dir);
DECLARE_FLAG_INT32(polling_max_stat_count_per_config);
DECLARE_FLAG_INT32(config_match_max_cache_size);
DECLARE_FLAG_INT32(modify_cache_max);
DECLARE_FLAG_INT32(max_watch_dir_count);
DECLARE_FLAG_INT32(max_reader_open_files);

DECLARE_FLAG_INT32(logreader_filedeleted_remove_interval);
DECLARE_FLAG_INT32(check_handler_timeout_interval);
DECLARE_FLAG_INT32(reader_close_unused_file_time);

DECLARE_FLAG_INT32(batch_send_interval);
DECLARE_FLAG_INT32(batch_send_metric_size);

DECLARE_FLAG_BOOL(send_prefer_real_ip);
DECLARE_FLAG_INT32(send_switch_real_ip_interval);
DECLARE_FLAG_INT32(truncate_pos_skip_bytes);
DECLARE_FLAG_INT32(default_tail_limit_kb);

DEFINE_FLAG_STRING(ilogtail_docker_file_path_config, "ilogtail docker path config file", "docker_path_config.json");

DECLARE_FLAG_INT32(max_docker_config_update_times);
DECLARE_FLAG_INT32(docker_config_update_interval);

DECLARE_FLAG_INT32(read_local_event_interval);

DECLARE_FLAG_INT32(check_point_dump_interval);
#ifdef __ENTERPRISE__
DECLARE_FLAG_STRING(ilogtail_user_defined_id_env_name);
#endif

DECLARE_FLAG_INT32(logreader_max_rotate_queue_size);
DECLARE_FLAG_INT32(search_checkpoint_default_dir_depth);
DECLARE_FLAG_INT32(checkpoint_find_max_file_count);
DECLARE_FLAG_BOOL(enable_polling_discovery);
DECLARE_FLAG_INT32(dirfile_check_interval_ms);
DECLARE_FLAG_INT32(polling_dir_first_watch_timeout);
DECLARE_FLAG_INT32(polling_file_first_watch_timeout);
DECLARE_FLAG_INT32(modify_check_interval);
DECLARE_FLAG_INT32(ignore_file_modify_timeout);
DEFINE_FLAG_STRING(host_path_blacklist, "host path matches substring in blacklist will be ignored", "");
DEFINE_FLAG_STRING(ALIYUN_LOG_FILE_TAGS, "default env file key to load tags", "");
DEFINE_FLAG_INT32(max_holded_data_size,
                  "for every id and metric name, the max data size can be holded in memory (default 512KB)",
                  512 * 1024);
DEFINE_FLAG_INT32(pub_max_holded_data_size,
                  "for every id and metric name, the max data size can be holded in memory (default 512KB)",
                  512 * 1024);
DEFINE_FLAG_STRING(metrics_report_method,
                   "method to report metrics (default none, means logtail will not report metrics)",
                   "sls");

DEFINE_FLAG_STRING(loong_collector_operator_service, "loong collector operator service", "");
DEFINE_FLAG_INT32(loong_collector_operator_service_port, "loong collector operator service port", 8888);
DEFINE_FLAG_STRING(_pod_name_, "agent pod name", "");

DEFINE_FLAG_STRING(app_info_file, "", "app_info.json");
DEFINE_FLAG_STRING(crash_stack_file_name, "crash stack back trace file name", "backtrace.dat");
DEFINE_FLAG_STRING(local_event_data_file_name, "local event data file name", "local_event.json");
DEFINE_FLAG_STRING(inotify_watcher_dirs_dump_filename, "", "inotify_watcher_dirs");
DEFINE_FLAG_STRING(logtail_snapshot_dir, "snapshot dir on local disk", "snapshot");
DEFINE_FLAG_STRING(logtail_profile_snapshot, "reader profile on local disk", "logtail_profile_snapshot");
DEFINE_FLAG_STRING(ilogtail_config_env_name, "config file path", "ALIYUN_LOGTAIL_CONFIG");

#if defined(__linux__)
DEFINE_FLAG_STRING(adhoc_check_point_file_dir, "", "/tmp/logtail_adhoc_checkpoint");
#elif defined(_MSC_VER)
DEFINE_FLAG_STRING(adhoc_check_point_file_dir, "", "C:\\LogtailData\\logtail_adhoc_checkpoint");
#endif

#if defined(__linux__)
DEFINE_FLAG_STRING(check_point_filename, "", "/tmp/logtail_check_point");
#elif defined(_MSC_VER)
DEFINE_FLAG_STRING(check_point_filename, "", "C:\\LogtailData\\logtail_check_point");
#endif

namespace logtail {

<<<<<<< HEAD
std::string AppConfig::sLocalConfigDir = "local";
=======
void CreateAgentDir () {
#if defined(__RUN_LOGTAIL__)
    return;
#endif
    std::string processExecutionDir = GetProcessExecutionDir();
    Json::Value emptyJson;
#define PROCESSDIRFLAG(flag_name) \
    try { \
        const char* value = getenv(#flag_name); \
        if (value != NULL) { \
            STRING_FLAG(flag_name) = StringTo<string>(value); \
        } \
    } catch (const exception& e) { \
        std::cout << "load config from env error, env_name:" << #flag_name << "\terror:" << e.what() << std::endl; \
    } \
    if (STRING_FLAG(flag_name).empty()) { \
        STRING_FLAG(flag_name) = processExecutionDir + PATH_SEPARATOR; \
    } else { \
        STRING_FLAG(flag_name) = AbsolutePath(STRING_FLAG(flag_name), processExecutionDir); \
    } \
    if (!CheckExistance(STRING_FLAG(flag_name))) { \
        if (Mkdirs(STRING_FLAG(flag_name))) { \
            std::cout << STRING_FLAG(flag_name) + " dir is not existing, create done" << std::endl; \
        } else { \
            std::cout << STRING_FLAG(flag_name) + " dir is not existing, create failed" << std::endl; \
            exit(0); \
        } \
    }

    PROCESSDIRFLAG(loongcollector_conf_dir);
    PROCESSDIRFLAG(loongcollector_log_dir);
    PROCESSDIRFLAG(loongcollector_data_dir);
    PROCESSDIRFLAG(loongcollector_run_dir);
    PROCESSDIRFLAG(loongcollector_third_party_dir);
}

std::string GetAgentThirdPartyDir() {
    static std::string dir;
    if (!dir.empty()) {
        return dir;
    }
#if defined(__RUN_LOGTAIL__)
    dir = AppConfig::GetInstance()->GetLoongcollectorConfDir();
#else
    dir = STRING_FLAG(loongcollector_third_party_dir) + PATH_SEPARATOR;
#endif
    return dir;
}

std::string GetAgentLogDir() {
    static std::string dir;
    if (!dir.empty()) {
        return dir;
    }
#if defined(__RUN_LOGTAIL__) || defined(APSARA_UNIT_TEST_MAIN)
    dir = GetProcessExecutionDir();
#else
    dir = STRING_FLAG(loongcollector_log_dir) + PATH_SEPARATOR;
#endif
    return dir;
}

std::string GetAgentDataDir() {
    static std::string dir;
    if (!dir.empty()) {
        return dir;
    }
#if defined(__RUN_LOGTAIL__) || defined(APSARA_UNIT_TEST_MAIN)
    dir = GetProcessExecutionDir();
#else
    dir = STRING_FLAG(loongcollector_data_dir) + PATH_SEPARATOR;
#endif
    return dir;
}

std::string GetAgentConfDir() {
    static std::string dir;
    if (!dir.empty()) {
        return dir;
    }
#if defined(__RUN_LOGTAIL__) || defined(APSARA_UNIT_TEST_MAIN)
    dir = GetProcessExecutionDir();
#else
    dir = STRING_FLAG(loongcollector_conf_dir) + PATH_SEPARATOR;
#endif
    return dir;
}

std::string GetAgentRunDir() {
    static std::string dir;
    if (!dir.empty()) {
        return dir;
    }
#if defined(__RUN_LOGTAIL__) || defined(APSARA_UNIT_TEST_MAIN)
    dir = GetProcessExecutionDir();
#else
    dir = STRING_FLAG(loongcollector_run_dir) + PATH_SEPARATOR;
#endif
    return dir;
}

std::string GetAgentDockerPathConfig() {
    static std::string file_path;
    if (!file_path.empty()) {
        return file_path;
    }
#if defined(__RUN_LOGTAIL__)
    file_path = GetAgentDataDir() + STRING_FLAG(ilogtail_docker_file_path_config);
#else
    file_path = GetAgentDataDir() + "docker_path_config.json";
#endif
    return file_path;
}

std::string GetAgentConfDir(const ParseConfResult& res, const Json::Value& confJson) {
    std::string newConfDir;
#if defined(__RUN_LOGTAIL__)
    if (res == CONFIG_OK) {
        // Should be loaded here because other parameters depend on it.
        LoadStringParameter(newConfDir, confJson, "logtail_sys_conf_dir", "ALIYUN_LOGTAIL_SYS_CONF_DIR");
    }
    if (newConfDir.empty()) {
        newConfDir = STRING_FLAG(logtail_sys_conf_dir);
    }
#else
    newConfDir = GetAgentConfDir();
#endif
    return newConfDir;
}

std::string GetAgentConfigFile() {
#if defined(__RUN_LOGTAIL__)
    // load ilogtail_config.json
    char* configEnv = getenv(STRING_FLAG(ilogtail_config_env_name).c_str());
    if (configEnv == NULL || strlen(configEnv) == 0) {
        return STRING_FLAG(ilogtail_config);
    } else {
        return configEnv;
    }
#else
    return LOONGCOLLECTOR_CONFIG;
#endif
}

std::string GetAgentAppInfoFile() {
    static std::string file;
    if (!file.empty()) {
        return file;
    }
#if defined(__RUN_LOGTAIL__)
    file = GetAgentRunDir() + STRING_FLAG(app_info_file);
#else
    file = GetAgentRunDir() + "app_info.json";
#endif
    return file;
}

string GetAdhocCheckpointDirPath() {
#if defined(__RUN_LOGTAIL__)
    return STRING_FLAG(adhoc_check_point_file_dir);
#else
    return GetAgentDataDir() + "adhoc_checkpoint";
#endif
}

string GetCheckPointFileName() {
#if defined(__RUN_LOGTAIL__)
    return STRING_FLAG(check_point_filename);
#else
    return GetAgentDataDir() + "file_check_point";
#endif
}

string GetCrashStackFileName() {
#if defined(__RUN_LOGTAIL__)
    return GetProcessExecutionDir() + STRING_FLAG(crash_stack_file_name);
#else
    return GetAgentDataDir() + "backtrace.dat";
#endif
}

string GetLocalEventDataFileName() {
#if defined(__RUN_LOGTAIL__)
    return STRING_FLAG(local_event_data_file_name);
#else
    return AppConfig::GetInstance()->GetLoongcollectorConfDir() + "local_event.json";
#endif
}

string GetInotifyWatcherDirsDumpFileName() {
#if defined(__RUN_LOGTAIL__)
    return GetProcessExecutionDir() + STRING_FLAG(inotify_watcher_dirs_dump_filename);
#else
    return GetAgentRunDir() + "inotify_watcher_dirs";
#endif
}

string GetAgentLoggersPrefix() {
#if defined(__RUN_LOGTAIL__)
    return "/apsara/sls/ilogtail";
#else
    return "/apsara/loongcollector";
#endif
}

string GetAgentLogName() {
#if defined(__RUN_LOGTAIL__)
    return "ilogtail.LOG";
#else
    return "loongcollector.LOG";
#endif
}

string GetAgentSnapshotDir() {
#if defined(__RUN_LOGTAIL__)
    return GetProcessExecutionDir() + STRING_FLAG(logtail_snapshot_dir);
#else
    return GetAgentLogDir() + "snapshot";
#endif
}

string GetAgentProfileLogName() {
#if defined(__RUN_LOGTAIL__)
    return "ilogtail_profile.LOG";
#else
    return "loongcollector_profile.LOG";
#endif
}

string GetAgentStatusLogName() {
#if defined(__RUN_LOGTAIL__)
    return "ilogtail_status.LOG";
#else
    return "loongcollector_status.LOG";
#endif
}

string GetProfileSnapshotDumpFileName() {
#if defined(__RUN_LOGTAIL__)
    return GetProcessExecutionDir() + STRING_FLAG(logtail_profile_snapshot);
#else
    return GetAgentLogDir() + "loongcollector_profile_snapshot";
#endif
}


string GetObserverEbpfHostPath() {
#if defined(__RUN_LOGTAIL__)
        return STRING_FLAG(sls_observer_ebpf_host_path);
#else
        return GetAgentDataDir();
#endif
}

string GetSendBufferFileNamePrefix(){
#if defined(__RUN_LOGTAIL__)
        return "logtail_buffer_file_";
#else
        return "send_buffer_file_";
#endif
}

string GetLegacyUserLocalConfigFilePath() {
#if defined(__RUN_LOGTAIL__)
    return AppConfig::GetInstance()->GetProcessExecutionDir();
#else
    return AppConfig::GetInstance()->GetLoongcollectorConfDir();
#endif
}

string GetExactlyOnceCheckpoint() {
#if defined(__RUN_LOGTAIL__)
    auto fp = boost::filesystem::path(AppConfig::GetInstance()->GetLoongcollectorConfDir());
    return (fp / "checkpoint_v2").string();
#else
    auto fp = boost::filesystem::path(GetAgentDataDir());
    return (fp / "exactly_once_checkpoint").string();
#endif
}
>>>>>>> e32d0923

AppConfig::AppConfig() {
    LOG_INFO(sLogger, ("AppConfig AppConfig", "success"));
    SetIlogtailConfigJson("");
    // mStreamLogAddress = "0.0.0.0";
    // mIsOldPubRegion = false;
    // mOpenStreamLog = false;
    mSendRequestConcurrency = INT32_FLAG(send_request_concurrency);
    mProcessThreadCount = INT32_FLAG(process_thread_count);
    // mMappingConfigPath = STRING_FLAG(default_mapping_config_path);
    mMachineCpuUsageThreshold = DOUBLE_FLAG(default_machine_cpu_usage_threshold);
    mCpuUsageUpLimit = DOUBLE_FLAG(cpu_usage_up_limit);
    mScaledCpuUsageUpLimit = DOUBLE_FLAG(cpu_usage_up_limit);
    mMemUsageUpLimit = INT64_FLAG(memory_usage_up_limit);
    mResourceAutoScale = BOOL_FLAG(default_resource_auto_scale);
    mInputFlowControl = BOOL_FLAG(default_input_flow_control);
    // mDefaultRegion = STRING_FLAG(default_region_name);
    mAcceptMultiConfigFlag = BOOL_FLAG(default_accept_multi_config);
    mMaxMultiConfigSize = INT32_FLAG(max_multi_config_size);
    // mUserConfigPath = STRING_FLAG(user_log_config);
    mIgnoreDirInodeChanged = false;
    mLogParseAlarmFlag = true;
    mNoInotify = false;
    mSendDataPort = 80;
    mShennongSocket = true;
    // mInotifyBlackList.insert("/tmp");

    mPurageContainerMode = false;
    mForceQuitReadTimeout = 7200;
    LoadEnvTags();
    CheckPurageContainerMode();
}

/**
 * @brief 合并两个JSON对象
 *
 * 该函数将子JSON对象的所有成员合并到主JSON对象中。
 * 如果存在相同的键，子对象的值将覆盖主对象的值。
 *
 * @param mainConfJson 主JSON对象，将被修改
 * @param subConfJson 子JSON对象，其成员将被合并到主对象中
 */
void AppConfig::MergeJson(Json::Value& mainConfJson, const Json::Value& subConfJson) {
    for (auto subkey : subConfJson.getMemberNames()) {
        mainConfJson[subkey] = subConfJson[subkey];
    }
}

/**
 * @brief 加载包含的配置文件
 *
 * 该函数从指定目录加载额外的JSON配置文件，并将其合并到主配置中。
 * 配置文件按字母顺序加载，只处理.json后缀的文件。
 *
 * @param confJson 主配置JSON对象，将被修改以包含额外的配置
 */
void AppConfig::LoadIncludeConfig(Json::Value& confJson) {
    // New default value of the flag is renamed from /etc/ilogtail/config.d/
    // to config.d, be compatible with old default value.
    string dirPath = STRING_FLAG(default_include_config_path);
    if (!dirPath.empty() && dirPath[0] != '/') {
        dirPath = mLoongcollectorConfDir + dirPath + PATH_SEPARATOR;
    }
    if (confJson.isMember("include_config_path") && confJson["include_config_path"].isString()) {
        dirPath = confJson["include_config_path"].asString();
    }
    fsutil::Dir dir(dirPath);
    if (!dir.Open()) {
        auto e = GetErrno();
        if (fsutil::Dir::IsENOENT(e)) {
            LOG_DEBUG(sLogger, ("opendir error, ENOENT, dir", dirPath));
        } else {
            LOG_ERROR(sLogger, ("opendir error: ", e)("dir", dirPath));
        }
        return;
    }

    std::vector<std::string> v;
    fsutil::Entry entry;
    while ((entry = dir.ReadNext(false))) {
        if (!entry.IsRegFile()) {
            continue;
        }

        string flName = entry.Name();
        if (flName.size() < 5 || flName.substr(flName.size() - 5) != ".json") {
            continue;
        }
        string fullPath = dirPath + PATH_SEPARATOR + flName;
        v.push_back(fullPath);
    }

    std::sort(v.begin(), v.end());
    for (size_t i = 0; i < v.size(); i++) {
        Json::Value subConfJson;
        ParseConfResult res = ParseConfig(v[i], subConfJson);
        if (res != CONFIG_OK) {
            continue;
        }

        MergeJson(confJson, subConfJson);
        LOG_INFO(sLogger, ("merge sub config, file", v[i])("config", subConfJson.toStyledString()));
    }
}

void AppConfig::LoadLocalInstanceConfig() {
    // add local config dir
    filesystem::path localConfigPath
        = filesystem::path(AppConfig::GetInstance()->GetLogtailSysConfDir()) / "instanceconfig" / "local";
    error_code ec;
    filesystem::create_directories(localConfigPath, ec);
    if (ec) {
        LOG_WARNING(sLogger,
                    ("failed to create dir for local instanceconfig",
                     "manual creation may be required")("error code", ec.value())("error msg", ec.message()));
    }
    InstanceConfigWatcher::GetInstance()->AddSource(localConfigPath.string());
    InstanceConfigDiff instanceConfigDiff = InstanceConfigWatcher::GetInstance()->CheckConfigDiff();
    if (!instanceConfigDiff.IsEmpty()) {
        InstanceConfigManager::GetInstance()->UpdateInstanceConfigs(instanceConfigDiff);
    }
}


/**
 * @brief 加载应用程序配置
 *
 * 该函数从指定的配置文件加载Logtail的主要配置。
 * 它处理配置文件的解析、包含额外配置、设置系统目录等。
 *
 * @param ilogtailConfigFile 配置文件的路径
 */
void AppConfig::LoadAppConfig(const std::string& ilogtailConfigFile) {
<<<<<<< HEAD
    // 加载本地配置
    loadLocalConfig(ilogtailConfigFile);

    // 加载本地instanceconfig
    LoadLocalInstanceConfig();

    // 加载环境变量配置
    loadEnvConfig();

    ParseJsonToFlags(mLocalConfig);

    ParseEnvToFlags();

    LoadResourceConf(mLocalConfig);

    LoadOtherConf(mLocalConfig);

    CheckAndResetProxyEnv();
}

void AppConfig::loadLocalConfig(const std::string& ilogtailConfigFile) {
    std::string processExecutionDir = GetProcessExecutionDir();
    mDockerFilePathConfig = processExecutionDir + STRING_FLAG(ilogtail_docker_file_path_config);
=======
    mDockerFilePathConfig = GetAgentDockerPathConfig();
>>>>>>> e32d0923

    Json::Value confJson(Json::objectValue);
    std::string newConfDir;

    ParseConfResult res = CONFIG_NOT_EXIST;
    if (!ilogtailConfigFile.empty()) {
        res = ParseConfig(ilogtailConfigFile, confJson);

#ifdef __ENTERPRISE__
        if (res == CONFIG_NOT_EXIST) {
            LOG_INFO(sLogger, ("config file not exist, try generate config by path", ilogtailConfigFile));
            if (EnterpriseConfigProvider::GetInstance()->GenerateAPPConfigByConfigPath(ilogtailConfigFile, confJson)) {
                res = CONFIG_OK;
                LOG_INFO(sLogger, ("generate config success", ilogtailConfigFile));
            } else {
                LOG_WARNING(sLogger, ("generate config failed", ilogtailConfigFile));
            }
        }
#endif

        if (res == CONFIG_OK) {
        } else {
            confJson.clear();
            if (res == CONFIG_NOT_EXIST) {
                LOG_ERROR(sLogger, ("can not find start config", ilogtailConfigFile));
                LogtailAlarm::GetInstance()->SendAlarm(LOGTAIL_CONFIG_ALARM, "can not find start config");
            } else if (res == CONFIG_INVALID_FORMAT) {
                LOG_ERROR(sLogger, ("start config is not valid json", ilogtailConfigFile));
                LogtailAlarm::GetInstance()->SendAlarm(LOGTAIL_CONFIG_ALARM, "start config is not valid json");
            }
        }
    }

    newConfDir = GetAgentConfDir(res, confJson);
    SetLoongcollectorConfDir(AbsolutePath(newConfDir, mProcessExecutionDir));

    // 加载 本地配置
    LoadIncludeConfig(confJson);
    string configJsonString = confJson.toStyledString();
    SetIlogtailConfigJson(configJsonString);
    LOG_INFO(sLogger, ("load logtail config file, path", ilogtailConfigFile));
    LOG_INFO(sLogger, ("load logtail config file, detail", configJsonString));

    mLocalConfig = confJson;
}

/**
 * @brief 从环境变量加载标签
 *
 * 该函数从环境变量中加载预定义的标签。
 * 标签键从环境变量中获取，对应的值也从环境变量中读取。
 */
void AppConfig::LoadEnvTags() {
    char* envTagKeys = getenv(STRING_FLAG(default_env_tag_keys).c_str());
    if (envTagKeys == NULL) {
        return;
    }
    LOG_INFO(sLogger, ("load env tags from env key", envTagKeys));
    vector<string> envKeys = SplitString(string(envTagKeys), "|");
    mEnvTags.resize(envKeys.size());
    for (size_t i = 0; i < envKeys.size(); ++i) {
        mEnvTags[i].set_key(envKeys[i]);
        char* envValue = getenv(envKeys[i].c_str());
        if (envValue != NULL) {
            mEnvTags[i].set_value(string(envValue));
            LOG_INFO(sLogger, ("load env, key", envKeys[i])("value", string(envValue)));
        } else {
            mEnvTags[i].set_value(string(""));
            LOG_INFO(sLogger, ("load env, key", envKeys[i])("value", ""));
        }
    }
}

/**
 * @brief 从环境变量加载单个配置值
 *
 * @tparam T 配置值的类型
 * @param envKey 环境变量的键
 * @param configValue 配置值的引用，如果环境变量存在且有效，将被更新
 * @param minValue 配置值的最小允许值
 * @return 如果配置值被更新，返回true；否则返回false
 */
template <typename T>
bool LoadSingleValueEnvConfig(const char* envKey, T& configValue, const T minValue) {
    try {
        char* value = NULL;
        value = getenv(envKey);
        if (value != NULL) {
            T val = StringTo<T>(value);
            if (val >= minValue) {
                configValue = val;
                LOG_INFO(sLogger, (string("set ") + envKey + " from env, value", value));
                return true;
            }
        }
    } catch (const exception& e) {
        LOG_WARNING(sLogger, (string("set ") + envKey + " from env failed, exception", e.what()));
    }
    return false;
}

/**
 * @brief 从环境变量加载配置值（如果存在）
 *
 * @tparam T 配置值的类型
 * @param envKey 环境变量的键
 * @param cfgValue 配置值的引用，如果环境变量存在，将被更新
 */
template <typename T>
void LoadEnvValueIfExisting(const char* envKey, T& cfgValue) {
    try {
        const char* value = getenv(envKey);
        if (value != NULL) {
            T val = StringTo<T>(value);
            cfgValue = val;
            LOG_INFO(sLogger, ("load config from env", envKey)("value", val));
        }
    } catch (const std::exception& e) {
        LOG_WARNING(sLogger, ("load config from env error", envKey)("error", e.what()));
    }
}

/**
 * @brief 从环境变量加载资源限制配置
 *
 * 该函数从环境变量中加载各种资源限制相关的配置，
 * 包括CPU使用限制、内存使用限制、最大字节数/秒、
 * 处理线程数和发送请求并发数。
 */
void AppConfig::LoadEnvResourceLimit() {
    LoadSingleValueEnvConfig("cpu_usage_limit", mCpuUsageUpLimit, (float)0.4);
    LoadSingleValueEnvConfig("mem_usage_limit", mMemUsageUpLimit, (int64_t)384);
    LoadSingleValueEnvConfig("max_bytes_per_sec", mMaxBytePerSec, (int32_t)(1024 * 1024));
    LoadSingleValueEnvConfig("process_thread_count", mProcessThreadCount, (int32_t)1);
    LoadSingleValueEnvConfig("send_request_concurrency", mSendRequestConcurrency, (int32_t)2);
}

/**
 * @brief 检查是否处于纯容器模式
 *
 * 该函数检查系统是否运行在纯容器模式下。
 *
 * 主要步骤：
 * 1. 在企业版中，检查是否设置了用户定义的ID环境变量
 * 2. 检查默认容器主机路径是否存在
 * 3. 根据检查结果设置mPurageContainerMode标志
 *
 * @note 该函数会更新mPurageContainerMode成员变量
 */
void AppConfig::CheckPurageContainerMode() {
#ifdef __ENTERPRISE__
    if (getenv(STRING_FLAG(ilogtail_user_defined_id_env_name).c_str()) == NULL) {
        LOG_INFO(sLogger, ("purage container mode", false));
        return;
    }
#endif
    fsutil::PathStat buf;
    if (fsutil::PathStat::stat(STRING_FLAG(default_container_host_path).c_str(), buf)) {
        mPurageContainerMode = true;
    }
    LOG_INFO(sLogger, ("purage container mode", mPurageContainerMode));
}

/**
 * @brief 加载资源配置
 *
 * @param confJson JSON格式的配置数据
 *
 * 该函数从JSON配置中加载各种资源相关的设置，包括但不限于：
 * - 批量发送间隔
 * - 最大发送字节数
 * - 缓冲文件数量和大小
 * - CPU和内存使用限制
 * - 自动缩放和流量控制设置
 * - 检查点文件路径
 * - Docker相关配置
 * - Inotify黑名单
 * - 数据服务器端口
 *
 * 函数会根据配置更新相应的成员变量和全局标志。
 * 对于某些设置，如果配置中未指定，会使用默认值或从环境变量中加载。
 *
 * @note 该函数较长，包含了大量的配置项处理逻辑
 */
void AppConfig::LoadResourceConf(const Json::Value& confJson) {
    LoadInt32Parameter(
        INT32_FLAG(batch_send_interval), confJson, "batch_send_interval", "ALIYUN_LOGTAIL_BATCH_SEND_INTERVAL");

    LoadInt32Parameter(INT32_FLAG(batch_send_metric_size),
                       confJson,
                       "batch_send_metric_size",
                       "ALIYUN_LOGTAIL_BATCH_SEND_METRIC_SIZE");

    if (confJson.isMember("max_bytes_per_sec") && confJson["max_bytes_per_sec"].isInt())
        mMaxBytePerSec = confJson["max_bytes_per_sec"].asInt();
#ifdef __ENTERPRISE__
    else if (EnterpriseConfigProvider::GetInstance()->IsOldPubRegion())
        mMaxBytePerSec = INT32_FLAG(pub_max_send_byte_per_sec);
#endif
    else
        mMaxBytePerSec = INT32_FLAG(default_max_send_byte_per_sec);

    if (confJson.isMember("bytes_per_sec") && confJson["bytes_per_sec"].isInt())
        mBytePerSec = confJson["bytes_per_sec"].asInt();
#ifdef __ENTERPRISE__
    else if (EnterpriseConfigProvider::GetInstance()->IsOldPubRegion())
        mBytePerSec = INT32_FLAG(pub_send_byte_per_sec);
#endif
    else
        mBytePerSec = INT32_FLAG(default_send_byte_per_sec);

    if (confJson.isMember("buffer_file_num") && confJson["buffer_file_num"].isInt())
        mNumOfBufferFile = confJson["buffer_file_num"].asInt();
#ifdef __ENTERPRISE__
    else if (EnterpriseConfigProvider::GetInstance()->IsOldPubRegion())
        mNumOfBufferFile = INT32_FLAG(pub_buffer_file_num);
#endif
    else
        mNumOfBufferFile = INT32_FLAG(default_buffer_file_num);

    if (confJson.isMember("buffer_file_size") && confJson["buffer_file_size"].isInt())
        mLocalFileSize = confJson["buffer_file_size"].asInt();
#ifdef __ENTERPRISE__
    else if (EnterpriseConfigProvider::GetInstance()->IsOldPubRegion())
        mLocalFileSize = INT32_FLAG(pub_local_file_size);
#endif
    else
        mLocalFileSize = INT32_FLAG(default_local_file_size);

    if (confJson.isMember("buffer_map_size") && confJson["buffer_map_size"].isInt())
        mMaxHoldedDataSize = confJson["buffer_map_size"].asInt();
#ifdef __ENTERPRISE__
    else if (EnterpriseConfigProvider::GetInstance()->IsOldPubRegion())
        mMaxHoldedDataSize = INT32_FLAG(pub_max_holded_data_size);
#endif
    else
        mMaxHoldedDataSize = INT32_FLAG(max_holded_data_size);

    if (confJson.isMember("buffer_map_num") && confJson["buffer_map_num"].isInt())
        mMaxBufferNum = confJson["buffer_map_num"].asInt();
#ifdef __ENTERPRISE__
    else if (EnterpriseConfigProvider::GetInstance()->IsOldPubRegion())
        mMaxBufferNum = INT32_FLAG(pub_max_buffer_num);
#endif
    else
        mMaxBufferNum = INT32_FLAG(max_buffer_num);

    if (confJson.isMember("send_request_concurrency") && confJson["send_request_concurrency"].isInt())
        mSendRequestConcurrency = confJson["send_request_concurrency"].asInt();
    else
        mSendRequestConcurrency = INT32_FLAG(send_request_concurrency);
    LogtailMonitor::GetInstance()->UpdateConstMetric("send_request_concurrency", mSendRequestConcurrency);

    if (confJson.isMember("process_thread_count") && confJson["process_thread_count"].isInt())
        mProcessThreadCount = confJson["process_thread_count"].asInt();
    else
        mProcessThreadCount = INT32_FLAG(process_thread_count);

    LoadInt32Parameter(INT32_FLAG(logreader_max_rotate_queue_size),
                       confJson,
                       "logreader_max_rotate_queue_size",
                       "ALIYUN_LOGTAIL_LOGREADER_MAX_ROTATE_QUEUE_SIZE");

    LoadInt32Parameter(INT32_FLAG(logreader_filedeleted_remove_interval),
                       confJson,
                       "logreader_filedeleted_remove_interval",
                       "ALIYUN_LOGTAIL_LOGREADER_FILEDELETED_REMOVE_INTERVAL");

    LoadInt32Parameter(INT32_FLAG(check_handler_timeout_interval),
                       confJson,
                       "check_handler_timeout_interval",
                       "ALIYUN_LOGTAIL_CHECK_HANDLER_TIMEOUT_INTERVAL");

    LoadInt32Parameter(INT32_FLAG(reader_close_unused_file_time),
                       confJson,
                       "reader_close_unused_file_time",
                       "ALIYUN_LOGTAIL_READER_CLOSE_UNUSED_FILE_TIME");

    if (confJson.isMember("log_profile_save_interval") && confJson["log_profile_save_interval"].isInt())
        LogFileProfiler::GetInstance()->SetProfileInterval(confJson["log_profile_save_interval"].asInt());

    LOG_DEBUG(sLogger,
              ("logreader delete interval", INT32_FLAG(logreader_filedeleted_remove_interval))(
                  "check handler interval", INT32_FLAG(check_handler_timeout_interval))(
                  "reader close interval", INT32_FLAG(reader_close_unused_file_time))(
                  "profile interval", LogFileProfiler::GetInstance()->GetProfileInterval()));


    if (confJson.isMember("cpu_usage_limit")) {
        if (confJson["cpu_usage_limit"].isDouble())
            mCpuUsageUpLimit = confJson["cpu_usage_limit"].asDouble();
        else if (confJson["cpu_usage_limit"].isIntegral())
            mCpuUsageUpLimit = double(confJson["cpu_usage_limit"].asInt64());
#ifdef __ENTERPRISE__
        else if (EnterpriseConfigProvider::GetInstance()->IsOldPubRegion())
            mCpuUsageUpLimit = DOUBLE_FLAG(pub_cpu_usage_up_limit);
#endif
        else
            mCpuUsageUpLimit = DOUBLE_FLAG(cpu_usage_up_limit);
#ifdef __ENTERPRISE__
    } else if (EnterpriseConfigProvider::GetInstance()->IsOldPubRegion()) {
        mCpuUsageUpLimit = DOUBLE_FLAG(pub_cpu_usage_up_limit);
#endif
    } else
        mCpuUsageUpLimit = DOUBLE_FLAG(cpu_usage_up_limit);

    if (confJson.isMember("mem_usage_limit") && confJson["mem_usage_limit"].isIntegral())
        mMemUsageUpLimit = confJson["mem_usage_limit"].asInt64();
#ifdef __ENTERPRISE__
    else if (EnterpriseConfigProvider::GetInstance()->IsOldPubRegion())
        mMemUsageUpLimit = INT64_FLAG(pub_memory_usage_up_limit);
#endif
    else
        mMemUsageUpLimit = INT64_FLAG(memory_usage_up_limit);

    if ((mMemUsageUpLimit == 80 || mMemUsageUpLimit == 100)
        && mMemUsageUpLimit < INT64_FLAG(pub_memory_usage_up_limit)) {
        mMemUsageUpLimit = INT64_FLAG(pub_memory_usage_up_limit);
    }

    if (confJson.isMember("resource_auto_scale") && confJson["resource_auto_scale"].isBool())
        mResourceAutoScale = confJson["resource_auto_scale"].asBool();
    else
        mResourceAutoScale = BOOL_FLAG(default_resource_auto_scale);

    if (confJson.isMember("input_flow_control") && confJson["input_flow_control"].isBool())
        mInputFlowControl = confJson["input_flow_control"].asBool();
    else
        mInputFlowControl = BOOL_FLAG(default_input_flow_control);

    if (confJson.isMember("machine_cpu_usage_threshold") && confJson["machine_cpu_usage_threshold"].isDouble())
        mMachineCpuUsageThreshold = confJson["machine_cpu_usage_threshold"].asDouble();
    else
        mMachineCpuUsageThreshold = DOUBLE_FLAG(default_machine_cpu_usage_threshold);

    if (confJson.isMember("scaled_cpu_usage_limit")) {
        if (confJson["scaled_cpu_usage_limit"].isDouble())
            mScaledCpuUsageUpLimit = confJson["scaled_cpu_usage_limit"].asDouble();
        else if (confJson["scaled_cpu_usage_limit"].isIntegral())
            mScaledCpuUsageUpLimit = double(confJson["scaled_cpu_usage_limit"].asInt64());
        else
            mScaledCpuUsageUpLimit = DOUBLE_FLAG(cpu_usage_up_limit);
    }

    // first set buffer_file_path, if buffer_file_path is null then set default_buffer_file_path
    if (confJson.isMember("buffer_file_path") && confJson["buffer_file_path"].isString())
        mBufferFilePath = confJson["buffer_file_path"].asString();
    else if (STRING_FLAG(buffer_file_path) != "")
        mBufferFilePath = STRING_FLAG(buffer_file_path);
    else
        mBufferFilePath = STRING_FLAG(default_buffer_file_path);

    if (confJson.isMember("check_point_filename") && confJson["check_point_filename"].isString())
        mCheckPointFilePath = confJson["check_point_filename"].asString();
    else if (confJson.isMember("check_point_file_path") && confJson["check_point_file_path"].isString())
        mCheckPointFilePath = confJson["check_point_file_path"].asString();
    else
        mCheckPointFilePath = GetCheckPointFileName();
    LoadStringParameter(mCheckPointFilePath,
                        confJson,
                        NULL, // Only load from env.
                        "ALIYUN_LOGTAIL_CHECK_POINT_PATH");
    mCheckPointFilePath = AbsolutePath(mCheckPointFilePath, mProcessExecutionDir);
    LOG_INFO(sLogger, ("logtail checkpoint path", mCheckPointFilePath));

    if (confJson.isMember("send_prefer_real_ip") && confJson["send_prefer_real_ip"].isBool()) {
        BOOL_FLAG(send_prefer_real_ip) = confJson["send_prefer_real_ip"].asBool();
    }

    if (confJson.isMember("send_switch_real_ip_interval") && confJson["send_switch_real_ip_interval"].isInt()) {
        INT32_FLAG(send_switch_real_ip_interval) = confJson["send_switch_real_ip_interval"].asInt();
    }

    LoadInt32Parameter(INT32_FLAG(truncate_pos_skip_bytes),
                       confJson,
                       "truncate_pos_skip_bytes",
                       "ALIYUN_LOGTAIL_TRUNCATE_POS_SKIP_BYTES");

    if (BOOL_FLAG(send_prefer_real_ip)) {
        LOG_INFO(sLogger,
                 ("change send policy, prefer use real ip, switch interval seconds",
                  INT32_FLAG(send_switch_real_ip_interval))("truncate skip read offset",
                                                            INT32_FLAG(truncate_pos_skip_bytes)));
    }

    if (confJson.isMember("ignore_dir_inode_changed") && confJson["ignore_dir_inode_changed"].isBool()) {
        mIgnoreDirInodeChanged = confJson["ignore_dir_inode_changed"].asBool();
    }

    // LoadStringParameter(mUserConfigPath, confJson, "user_config_file_path", "ALIYUN_LOGTAIL_USER_CONIFG_PATH");

    // LoadStringParameter(
    //     mUserLocalConfigPath, confJson, "user_local_config_filename", "ALIYUN_LOGTAIL_USER_LOCAL_CONFIG_FILENAME");

    LoadBooleanParameter(
        BOOL_FLAG(ilogtail_discard_old_data), confJson, "discard_old_data", "ALIYUN_LOGTAIL_DISCARD_OLD_DATA");

    // if (confJson.isMember("container_mount_path") && confJson["container_mount_path"].isString()) {
    //     mContainerMountConfigPath = confJson["container_mount_path"].asString();
    // } else {
    //     mContainerMountConfigPath = GetProcessExecutionDir() + STRING_FLAG(default_container_mount_path);
    // }

    LoadStringParameter(mConfigIP, confJson, "working_ip", "ALIYUN_LOGTAIL_WORKING_IP");

    // LoadStringParameter(mCustomizedConfigIP, confJson, "customized_config_ip",
    // "ALIYUN_LOGTAIL_CUSTOMIZED_CONFIG_IP");

    LoadStringParameter(mConfigHostName, confJson, "working_hostname", "ALIYUN_LOGTAIL_WORKING_HOSTNAME");

    // // try to get zone env name from conf json
    // if (confJson.isMember("alipay_zone_env_name") && confJson["alipay_zone_env_name"].isString()) {
    //     STRING_FLAG(alipay_zone_env_name) = confJson["alipay_zone_env_name"].asString();
    // }
    // // get zone info from env, for ant
    // do {
    //     if (!STRING_FLAG(alipay_zone_env_name).empty()) {
    //         const char* alipayZone = getenv(STRING_FLAG(alipay_zone_env_name).c_str());
    //         if (alipayZone != NULL) {
    //             mAlipayZone = alipayZone;
    //             break;
    //         }
    //     }
    //     const char* alipayZone = getenv(STRING_FLAG(alipay_app_zone).c_str());
    //     if (alipayZone != NULL) {
    //         mAlipayZone = alipayZone;
    //         break;
    //     }
    //     alipayZone = getenv(STRING_FLAG(alipay_zone).c_str());
    //     if (alipayZone != NULL) {
    //         mAlipayZone = alipayZone;
    //         break;
    //     }
    // } while (false);

    // if (confJson.isMember("alipay_zone") && confJson["alipay_zone"].isString()) {
    //     mAlipayZone = confJson["alipay_zone"].asString();
    // }

    if (confJson.isMember("system_boot_time") && confJson["system_boot_time"].isInt()) {
        mSystemBootTime = confJson["system_boot_time"].asInt();
    }

    LoadStringParameter(
        mDockerFilePathConfig, confJson, "docker_file_cache_path", "ALIYUN_LOGTAIL_DOCKER_FILE_CACHE_PATH");

    LoadInt32Parameter(INT32_FLAG(max_docker_config_update_times),
                       confJson,
                       "max_docker_config_update_times",
                       "ALIYUN_LOGTAIL_MAX_DOCKER_CONFIG_UPDATE_TIMES");

    LoadInt32Parameter(INT32_FLAG(docker_config_update_interval),
                       confJson,
                       "docker_config_update_interval",
                       "ALIYUN_LOGTAIL_DOCKER_CONFIG_UPDATE_INTERVAL");

    if (confJson.isMember("no_inotify") && confJson["no_inotify"].isBool()) {
        mNoInotify = confJson["no_inotify"].asBool();
        LOG_INFO(sLogger, ("set no_inotify flag", mNoInotify));
    }

    if (confJson.isMember("inotify_black_list") && confJson["inotify_black_list"].isArray()) {
        const Json::Value& blackList = confJson["inotify_black_list"];
        for (Json::ArrayIndex i = 0; i < blackList.size(); ++i) {
            const Json::Value& item = blackList[i];
            if (item.isString()) {
                mInotifyBlackList.insert(item.asString());
                LOG_INFO(sLogger, ("add inoitfy black list", item.asString()));
            }
        }
    }

    if (!STRING_FLAG(host_path_blacklist).empty()) {
#ifdef _MSC_VER
        static const std::string delim = ";";
#else
        static const std::string delim = ":";
#endif
        auto blacklist = SplitString(TrimString(STRING_FLAG(host_path_blacklist)), delim);
        for (const auto& s : blacklist) {
            auto s1 = TrimString(s);
            if (!s1.empty()) {
                mHostPathBlacklist.emplace_back(std::move(s1));
            }
        }
    }

    if (!LoadInt32Parameter(mSendDataPort, confJson, "data_server_port", "ALIYUN_LOGTAIL_DATA_SERVER_PORT")) {
        mSendDataPort = INT32_FLAG(data_server_port);
    }

    if (confJson.isMember("shennong_unix_socket") && confJson["shennong_unix_socket"].isBool()) {
        mShennongSocket = confJson["shennong_unix_socket"].asBool();
    }

    {
        int32_t maxReadBufferSize = 0;
        if (LoadInt32Parameter(
                maxReadBufferSize, confJson, "max_read_buffer_size", "ALIYUN_LOGTAIL_MAX_READ_BUFFER_SIZE")) {
            LogFileReader::SetReadBufferSize(maxReadBufferSize);
        }
    }

    LoadInt32Parameter(
        INT32_FLAG(default_tail_limit_kb), confJson, "default_tail_limit_kb", "ALIYUN_LOGTAIL_DEFAULT_TAIL_LIMIT_KB");

    if (confJson.isMember("read_local_event_interval") && confJson["read_local_event_interval"].isInt()) {
        INT32_FLAG(read_local_event_interval) = confJson["read_local_event_interval"].asInt();
        LOG_INFO(sLogger, ("set read_local_event_interval", INT32_FLAG(read_local_event_interval)));
    }

    LoadInt32Parameter(INT32_FLAG(check_point_dump_interval),
                       confJson,
                       "check_point_dump_interval",
                       "ALIYUN_LOGTAIL_CHECKPOINT_DUMP_INTERVAL");

    // if (confJson.isMember("rapid_retry_update_config") && confJson["rapid_retry_update_config"].isBool()) {
    //     BOOL_FLAG(rapid_retry_update_config) = confJson["rapid_retry_update_config"].asBool();
    //     LOG_INFO(sLogger, ("set rapid_retry_update_config", BOOL_FLAG(rapid_retry_update_config)));
    // }

    if (confJson.isMember("check_profile_region") && confJson["check_profile_region"].isBool()) {
        BOOL_FLAG(check_profile_region) = confJson["check_profile_region"].asBool();
        LOG_INFO(sLogger, ("set check_profile_region", BOOL_FLAG(check_profile_region)));
    }

    // if (confJson.isMember("enable_collection_mark") && confJson["enable_collection_mark"].isBool()) {
    //     BOOL_FLAG(enable_collection_mark) = confJson["enable_collection_mark"].asBool();
    //     LOG_INFO(sLogger, ("set enable_collection_mark", BOOL_FLAG(enable_collection_mark)));
    // }

    // LoadBooleanParameter(BOOL_FLAG(enable_collection_mark),
    //                      confJson,
    //                      "enable_env_ref_in_config",
    //                      "ALIYUN_LOGTAIL_ENABLE_ENV_REF_IN_CONFIG");

    LoadBooleanParameter(
        mEnableHostIPReplace, confJson, "enable_host_ip_replace", "ALIYUN_LOGTAIL_ENABLE_HOST_IP_REPLACE");

    LoadBooleanParameter(mEnableResponseVerification,
                         confJson,
                         "enable_response_verification",
                         "ALIYUN_LOGTAIL_ENABLE_RESPONSE_VERIFICATION");

    LoadEnvResourceLimit();
    CheckAndAdjustParameters();

    if (confJson.isMember("bind_interface") && confJson["bind_interface"].isString()) {
        mBindInterface = TrimString(confJson["bind_interface"].asString());
        if (ToLowerCaseString(mBindInterface) == "default")
            mBindInterface.clear();
        LOG_INFO(sLogger, ("bind_interface", mBindInterface));
    }
}

/**
 * @brief 检查并重置代理环境变量
 *
 * @return bool 如果所有代理设置都有效则返回true，否则返回false
 *
 * 该函数执行以下操作：
 * 1. 检查并设置HTTP代理
 * 2. 检查并设置HTTPS代理
 * 3. 检查并设置ALL代理
 * 4. 处理NO_PROXY设置
 * 5. 如果设置了任何代理，禁用主机IP替换
 *
 * 函数会优先考虑大写的环境变量名，如果不存在则使用小写的。
 * 对于每种代理类型，如果设置无效，函数会清除相关的环境变量并返回false。
 */
bool AppConfig::CheckAndResetProxyEnv() {
    // envs capitalized prioritize those in lower case
    string httpProxy = ToString(getenv("HTTP_PROXY"));
    if (httpProxy.empty()) {
        httpProxy = ToString(getenv("http_proxy"));
        if (!CheckAndResetProxyAddress("http_proxy", httpProxy)) {
            UnsetEnv("http_proxy");
            LOG_WARNING(sLogger,
                        ("proxy mode", "off")("reason", "http proxy env value not valid")("http proxy", httpProxy));
            return false;
        }
    } else {
        if (!CheckAndResetProxyAddress("HTTP_PROXY", httpProxy)) {
            UnsetEnv("http_proxy");
            UnsetEnv("HTTP_PROXY");
            LOG_WARNING(sLogger,
                        ("proxy mode", "off")("reason", "http proxy env value not valid")("http proxy", httpProxy));
            return false;
        }
        // libcurl do not recognize env HTTP_PROXY, thus env http_proxy need to be copied to env HTTP_PROXY if present
        SetEnv("http_proxy", httpProxy.c_str());
    }

    string httpsProxyKey = "HTTPS_PROXY";
    string httpsProxyValue = ToString(getenv(httpsProxyKey.c_str()));
    if (httpsProxyValue.empty()) {
        httpsProxyKey = "https_proxy";
        httpsProxyValue = ToString(getenv(httpsProxyKey.c_str()));
    } else {
        UnsetEnv("https_proxy");
    }
    if (!CheckAndResetProxyAddress(httpsProxyKey.c_str(), httpsProxyValue)) {
        UnsetEnv("https_proxy");
        UnsetEnv("HTTPS_PROXY");
        LOG_WARNING(sLogger,
                    ("proxy mode", "off")("reason", "https proxy env value not valid")("https proxy", httpsProxyValue));
        return false;
    }

    string allProxyKey = "ALL_PROXY";
    string allProxy = ToString(getenv(allProxyKey.c_str()));
    if (allProxy.empty()) {
        allProxyKey = "all_proxy";
        allProxy = ToString(getenv(allProxyKey.c_str()));
    } else {
        UnsetEnv("all_proxy");
    }
    if (!CheckAndResetProxyAddress(allProxyKey.c_str(), allProxy)) {
        UnsetEnv("all_proxy");
        UnsetEnv("ALL_PROXY");
        LOG_WARNING(sLogger, ("proxy mode", "off")("reason", "all proxy env value not valid")("all proxy", allProxy));
        return false;
    }

    string noProxy = ToString(getenv("NO_PROXY"));
    if (noProxy.empty()) {
        noProxy = ToString(getenv("no_proxy"));
    } else {
        UnsetEnv("no_proxy");
    }

    if (!httpProxy.empty() || !httpsProxyValue.empty() || !allProxy.empty()) {
        mEnableHostIPReplace = false;
        LOG_INFO(sLogger,
                 ("proxy mode", "on")("http proxy", httpProxy)("https proxy", httpsProxyValue)("all proxy", allProxy)(
                     "no proxy", noProxy));
    }
    return true;
}

/**
 * @brief 检查并重置代理地址
 *
 * @param envKey 环境变量键名
 * @param address 代理地址
 * @return bool 如果地址有效则返回true，否则返回false
 *
 * 该函数验证代理地址的格式是否正确，格式为：[scheme://[user:pwd\@]]address[:port]
 * 如果没有提供scheme或port，则假定为'http'和'80'
 * 如果地址有效但缺少port，函数会添加默认port并更新环境变量
 */
bool AppConfig::CheckAndResetProxyAddress(const char* envKey, string& address) {
    if (address.empty()) {
        return true;
    }

    size_t pos = 0, tmp = 0;
    if ((tmp = address.find("://")) != string::npos) {
        string scheme = address.substr(0, tmp);
        if (scheme != "http" && scheme != "https" && scheme != "socks5") {
            return false;
        }
        pos = tmp + 3;
    }
    if ((tmp = address.find("@", pos)) != string::npos) {
        pos = tmp + 1;
    }
    if (address.find(":", pos) == string::npos) {
        address += ":80";
        SetEnv(envKey, address.c_str());
    }
    return true;
}

/**
 * @brief 加载其他配置项
 *
 * @param confJson JSON格式的配置对象
 *
 * 该函数从给定的JSON配置对象中加载各种配置项，包括但不限于：
 * - 流日志开关
 * - OAS连接和请求超时时间
 * - 强制退出读取超时时间
 * - 动态插件列表
 * - 检查点同步写入开关
 * - 日志时间自动调整开关
 * - 检查点搜索相关参数
 * - 轮询发现相关参数
 * - 多配置接受标志和最大数量
 * - 日志解析错误报警标志
 *
 * 函数会根据配置项的存在与否来决定是否更新相应的成员变量或全局标志。
 */
void AppConfig::LoadOtherConf(const Json::Value& confJson) {
    {
        int32_t oasConnectTimeout = 0;
        if (LoadInt32Parameter(
                oasConnectTimeout, confJson, "oas_connect_timeout", "ALIYUN_LOGTAIL_OAS_CONNECT_TIMEOUT")) {
            INT32_FLAG(default_oas_connect_timeout)
                = std::max(INT32_FLAG(default_oas_connect_timeout), oasConnectTimeout);
        }
    }

    {
        int32_t oasRequestTimeout = 0;
        if (LoadInt32Parameter(
                oasRequestTimeout, confJson, "oas_request_timeout", "ALIYUN_LOGTAIL_OAS_REQUEST_TIMEOUT")) {
            INT32_FLAG(default_oas_request_timeout)
                = std::max(INT32_FLAG(default_oas_request_timeout), oasRequestTimeout);
        }
    }

    {
        int32_t timeout = 0;
        if (LoadInt32Parameter(
                timeout, confJson, "force_quit_read_timeout", "ALIYUN_LOGTAIL_FORCE_QUIT_READ_TIMEOUT")) {
            if (timeout <= 600) {
                LOG_WARNING(sLogger, ("invalid force_quit_read_timeout value, at least 600", timeout));
            } else {
                mForceQuitReadTimeout = timeout;
            }
        }
    }

    // dynamic plugins
    if (confJson.isMember("dynamic_plugins")) {
        auto& dynamic_plugins = confJson["dynamic_plugins"];
        if (dynamic_plugins.isArray()) {
            for (Json::Value::ArrayIndex i = 0; i < dynamic_plugins.size(); ++i) {
                mDynamicPlugins.insert(TrimString(dynamic_plugins[i].asString()));
            }
        }
    }

    LoadBooleanParameter(mEnableCheckpointSyncWrite,
                         confJson,
                         "enable_checkpoint_sync_write",
                         "ALIYUN_LOGTAIL_ENABLE_CHECKPOINT_SYNC_WRITE");

    LoadBooleanParameter(mEnableLogTimeAutoAdjust,
                         confJson,
                         "enable_log_time_auto_adjust",
                         "ALIYUN_LOGTAIL_ENABLE_LOG_TIME_AUTO_ADJUST");

    LoadInt32Parameter(INT32_FLAG(search_checkpoint_default_dir_depth),
                       confJson,
                       "search_checkpoint_default_dir_depth",
                       "ALIYUN_LOGTAIL_SEARCH_CHECKPOINT_DEFAULT_DIR_DEPTH");

    LoadInt32Parameter(INT32_FLAG(checkpoint_find_max_file_count),
                       confJson,
                       "checkpoint_find_max_file_count",
                       "ALIYUN_LOGTAIL_CHECKPOINT_FIND_MAX_FILE_COUNT");

    LoadBooleanParameter(BOOL_FLAG(enable_polling_discovery),
                         confJson,
                         "enable_polling_discovery",
                         "ALIYUN_LOGTAIL_ENABLE_POLLING_DISCOVERY");
    LoadInt32Parameter(INT32_FLAG(dirfile_check_interval_ms),
                       confJson,
                       "polling_dirfile_check_interval_ms",
                       "ALIYUN_LOGTAIL_POLLING_DIRFILE_CHECK_INTERVAL_MS");
    LoadInt32Parameter(INT32_FLAG(polling_dir_first_watch_timeout),
                       confJson,
                       "polling_dir_first_watch_timeout",
                       "ALIYUN_LOGTAIL_POLLING_DIR_FIRST_WATCH_TIMEOUT");
    LoadInt32Parameter(INT32_FLAG(polling_file_first_watch_timeout),
                       confJson,
                       "polling_file_first_watch_timeout",
                       "ALIYUN_LOGTAIL_POLLING_FILE_FIRST_WATCH_TIMEOUT");
    LoadInt32Parameter(INT32_FLAG(modify_check_interval),
                       confJson,
                       "polling_modify_check_interval",
                       "ALIYUN_LOGTAIL_POLLING_MODIFY_CHECK_INTERVAL");
    LoadInt32Parameter(INT32_FLAG(ignore_file_modify_timeout),
                       confJson,
                       "polling_ignore_file_modify_timeout",
                       "ALIYUN_LOGTAIL_POLLING_IGNORE_FILE_MODIFY_TIMEOUT");

    LoadBooleanParameter(mAcceptMultiConfigFlag, confJson, "accept_multi_config", "ALIYUN_LOGTAIL_ACCEPT_MULTI_CONFIG");

    LoadInt32Parameter(mMaxMultiConfigSize, confJson, "max_multi_config", "ALIYUN_LOGTAIL_MAX_MULTI_CONFIG");

    if (confJson.isMember("log_parse_error") && confJson["log_parse_error"].isBool()) {
        mLogParseAlarmFlag = confJson["log_parse_error"].asBool();
    }
}

/**
 * @brief 初始化环境变量映射
 *
 * @param envStr 环境变量字符串，格式为"KEY=VALUE"
 * @param envMapping 用于存储解析后的环境变量的映射
 *
 * 该函数解析给定的环境变量字符串，并将其添加到环境变量映射中。
 * 如果解析失败，会记录警告日志。
 */
void AppConfig::InitEnvMapping(const std::string& envStr, std::map<std::string, std::string>& envMapping) {
    int pos = envStr.find('=');
    if (pos > 0 && size_t(pos) < envStr.size()) {
        const std::string& key = envStr.substr(0, pos);
        const std::string& value = envStr.substr(pos + 1);
        envMapping[key] = value;
    } else {
        APSARA_LOG_WARNING(sLogger, ("error to find ", "")("pos", pos)("env string", envStr));
    }
}

/**
 * @brief 设置配置标志
 *
 * @param flagName 标志名称
 * @param value 要设置的值
 *
 * 该函数尝试设置指定名称的配置标志为给定的值。
 * 如果设置成功，会记录信息日志；如果标志未定义，会记录调试日志。
 */
void AppConfig::SetConfigFlag(const std::string& flagName, const std::string& value) {
    static set<string> sIgnoreFlagSet
        = {"loongcollector_conf_dir", "loongcollector_log_dir", "loongcollector_data_dir", "loongcollector_run_dir"};
    if (sIgnoreFlagSet.find(flagName) != sIgnoreFlagSet.end()) {
        return;
    }
    GFLAGS_NAMESPACE::CommandLineFlagInfo info;
    bool rst = GetCommandLineFlagInfo(flagName.c_str(), &info);
    if (rst) {
        string beforeValue = info.current_value;
        string setrst = GFLAGS_NAMESPACE::SetCommandLineOption(flagName.c_str(), value.c_str());
        GetCommandLineFlagInfo(flagName.c_str(), &info);
        APSARA_LOG_INFO(sLogger,
                        ("Set config flag", flagName)("before value", beforeValue)("after value", info.current_value)(
                            "result", setrst.size() == 0 ? ("error with value " + value) : setrst));
    } else {
        APSARA_LOG_DEBUG(sLogger, ("Flag not define", flagName));
    }
}

#if defined(_MSC_VER)
#include "processenv.h"
#endif

std::map<std::string, std::string> AppConfig::GetEnvMapping() {
    std::map<std::string, std::string> envMapping;

#if defined(__linux__) || defined(__APPLE__)
    if (environ != NULL) {
        for (size_t i = 0; environ[i] != NULL; i++) {
            std::string envStr = environ[i];
            InitEnvMapping(envStr, envMapping);
        }
    }
#elif defined(_MSC_VER)
    LPTSTR lpszVariable;
    LPTCH lpvEnv;
    lpvEnv = GetEnvironmentStrings();
    if (lpvEnv == NULL) {
        APSARA_LOG_WARNING(sLogger, ("GetEnvironmentStrings failed ", GetLastError()));
    } else {
        lpszVariable = (LPTSTR)lpvEnv;
        while (*lpszVariable) {
            std::string envStr = (std::string)lpszVariable;
            InitEnvMapping(envStr, envMapping);
            lpszVariable += lstrlen(lpszVariable) + 1;
        }
    }
#endif
    return envMapping;
}

void AppConfig::ParseEnvToFlags() {
    std::map<std::string, std::string> envMapping = GetEnvMapping();

    for (auto& iter : envMapping) {
        const std::string& key = iter.first;
        const std::string& value = iter.second;
        SetConfigFlag(key, value);
    }
}

void AppConfig::loadEnvConfig() {
    std::map<std::string, std::string> envMapping = GetEnvMapping();
    mEnvConfig.clear();
    for (const auto& iter : envMapping) {
        const std::string& flagName = iter.first;
        const std::string& strValue = iter.second;
        GFLAGS_NAMESPACE::CommandLineFlagInfo info;
        bool rst = GetCommandLineFlagInfo(flagName.c_str(), &info);
        if (rst) {
            // 尝试解析为 double
            char* end;
            double doubleValue = strtod(strValue.c_str(), &end);
            if (*end == '\0') {
                mEnvConfig[flagName] = doubleValue;
                continue;
            }

            // 尝试解析为 int64_t
            int64_t int64Value = strtoll(strValue.c_str(), &end, 10);
            if (*end == '\0' && errno != ERANGE) {
                mEnvConfig[flagName] = Json::Int64(int64Value);
                continue;
            }

            // 尝试解析为 int32_t
            int32_t int32Value = static_cast<int32_t>(strtol(strValue.c_str(), &end, 10));
            if (*end == '\0' && errno != ERANGE && static_cast<int64_t>(int32Value) == int64Value) {
                mEnvConfig[flagName] = int32Value;
                continue;
            }

            // 检查是否为 bool
            if (strValue == "true" || strValue == "false") {
                mEnvConfig[flagName] = (strValue == "true");
                continue;
            }

            // 如果以上都不是，则作为 string 存储
            mEnvConfig[flagName] = strValue;
        }
    }
    LOG_INFO(sLogger, ("Loaded environment config", mEnvConfig.toStyledString()));
}

void AppConfig::DumpAllFlagsToMap(std::unordered_map<std::string, std::string>& flagMap) {
    flagMap.clear();
    std::vector<GFLAGS_NAMESPACE::CommandLineFlagInfo> OUTPUT;
    vector<string> detail;
    GFLAGS_NAMESPACE::GetAllFlags(&OUTPUT);
    for (auto flagInfo : OUTPUT) {
        flagMap[flagInfo.name] = flagInfo.current_value;
        detail.push_back(flagInfo.name + ":" + flagInfo.current_value + "\n");
    }
    LOG_DEBUG(sLogger, ("DumpAllFlagsToMap", flagMap.size())("Detail", ToString(detail)));
}

void AppConfig::ReadFlagsFromMap(const std::unordered_map<std::string, std::string>& flagMap) {
    for (auto iter : flagMap) {
        SetConfigFlag(iter.first, iter.second);
    }
    LOG_DEBUG(sLogger, ("ReadFlagsFromMap", flagMap.size()));
}

/**
 * @brief 递归解析JSON配置到标志
 *
 * 该函数递归地遍历JSON对象，将其键值对转换为配置标志。
 *
 * @param confJson 要解析的JSON对象
 * @param prefix 当前键的前缀，用于构建完整的标志名
 *
 * 主要逻辑:
 * 1. 遍历JSON对象的所有成员
 * 2. 对于嵌套的对象，递归调用自身
 * 3. 对于非对象值:
 *    - 忽略特定的键（如data_server_list）
 *    - 将可转换为字符串的值设置为标志
 *    - 对特定键（如config_server_address_list）强制转换为字符串
 *    - 记录无法转换的值
 */
void AppConfig::RecurseParseJsonToFlags(const Json::Value& confJson, std::string prefix) {
    const static unordered_set<string> sIgnoreKeySet = {"data_server_list"};
    const static unordered_set<string> sForceKeySet = {"config_server_address_list"};
    for (auto name : confJson.getMemberNames()) {
        auto jsonvalue = confJson[name];
        string fullName;
        if (prefix.empty()) {
            fullName = name;
        } else {
            fullName = prefix + "_" + name;
        }
        if (jsonvalue.isObject()) {
            RecurseParseJsonToFlags(jsonvalue, fullName);
        } else {
            if (sIgnoreKeySet.find(fullName) != sIgnoreKeySet.end()) {
                continue;
            }
            if (jsonvalue.isConvertibleTo(Json::stringValue)) {
                SetConfigFlag(fullName, jsonvalue.asString());
            } else if (sForceKeySet.find(fullName) != sForceKeySet.end()) {
                SetConfigFlag(fullName, jsonvalue.toStyledString());
            } else {
                APSARA_LOG_INFO(sLogger,
                                ("Set config flag failed", "can not convert json value to flag")("flag name", fullName)(
                                    "jsonvalue", jsonvalue.toStyledString()));
            }
        }
    }
}

/**
 * @brief 将JSON配置解析为标志
 *
 * 该函数将传入的JSON配置对象解析为标志。
 * 它调用RecurseParseJsonToFlags函数来递归地解析JSON对象,
 * 将JSON中的键值对转换为相应的配置标志。
 *
 * @param confJson 要解析的JSON配置对象
 */
void AppConfig::ParseJsonToFlags(const Json::Value& confJson) {
    RecurseParseJsonToFlags(confJson, "");
}

/**
 * @brief 检查并调整参数
 *
 * 该函数用于检查和调整Logtail的各项参数,主要包括:
 * 1. 限制缓冲文件的大小和数量
 * 2. 根据内存限制动态调整各项参数,如最大统计数、缓存大小等
 * 3. 调整发送相关的参数
 * 4. 当流量超过一定阈值时,禁用流量控制和随机延迟发送
 *
 * 具体调整逻辑如下:
 * - 限制缓冲文件总大小不超过4GB
 * - 根据内存限制按比例调整各项参数,但不超过默认最大值
 * - 当发送流量超过30MB/s时,禁用流量控制和随机延迟发送
 */
void AppConfig::CheckAndAdjustParameters() {
    // the max buffer size is 4GB
    // if "fileNum * fileSize" from config more than 4GB, logtail will do restrictions
    int32_t fileNum = GetNumOfBufferFile();
    int32_t fileSize = GetLocalFileSize();
    if (fileNum > 50)
        fileNum = 50;
    int64_t max_buffer_size = ((int64_t)4) * 1024 * 1024 * 1024;
    if (((int64_t)GetNumOfBufferFile() * GetLocalFileSize()) > max_buffer_size)
        fileSize = max_buffer_size / fileNum;
    mNumOfBufferFile = fileNum;
    mLocalFileSize = fileSize;

    int32_t defaultMaxStatCount = INT32_FLAG(polling_max_stat_count);
    int32_t defaultMaxStatPerDirCount = INT32_FLAG(polling_max_stat_count_per_dir);
    int32_t defaultMaxStatPerConfigCount = INT32_FLAG(polling_max_stat_count_per_config);
    int32_t defaultMaxCacheSize = INT32_FLAG(config_match_max_cache_size);
    int32_t defaultMaxModifyCache = INT32_FLAG(modify_cache_max);
    int32_t defaultMaxWatchDirCount = INT32_FLAG(max_watch_dir_count);
    int32_t defaultMaxOpenFiles = INT32_FLAG(max_open_files_limit);
    int32_t defaultMaxReaderOpenFiles = INT32_FLAG(max_reader_open_files);


    int64_t baseMemSize = 100; // MB
    int32_t nowMaxStatCount = defaultMaxStatCount / 20;
    int32_t nowMaxStatPerDirCount = defaultMaxStatPerDirCount / 20;
    int32_t nowMaxCacheSize = defaultMaxCacheSize / 20;
    int32_t nowMaxModifyCache = defaultMaxModifyCache / 20;
    int32_t nowMaxWatchDirCount = defaultMaxWatchDirCount / 20;
    int32_t nowMaxOpenFiles = defaultMaxOpenFiles / 20;
    int32_t nowMaxReaderOpenFiles = defaultMaxReaderOpenFiles / 20;

    double scaleRatio = mMemUsageUpLimit / baseMemSize;
    if (scaleRatio > 1000.) {
        scaleRatio = 1000.;
    }
    if (scaleRatio < 0.1) {
        scaleRatio = 0.1;
    }
    INT32_FLAG(polling_max_stat_count) = (int32_t)(nowMaxStatCount * scaleRatio);
    INT32_FLAG(polling_max_stat_count_per_dir) = (int32_t)(nowMaxStatPerDirCount * scaleRatio);
    INT32_FLAG(polling_max_stat_count_per_config) = (int32_t)(nowMaxStatPerDirCount * scaleRatio);
    INT32_FLAG(config_match_max_cache_size) = (int32_t)(nowMaxCacheSize * scaleRatio);
    INT32_FLAG(modify_cache_max) = (int32_t)(nowMaxModifyCache * scaleRatio);
    INT32_FLAG(max_watch_dir_count) = (int32_t)(nowMaxWatchDirCount * scaleRatio);
    INT32_FLAG(max_open_files_limit) = (int32_t)(nowMaxOpenFiles * scaleRatio);
    INT32_FLAG(max_reader_open_files) = (int32_t)(nowMaxReaderOpenFiles * scaleRatio);

    if (INT32_FLAG(polling_max_stat_count) > defaultMaxStatCount) {
        INT32_FLAG(polling_max_stat_count) = defaultMaxStatCount;
    }
    if (INT32_FLAG(polling_max_stat_count_per_dir) > defaultMaxStatPerDirCount) {
        INT32_FLAG(polling_max_stat_count_per_dir) = defaultMaxStatPerDirCount;
    }
    if (INT32_FLAG(polling_max_stat_count_per_config) > defaultMaxStatPerConfigCount) {
        INT32_FLAG(polling_max_stat_count_per_config) = defaultMaxStatPerConfigCount;
    }
    if (INT32_FLAG(config_match_max_cache_size) > defaultMaxCacheSize) {
        INT32_FLAG(config_match_max_cache_size) = defaultMaxCacheSize;
    }
    if (INT32_FLAG(modify_cache_max) > defaultMaxModifyCache) {
        INT32_FLAG(modify_cache_max) = defaultMaxModifyCache;
    }
    if (INT32_FLAG(max_watch_dir_count) > defaultMaxWatchDirCount) {
        INT32_FLAG(max_watch_dir_count) = defaultMaxWatchDirCount;
    }
    if (INT32_FLAG(max_open_files_limit) > defaultMaxOpenFiles) {
        INT32_FLAG(max_open_files_limit) = defaultMaxOpenFiles;
    }
    if (INT32_FLAG(max_reader_open_files) > defaultMaxReaderOpenFiles) {
        INT32_FLAG(max_reader_open_files) = defaultMaxReaderOpenFiles;
    }
    LOG_INFO(sLogger,
             ("default cache size, polling total max stat",
              INT32_FLAG(polling_max_stat_count))("per dir max stat", INT32_FLAG(polling_max_stat_count_per_dir))(
                 "per config max stat", INT32_FLAG(polling_max_stat_count_per_config))(
                 "cache config max size", INT32_FLAG(config_match_max_cache_size))(
                 "modify max", INT32_FLAG(modify_cache_max))("watch dir count max", INT32_FLAG(max_watch_dir_count))(
                 "max open files limit", INT32_FLAG(max_open_files_limit))("max reader open files limit",
                                                                           INT32_FLAG(max_reader_open_files)));

    LOG_INFO(sLogger,
             ("batch send interval", INT32_FLAG(batch_send_interval))("batch send size",
                                                                      INT32_FLAG(batch_send_metric_size)));
}

bool AppConfig::IsInInotifyBlackList(const std::string& path) const {
    bool rst = mInotifyBlackList.find(path) != mInotifyBlackList.end();
    if (rst) {
        LOG_INFO(sLogger, ("this path is in inotify black list, skip inoitfy add watch", path));
    }
    return rst;
}

// TODO: Use Boost instead.
// boost::filesystem::directory_iterator end;
// try { boost::filesystem::directory_iterator(path); } catch (...) { // failed } // OK
<<<<<<< HEAD
/**
 * @brief 设置Logtail系统配置目录
 *
 * 该函数用于设置Logtail系统配置目录的路径。它执行以下操作：
 * 1. 设置配置目录路径，确保路径以分隔符结尾
 * 2. 如果目录不存在，尝试创建
 * 3. 验证目录的可访问性，如果不可访问则使用进程执行目录作为备选
 * 4. 记录最终设置的配置目录路径
 *
 * @param dirPath 要设置的配置目录路径
 */
void AppConfig::SetLogtailSysConfDir(const std::string& dirPath) {
    mLogtailSysConfDir = dirPath;
=======
void AppConfig::SetLoongcollectorConfDir(const std::string& dirPath) {
    mLoongcollectorConfDir = dirPath;
>>>>>>> e32d0923
    if (dirPath.back() != '/' || dirPath.back() != '\\') {
        mLoongcollectorConfDir += PATH_SEPARATOR;
    }

    if (!CheckExistance(mLoongcollectorConfDir)) {
        if (Mkdir(mLoongcollectorConfDir)) {
            LOG_INFO(sLogger, ("sys conf dir is not existing, create", "done"));
        } else {
            LOG_WARNING(sLogger, ("sys conf dir is not existing, create", "failed"));
        }
    }

#if defined(__linux__) || defined(__APPLE__)
    DIR* dir = opendir(dirPath.c_str());
    if (NULL == dir) {
        int savedErrno = errno;
        LOG_WARNING(sLogger, ("open sys conf dir error", dirPath)("error", strerror(errno)));
        if (savedErrno == EACCES || savedErrno == ENOTDIR || savedErrno == ENOENT) {
            mLoongcollectorConfDir = GetAgentConfDir();
        }
    } else {
        closedir(dir);
    }
#elif defined(_MSC_VER)
    DWORD ret = GetFileAttributes(mLoongcollectorConfDir.c_str());
    if (INVALID_FILE_ATTRIBUTES == ret) {
        mLoongcollectorConfDir = GetAgentConfDir();
    }
#endif

    // Update related configurations (local user config).
    // if (STRING_FLAG(ilogtail_local_config).empty()) {
    //     LOG_WARNING(sLogger, ("flag error", "ilogtail_local_config must be non-empty"));
    //     STRING_FLAG(ilogtail_local_config) = DEFAULT_ILOGTAIL_LOCAL_CONFIG_FLAG_VALUE;
    // }
    // if (STRING_FLAG(ilogtail_local_config_dir).empty()) {
    //     LOG_WARNING(sLogger, ("flag error", "ilogtail_local_config_dir must be non-empty"));
    //     STRING_FLAG(ilogtail_local_config_dir) = DEFAULT_ILOGTAIL_LOCAL_CONFIG_DIR_FLAG_VALUE;
    // }
    // mUserLocalConfigPath = AbsolutePath(STRING_FLAG(ilogtail_local_config), mLogtailSysConfDir);
    // mUserLocalConfigDirPath = AbsolutePath(STRING_FLAG(ilogtail_local_config_dir), mLogtailSysConfDir) +
    // PATH_SEPARATOR; mUserLocalYamlConfigDirPath
    //     = AbsolutePath(STRING_FLAG(ilogtail_local_yaml_config_dir), mLogtailSysConfDir) + PATH_SEPARATOR;
    // mUserRemoteYamlConfigDirPath
    //     = AbsolutePath(STRING_FLAG(ilogtail_remote_yaml_config_dir), mLogtailSysConfDir) + PATH_SEPARATOR;
    LOG_INFO(sLogger, ("set loongcollector conf dir", mLoongcollectorConfDir));
}

bool AppConfig::IsHostPathMatchBlacklist(const string& dirPath) const {
    for (auto& dp : mHostPathBlacklist) {
        if (dirPath.find(dp) != std::string::npos) {
            return true;
        }
    }
    return false;
}

/**
 * @brief 更新文件标签
 *
 * 该函数从指定的配置文件中读取文件标签信息，并更新内部的文件标签存储。
 * 如果配置文件不存在或格式无效，将记录错误日志。
 * 只有当新的标签配置与当前存储的配置不同时，才会进行更新。
 */
void AppConfig::UpdateFileTags() {
    if (STRING_FLAG(ALIYUN_LOG_FILE_TAGS).empty()) {
        return;
    }
    // read local config
    Json::Value localFileTagsJson;
    const char* file_tags_dir = STRING_FLAG(ALIYUN_LOG_FILE_TAGS).c_str();
    ParseConfResult userLogRes = ParseConfig(file_tags_dir, localFileTagsJson);
    if (userLogRes != CONFIG_OK) {
        if (userLogRes == CONFIG_NOT_EXIST)
            LOG_ERROR(sLogger, ("load file tags fail, file not exist", file_tags_dir));
        else if (userLogRes == CONFIG_INVALID_FORMAT) {
            LOG_ERROR(sLogger, ("load file tags fail, file content is not valid json", file_tags_dir));
        }
    } else {
        if (localFileTagsJson != mFileTagsJson) {
            int32_t i = 0;
            vector<sls_logs::LogTag>& sFileTags = mFileTags.getWriteBuffer();
            sFileTags.clear();
            sFileTags.resize(localFileTagsJson.size());
            for (auto it = localFileTagsJson.begin(); it != localFileTagsJson.end(); ++it) {
                if (it->isString()) {
                    sFileTags[i].set_key(it.key().asString());
                    sFileTags[i].set_value(it->asString());
                    ++i;
                }
            }
            mFileTags.swap();
            LOG_INFO(sLogger, ("local file tags update, old config", mFileTagsJson.toStyledString()));
            mFileTagsJson = localFileTagsJson;
            LOG_INFO(sLogger, ("local file tags update, new config", mFileTagsJson.toStyledString()));
        }
    }
    return;
}

Json::Value AppConfig::mergeAllConfigs() {
    Json::Value mergedConfig;
    for (const auto& key : mLocalConfig.getMemberNames()) {
        mergedConfig[key] = Json::Value(mLocalConfig[key]);
    }
    for (const auto& key : mLocalInstanceConfig.getMemberNames()) {
        mergedConfig[key] = Json::Value(mLocalInstanceConfig[key]);
    }
    for (const auto& key : mEnvConfig.getMemberNames()) {
        mergedConfig[key] = Json::Value(mEnvConfig[key]);
    }
    for (const auto& key : mRemoteConfig.getMemberNames()) {
        mergedConfig[key] = Json::Value(mRemoteConfig[key]);
    }
    return mergedConfig;
}

void AppConfig::LoadInstanceConfig(std::map<std::string, Json::Value>& instanceConfig) {
    mRemoteConfig.clear();
    mLocalInstanceConfig.clear();
    for (auto& config : instanceConfig) {
        if (config.first == AppConfig::sLocalConfigDir) {
            MergeJson(mLocalInstanceConfig, config.second);
        } else {
            MergeJson(mRemoteConfig, config.second);
        }
    }
    auto mergedConfig = mergeAllConfigs();
    for (const auto& callback : mCallbacks) {
        const std::string& key = callback.first;
        if (!mMergedConfig.isMember(key) && !mergedConfig.isMember(key)) {
            continue;
        }
        if (!mMergedConfig.isMember(key) && mergedConfig.isMember(key)) {
            callback.second(false);
        }
        if (mMergedConfig.isMember(key) && !mergedConfig.isMember(key)) {
            callback.second(false);
        }
        if (mMergedConfig[key] != mergedConfig[key]) {
            callback.second(false);
        }
    }
    mMergedConfig = std::move(mergedConfig);
}

void AppConfig::RegisterCallback(const std::string& key, std::function<bool(bool)> callback) {
    mCallbacks[key] = std::move(callback);
}

int32_t AppConfig::MergeInt32(int32_t defaultValue,
                              const std::string name,
                              const std::function<bool(const std::string key, const int32_t value)>& validateFn) {
    const auto& localConf = AppConfig::GetInstance()->GetLocalConfig();
    const auto& localInstanceConfig = AppConfig::GetInstance()->GetLocalInstanceConfig();
    const auto& envConfig = AppConfig::GetInstance()->GetEnvConfig();
    const auto& remoteConfig = AppConfig::GetInstance()->GetRemoteConfig();

    int32_t res = defaultValue;
    if (localConf.isMember(name) && localConf[name].isInt() && validateFn(name, localConf[name].asInt())) {
        res = localConf[name].asInt();
    }
    if (localInstanceConfig.isMember(name) && localInstanceConfig[name].isInt()
        && validateFn(name, localInstanceConfig[name].asInt())) {
        res = localInstanceConfig[name].asInt();
    }
    if (envConfig.isMember(name) && envConfig[name].isInt() && validateFn(name, envConfig[name].asInt())) {
        res = envConfig[name].asInt();
    }
    if (remoteConfig.isMember(name) && remoteConfig[name].isInt() && validateFn(name, remoteConfig[name].asInt())) {
        res = remoteConfig[name].asInt();
    }
    return res;
}

int64_t AppConfig::MergeInt64(int64_t defaultValue,
                              const std::string name,
                              const std::function<bool(const std::string key, const int64_t value)>& validateFn) {
    const auto& localConf = AppConfig::GetInstance()->GetLocalConfig();
    const auto& localInstanceConfig = AppConfig::GetInstance()->GetLocalInstanceConfig();
    const auto& envConfig = AppConfig::GetInstance()->GetEnvConfig();
    const auto& remoteConfig = AppConfig::GetInstance()->GetRemoteConfig();

    int64_t res = defaultValue;
    if (localConf.isMember(name) && localConf[name].isInt64() && validateFn(name, localConf[name].asInt64())) {
        res = localConf[name].asInt64();
    }
    if (localInstanceConfig.isMember(name) && localInstanceConfig[name].isInt64()
        && validateFn(name, localInstanceConfig[name].asInt64())) {
        res = localInstanceConfig[name].asInt64();
    }
    if (envConfig.isMember(name) && envConfig[name].isInt64() && validateFn(name, envConfig[name].asInt64())) {
        res = envConfig[name].asInt64();
    }
    if (remoteConfig.isMember(name) && remoteConfig[name].isInt64() && validateFn(name, remoteConfig[name].asInt64())) {
        res = remoteConfig[name].asInt64();
    }
    return res;
}

bool AppConfig::MergeBool(bool defaultValue,
                          const std::string name,
                          const std::function<bool(const std::string key, const bool value)>& validateFn) {
    const auto& localConf = AppConfig::GetInstance()->GetLocalConfig();
    const auto& localInstanceConfig = AppConfig::GetInstance()->GetLocalInstanceConfig();
    const auto& envConfig = AppConfig::GetInstance()->GetEnvConfig();
    const auto& remoteConfig = AppConfig::GetInstance()->GetRemoteConfig();
    bool res = defaultValue;
    if (localConf.isMember(name) && localConf[name].isBool() && validateFn(name, localConf[name].asBool())) {
        res = localConf[name].asBool();
    }
    if (localInstanceConfig.isMember(name) && localInstanceConfig[name].isBool()
        && validateFn(name, localInstanceConfig[name].asBool())) {
        res = localInstanceConfig[name].asBool();
    }
    if (envConfig.isMember(name) && envConfig[name].isBool() && validateFn(name, envConfig[name].asBool())) {
        res = envConfig[name].asBool();
    }
    if (remoteConfig.isMember(name) && remoteConfig[name].isBool() && validateFn(name, remoteConfig[name].asBool())) {
        res = remoteConfig[name].asBool();
    }
    return res;
}

std::string
AppConfig::MergeString(const std::string& defaultValue,
                       const std::string name,
                       const std::function<bool(const std::string key, const std::string value)>& validateFn) {
    const auto& localConf = AppConfig::GetInstance()->GetLocalConfig();
    const auto& localInstanceConfig = AppConfig::GetInstance()->GetLocalInstanceConfig();
    const auto& envConfig = AppConfig::GetInstance()->GetEnvConfig();
    const auto& remoteConfig = AppConfig::GetInstance()->GetRemoteConfig();
    std::string res = defaultValue;
    if (localConf.isMember(name) && localConf[name].isString() && validateFn(name, localConf[name].asString())) {
        res = localConf[name].asString();
    }
    if (localInstanceConfig.isMember(name) && localInstanceConfig[name].isString()
        && validateFn(name, localInstanceConfig[name].asString())) {
        res = localInstanceConfig[name].asString();
    }
    if (envConfig.isMember(name) && envConfig[name].isString() && validateFn(name, envConfig[name].asString())) {
        res = envConfig[name].asString();
    }
    if (remoteConfig.isMember(name) && remoteConfig[name].isString() && validateFn(name, remoteConfig[name].asString())) {
        res = remoteConfig[name].asString();
    }
    return res;
}

double AppConfig::MergeDouble(double defaultValue,
                              const std::string name,
                              const std::function<bool(const std::string key, const double value)>& validateFn) {
    const auto& localConf = AppConfig::GetInstance()->GetLocalConfig();
    const auto& localInstanceConfig = AppConfig::GetInstance()->GetLocalInstanceConfig();
    const auto& envConfig = AppConfig::GetInstance()->GetEnvConfig();
    const auto& remoteConfig = AppConfig::GetInstance()->GetRemoteConfig();
    double res = defaultValue;
    if (localConf.isMember(name) && localConf[name].isDouble() && validateFn(name, localConf[name].asDouble())) {
        res = localConf[name].asDouble();
    }
    if (localInstanceConfig.isMember(name) && localInstanceConfig[name].isDouble()
        && validateFn(name, localInstanceConfig[name].asDouble())) {
        res = localInstanceConfig[name].asDouble();
    }
    if (envConfig.isMember(name) && envConfig[name].isDouble() && validateFn(name, envConfig[name].asDouble())) {
        res = envConfig[name].asDouble();
    }
    if (remoteConfig.isMember(name) && remoteConfig[name].isDouble() && validateFn(name, remoteConfig[name].asDouble())) {
        res = remoteConfig[name].asDouble();
    }
    return res;
}

} // namespace logtail<|MERGE_RESOLUTION|>--- conflicted
+++ resolved
@@ -15,13 +15,10 @@
 #include "AppConfig.h"
 
 #include <algorithm>
-<<<<<<< HEAD
 #include <filesystem>
 #include <utility>
-=======
 #include <boost/filesystem.hpp>
 #include <iostream>
->>>>>>> e32d0923
 
 #include "RuntimeUtil.h"
 #include "common/EnvUtil.h"
@@ -183,9 +180,7 @@
 
 namespace logtail {
 
-<<<<<<< HEAD
 std::string AppConfig::sLocalConfigDir = "local";
-=======
 void CreateAgentDir () {
 #if defined(__RUN_LOGTAIL__)
     return;
@@ -465,7 +460,6 @@
     return (fp / "exactly_once_checkpoint").string();
 #endif
 }
->>>>>>> e32d0923
 
 AppConfig::AppConfig() {
     LOG_INFO(sLogger, ("AppConfig AppConfig", "success"));
@@ -599,7 +593,6 @@
  * @param ilogtailConfigFile 配置文件的路径
  */
 void AppConfig::LoadAppConfig(const std::string& ilogtailConfigFile) {
-<<<<<<< HEAD
     // 加载本地配置
     loadLocalConfig(ilogtailConfigFile);
 
@@ -622,10 +615,7 @@
 
 void AppConfig::loadLocalConfig(const std::string& ilogtailConfigFile) {
     std::string processExecutionDir = GetProcessExecutionDir();
-    mDockerFilePathConfig = processExecutionDir + STRING_FLAG(ilogtail_docker_file_path_config);
-=======
     mDockerFilePathConfig = GetAgentDockerPathConfig();
->>>>>>> e32d0923
 
     Json::Value confJson(Json::objectValue);
     std::string newConfDir;
@@ -1739,7 +1729,6 @@
 // TODO: Use Boost instead.
 // boost::filesystem::directory_iterator end;
 // try { boost::filesystem::directory_iterator(path); } catch (...) { // failed } // OK
-<<<<<<< HEAD
 /**
  * @brief 设置Logtail系统配置目录
  *
@@ -1753,10 +1742,6 @@
  */
 void AppConfig::SetLogtailSysConfDir(const std::string& dirPath) {
     mLogtailSysConfDir = dirPath;
-=======
-void AppConfig::SetLoongcollectorConfDir(const std::string& dirPath) {
-    mLoongcollectorConfDir = dirPath;
->>>>>>> e32d0923
     if (dirPath.back() != '/' || dirPath.back() != '\\') {
         mLoongcollectorConfDir += PATH_SEPARATOR;
     }
