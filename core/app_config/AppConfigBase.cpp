// Copyright 2022 iLogtail Authors
//
// Licensed under the Apache License, Version 2.0 (the "License");
// you may not use this file except in compliance with the License.
// You may obtain a copy of the License at
//
//      http://www.apache.org/licenses/LICENSE-2.0
//
// Unless required by applicable law or agreed to in writing, software
// distributed under the License is distributed on an "AS IS" BASIS,
// WITHOUT WARRANTIES OR CONDITIONS OF ANY KIND, either express or implied.
// See the License for the specific language governing permissions and
// limitations under the License.

#include "AppConfigBase.h"
#include <algorithm>
#if defined(__linux__)
#include "streamlog/StreamLogFormat.h"
#endif
#include "shennong/MetricSender.h"
#include "sender/Sender.h"
#include "profiler/LogFileProfiler.h"
#include "profiler/LogtailAlarm.h"
#include "monitor/Monitor.h"
#include "common/util.h"
#include "common/LogtailCommonFlags.h"
#include "common/RuntimeUtil.h"
#include "common/FileSystemUtil.h"
#include "common/JsonUtil.h"
#include "common/EnvUtil.h"
#include "config_manager/ConfigManager.h"
#include "logger/Logger.h"
#include "reader/LogFileReader.h"
using namespace std;

DEFINE_FLAG_INT32(max_buffer_num, "max size", 40);
DEFINE_FLAG_INT32(pub_max_buffer_num, "max size", 8);
DEFINE_FLAG_INT32(default_max_send_byte_per_sec, "the max send speed per sec, realtime thread", 25 * 1024 * 1024);
DEFINE_FLAG_INT32(pub_max_send_byte_per_sec, "the max send speed per sec, realtime thread", 20 * 1024 * 1024);
DEFINE_FLAG_INT32(default_send_byte_per_sec, "the max send speed per sec, replay buffer thread", 2 * 1024 * 1024);
DEFINE_FLAG_INT32(pub_send_byte_per_sec, "the max send speed per sec, replay buffer thread", 1 * 1024 * 1024);
DEFINE_FLAG_INT32(default_buffer_file_num, "how many buffer files in default", 50);
DEFINE_FLAG_INT32(pub_buffer_file_num, "how many buffer files in default", 25);
DEFINE_FLAG_INT32(default_local_file_size, "default size of one buffer file", 20 * 1024 * 1024);
DEFINE_FLAG_INT32(pub_local_file_size, "default size of one buffer file", 20 * 1024 * 1024);
DEFINE_FLAG_INT32(process_thread_count, "", 1);
DEFINE_FLAG_INT32(send_request_concurrency, "max count keep in mem when async send", 10);
DECLARE_FLAG_INT32(default_StreamLog_tcp_port);
DECLARE_FLAG_INT32(default_StreamLog_poll_size_in_mb);
DECLARE_FLAG_INT32(default_StreamLog_recv_size_each_call);
DECLARE_FLAG_BOOL(ilogtail_discard_old_data);
DEFINE_FLAG_BOOL(enable_send_tps_smoothing, "avoid web server load burst", true);
DEFINE_FLAG_BOOL(enable_flow_control, "if enable flow control", true);
DEFINE_FLAG_STRING(default_buffer_file_path, "set current execution dir in default", "");
DEFINE_FLAG_STRING(buffer_file_path, "set buffer dir", "");
DEFINE_FLAG_STRING(default_mapping_config_path, "", "mapping_config.json");
DEFINE_FLAG_DOUBLE(default_machine_cpu_usage_threshold, "machine level", 0.4);
DEFINE_FLAG_BOOL(default_resource_auto_scale, "", false);
DEFINE_FLAG_BOOL(default_input_flow_control, "", false);
DEFINE_FLAG_INT32(max_open_files_limit, "max open files ulimit -n", 131072);
DEFINE_FLAG_INT32(max_multi_config_size, "max multi config size", 20);
DEFINE_FLAG_BOOL(default_accept_multi_config, "", false);
DEFINE_FLAG_STRING(default_env_tag_keys, "default env key to load tags", "ALIYUN_LOG_ENV_TAGS");
#if defined(__linux__) || defined(__APPLE__)
DEFINE_FLAG_STRING(logtail_sys_conf_dir, "store machine-unique-id, user-defined-id, aliuid", "/etc/ilogtail/");
#elif defined(_MSC_VER)
DEFINE_FLAG_STRING(logtail_sys_conf_dir, "store machine-unique-id, user-defined-id, aliuid", "C:\\LogtailData\\");
#endif
const char* DEFAULT_ILOGTAIL_LOCAL_CONFIG_FLAG_VALUE = "user_local_config.json";
DEFINE_FLAG_STRING(ilogtail_local_config, "local ilogtail config file", DEFAULT_ILOGTAIL_LOCAL_CONFIG_FLAG_VALUE);
const char* DEFAULT_ILOGTAIL_LOCAL_CONFIG_DIR_FLAG_VALUE = "user_config.d";
DEFINE_FLAG_STRING(ilogtail_local_config_dir,
                   "local ilogtail config file dir",
                   DEFAULT_ILOGTAIL_LOCAL_CONFIG_DIR_FLAG_VALUE);
const char* DEFAULT_ILOGTAIL_LOCAL_YAML_CONFIG_DIR_FLAG_VALUE = "user_yaml_config.d";
DEFINE_FLAG_STRING(ilogtail_local_yaml_config_dir,
                   "local ilogtail yaml config file dir",
                   DEFAULT_ILOGTAIL_LOCAL_YAML_CONFIG_DIR_FLAG_VALUE);
const char* DEFAULT_ILOGTAIL_REMOTE_YAML_CONFIG_DIR_FLAG_VALUE = "remote_yaml_config.d";
DEFINE_FLAG_STRING(ilogtail_remote_yaml_config_dir,
                   "remote ilogtail yaml config file dir",
                   DEFAULT_ILOGTAIL_REMOTE_YAML_CONFIG_DIR_FLAG_VALUE);

DEFINE_FLAG_BOOL(default_global_fuse_mode, "default global fuse mode", false);
DEFINE_FLAG_BOOL(default_global_mark_offset_flag, "default global mark offset flag", false);

DEFINE_FLAG_STRING(default_container_mount_path, "", "container_mount.json");
DEFINE_FLAG_STRING(default_include_config_path, "", "config.d");
#if defined(_MSC_VER)
DEFINE_FLAG_STRING(default_container_host_path, "", "C:\\logtail_host");
#else
DEFINE_FLAG_STRING(default_container_host_path, "", "/logtail_host");
#endif

DEFINE_FLAG_INT32(default_oas_connect_timeout, "default (minimum) connect timeout for OSARequest", 5);
DEFINE_FLAG_INT32(default_oas_request_timeout, "default (minimum) request timeout for OSARequest", 10);
DEFINE_FLAG_BOOL(rapid_retry_update_config, "", false);
DEFINE_FLAG_BOOL(check_profile_region, "", false);
DEFINE_FLAG_BOOL(enable_collection_mark,
                 "enable collection mark function to override check_ulogfs_env in user config",
                 false);
DEFINE_FLAG_BOOL(enable_env_ref_in_config, "enable environment variable reference replacement in configuration", false);
DEFINE_FLAG_INT32(data_server_port, "", 80);

DEFINE_FLAG_STRING(alipay_app_zone, "", "ALIPAY_APP_ZONE");
DEFINE_FLAG_STRING(alipay_zone, "", "ALIPAY_ZONE");
DEFINE_FLAG_STRING(alipay_zone_env_name, "", "");

DECLARE_FLAG_STRING(check_point_filename);

DECLARE_FLAG_INT32(polling_max_stat_count);
DECLARE_FLAG_INT32(polling_max_stat_count_per_dir);
DECLARE_FLAG_INT32(polling_max_stat_count_per_config);
DECLARE_FLAG_INT32(config_match_max_cache_size);
DECLARE_FLAG_INT32(modify_cache_max);
DECLARE_FLAG_INT32(max_watch_dir_count);
DECLARE_FLAG_INT32(max_reader_open_files);

DECLARE_FLAG_INT32(logreader_filedeleted_remove_interval);
DECLARE_FLAG_INT32(check_handler_timeout_interval);
DECLARE_FLAG_INT32(reader_close_unused_file_time);
DECLARE_FLAG_INT32(main_loop_check_interval);

DECLARE_FLAG_INT32(batch_send_interval);
DECLARE_FLAG_INT32(batch_send_metric_size);

DECLARE_FLAG_BOOL(send_prefer_real_ip);
DECLARE_FLAG_INT32(send_switch_real_ip_interval);
DECLARE_FLAG_INT32(truncate_pos_skip_bytes);
DECLARE_FLAG_INT32(default_tail_limit_kb);

DECLARE_FLAG_STRING(user_log_config);
DECLARE_FLAG_STRING(ilogtail_docker_file_path_config);

DECLARE_FLAG_INT32(max_docker_config_update_times);
DECLARE_FLAG_INT32(docker_config_update_interval);

DECLARE_FLAG_INT32(read_local_event_interval);

DECLARE_FLAG_INT32(check_point_dump_interval);
DECLARE_FLAG_STRING(ilogtail_user_defined_id_env_name);

DECLARE_FLAG_INT32(logreader_max_rotate_queue_size);
DECLARE_FLAG_INT32(search_checkpoint_default_dir_depth);
DECLARE_FLAG_INT32(checkpoint_find_max_file_count);
DECLARE_FLAG_BOOL(enable_polling_discovery);
DECLARE_FLAG_INT32(dirfile_check_interval_ms);
DECLARE_FLAG_INT32(polling_dir_first_watch_timeout);
DECLARE_FLAG_INT32(polling_file_first_watch_timeout);
DECLARE_FLAG_INT32(modify_check_interval);
DECLARE_FLAG_INT32(ignore_file_modify_timeout);


namespace logtail {
AppConfigBase::AppConfigBase() {
    LOG_INFO(sLogger, ("AppConfigBase AppConfigBase", "success"));
    mSendRandomSleep = BOOL_FLAG(enable_send_tps_smoothing);
    mSendFlowControl = BOOL_FLAG(enable_flow_control);
    SetIlogtailConfigJson("");
    mStreamLogAddress = "0.0.0.0";
    mIsOldPubRegion = false;
    mOpenStreamLog = false;
    mSendRequestConcurrency = INT32_FLAG(send_request_concurrency);
    mProcessThreadCount = INT32_FLAG(process_thread_count);
    mMappingConfigPath = STRING_FLAG(default_mapping_config_path);
    mMachineCpuUsageThreshold = DOUBLE_FLAG(default_machine_cpu_usage_threshold);
    mCpuUsageUpLimit = DOUBLE_FLAG(cpu_usage_up_limit);
    mScaledCpuUsageUpLimit = DOUBLE_FLAG(cpu_usage_up_limit);
    mMemUsageUpLimit = INT64_FLAG(memory_usage_up_limit);
    mResourceAutoScale = BOOL_FLAG(default_resource_auto_scale);
    mInputFlowControl = BOOL_FLAG(default_input_flow_control);
    mDefaultRegion = STRING_FLAG(default_region_name);
    mAcceptMultiConfigFlag = BOOL_FLAG(default_accept_multi_config);
    mMaxMultiConfigSize = INT32_FLAG(max_multi_config_size);
    mUserConfigPath = STRING_FLAG(user_log_config);
    mIgnoreDirInodeChanged = false;
    mLogParseAlarmFlag = true;
    mContainerMode = false;
    mNoInotify = false;
    mSendDataPort = 80;
    mShennongSocket = true;
    // mInotifyBlackList.insert("/tmp");

    mPurageContainerMode = false;
    mForceQuitReadTimeout = 7200;
    LoadEnvTags();
    CheckPurageContainerMode();
}

void AppConfigBase::MergeJson(Json::Value& mainConfJson, const Json::Value& subConfJson) {
    for (auto subkey : subConfJson.getMemberNames()) {
        mainConfJson[subkey] = subConfJson[subkey];
    }
}

void AppConfigBase::LoadIncludeConfig(Json::Value& confJson) {
    // New default value of the flag is renamed from /etc/ilogtail/config.d/
    // to config.d, be compatible with old default value.
    string dirPath = STRING_FLAG(default_include_config_path);
    if (!dirPath.empty() && dirPath[0] != '/') {
        dirPath = mLogtailSysConfDir + dirPath + PATH_SEPARATOR;
    }
    if (confJson.isMember("include_config_path") && confJson["include_config_path"].isString()) {
        dirPath = confJson["include_config_path"].asString();
    }
    fsutil::Dir dir(dirPath);
    if (!dir.Open()) {
        auto e = GetErrno();
        if (fsutil::Dir::IsENOENT(e)) {
            LOG_DEBUG(sLogger, ("opendir error, ENOENT, dir", dirPath));
        } else {
            LOG_ERROR(sLogger, ("opendir error: ", e)("dir", dirPath));
        }
        return;
    }

    std::vector<std::string> v;
    fsutil::Entry entry;
    while (entry = dir.ReadNext(false)) {
        if (!entry.IsRegFile()) {
            continue;
        }

        string flName = entry.Name();
        if (flName.size() < 5 || flName.substr(flName.size() - 5) != ".json") {
            continue;
        }
        string fullPath = dirPath + PATH_SEPARATOR + flName;
        v.push_back(fullPath);
    }

    std::sort(v.begin(), v.end());
    for (size_t i = 0; i < v.size(); i++) {
        Json::Value subConfJson;
        ParseConfResult res = ParseConfig(v[i], subConfJson);
        if (res != CONFIG_OK) {
            continue;
        }

        MergeJson(confJson, subConfJson);
        LOG_INFO(sLogger, ("merge sub config, file", v[i])("config", subConfJson.toStyledString()));
    }
}

void AppConfigBase::LoadAppConfig(const std::string& ilogtailConfigFile) {
    std::string processExecutionDir = GetProcessExecutionDir();
    mDockerFilePathConfig = processExecutionDir + STRING_FLAG(ilogtail_docker_file_path_config);

    Json::Value confJson(Json::objectValue);
    std::string newSysConfDir;

    if (!ilogtailConfigFile.empty()) {
        ParseConfResult res = ParseConfig(ilogtailConfigFile, confJson);

        if (res == CONFIG_NOT_EXIST) {
            LOG_INFO(sLogger, ("config file not exist, try generate config by path", ilogtailConfigFile));
            if (GenerateAPPConfigByConfigPath(ilogtailConfigFile, confJson)) {
                res = CONFIG_OK;
                LOG_INFO(sLogger, ("generate config success", ilogtailConfigFile));
            } else {
                LOG_WARNING(sLogger, ("generate config failed", ilogtailConfigFile));
            }
        }

        if (res == CONFIG_OK) {
            // Should be loaded here because other parameters depend on it.
            LoadStringParameter(newSysConfDir, confJson, "logtail_sys_conf_dir", "ALIYUN_LOGTAIL_SYS_CONF_DIR");
        } else {
            confJson.clear();
            if (res == CONFIG_NOT_EXIST) {
                LOG_ERROR(sLogger, ("can not find start config", ilogtailConfigFile));
                LogtailAlarm::GetInstance()->SendAlarm(LOGTAIL_CONFIG_ALARM, "can not find start config");
            } else if (res == CONFIG_INVALID_FORMAT) {
                LOG_ERROR(sLogger, ("start config is not valid json", ilogtailConfigFile));
                LogtailAlarm::GetInstance()->SendAlarm(LOGTAIL_CONFIG_ALARM, "start config is not valid json");
            }
        }
    }

    if (newSysConfDir.empty()) {
        newSysConfDir = STRING_FLAG(logtail_sys_conf_dir);
    }
    SetLogtailSysConfDir(AbsolutePath(newSysConfDir, mProcessExecutionDir));

    LoadIncludeConfig(confJson);
    string configJsonString = confJson.toStyledString();
    SetIlogtailConfigJson(configJsonString);
    LOG_INFO(sLogger, ("load logtail config file, path", ilogtailConfigFile));
    LOG_INFO(sLogger, ("load logtail config file, detail", configJsonString));

    ParseJsonToFlags(confJson);
    ParseEnvToFlags();

    LoadSyslogConf(confJson);
    LoadResourceConf(confJson);
    // load addr will init sender, sender param depend on LoadResourceConf
    LoadAddrConfig(confJson);
    LoadOtherConf(confJson);

    LoadGlobalFuseConf(confJson);
    CheckAndResetProxyEnv();
}

std::string AppConfigBase::GetDefaultRegion() const {
    ScopedSpinLock lock(mAppConfigLock);
    return mDefaultRegion;
}

void AppConfigBase::SetDefaultRegion(const string& region) {
    LOG_DEBUG(sLogger, ("SetDefaultRegion before", mDefaultRegion)("after", region));
    ScopedSpinLock lock(mAppConfigLock);
    mDefaultRegion = region;
}

void AppConfigBase::LoadEnvTags() {
    char* envTagKeys = getenv(STRING_FLAG(default_env_tag_keys).c_str());
    if (envTagKeys == NULL) {
        return;
    }
    LOG_INFO(sLogger, ("load env tags from env key", envTagKeys));
    vector<string> envKeys = SplitString(string(envTagKeys), "|");
    mEnvTags.resize(envKeys.size());
    for (size_t i = 0; i < envKeys.size(); ++i) {
        mEnvTags[i].set_key(envKeys[i]);
        char* envValue = getenv(envKeys[i].c_str());
        if (envValue != NULL) {
            mEnvTags[i].set_value(string(envValue));
            LOG_INFO(sLogger, ("load env, key", envKeys[i])("value", string(envValue)));
        } else {
            mEnvTags[i].set_value(string(""));
            LOG_INFO(sLogger, ("load env, key", envKeys[i])("value", ""));
        }
    }
}

// @return true if input configValue has been updated.
template <typename T>
bool LoadSingleValueEnvConfig(const char* envKey, T& configValue, const T minValue) {
    try {
        char* value = NULL;
        value = getenv(envKey);
        if (value != NULL) {
            T val = StringTo<T>(value);
            if (val >= minValue) {
                configValue = val;
                LOG_INFO(sLogger, (string("set ") + envKey + " from env, value", value));
                return true;
            }
        }
    } catch (const exception& e) {
        LOG_WARNING(sLogger, (string("set ") + envKey + " from env failed, exception", e.what()));
    }
    return false;
}

template <typename T>
void LoadEnvValueIfExisting(const char* envKey, T& cfgValue) {
    try {
        const char* value = getenv(envKey);
        if (value != NULL) {
            T val = StringTo<T>(value);
            cfgValue = val;
            LOG_INFO(sLogger, ("load config from env", envKey)("value", val));
        }
    } catch (const std::exception& e) {
        LOG_WARNING(sLogger, ("load config from env error", envKey)("error", e.what()));
    }
}

void AppConfigBase::LoadEnvResourceLimit() {
    LoadSingleValueEnvConfig("cpu_usage_limit", mCpuUsageUpLimit, (float)0.4);
    LoadSingleValueEnvConfig("mem_usage_limit", mMemUsageUpLimit, (int64_t)384);
    LoadSingleValueEnvConfig("max_bytes_per_sec", mMaxBytePerSec, (int32_t)(1024 * 1024));
    LoadSingleValueEnvConfig("process_thread_count", mProcessThreadCount, (int32_t)1);
    LoadSingleValueEnvConfig("send_request_concurrency", mSendRequestConcurrency, (int32_t)2);
}

void AppConfigBase::CheckPurageContainerMode() {
    if (getenv(STRING_FLAG(ilogtail_user_defined_id_env_name).c_str()) != NULL) {
        fsutil::PathStat buf;
        if (fsutil::PathStat::stat(STRING_FLAG(default_container_host_path).c_str(), buf)) {
            mPurageContainerMode = true;
        }
    }
    LOG_INFO(sLogger, ("purage container mode", mPurageContainerMode));
}

void AppConfigBase::LoadSyslogConf(const Json::Value& confJson) {
    if (confJson.isMember("streamlog_tcp_addr") && confJson["streamlog_tcp_addr"].isString())
        mStreamLogAddress = confJson["streamlog_tcp_addr"].asString();
    if (mStreamLogAddress.empty()) {
        mStreamLogAddress = "0.0.0.0";
    }
    if (confJson.isMember("streamlog_tcp_port") && confJson["streamlog_tcp_port"].isInt())
        mStreamLogTcpPort = confJson["streamlog_tcp_port"].asInt();
    else
        mStreamLogTcpPort = INT32_FLAG(default_StreamLog_tcp_port);

    if (confJson.isMember("streamlog_pool_size_in_mb") && confJson["streamlog_pool_size_in_mb"].isInt())
        mStreamLogPoolSizeInMb = confJson["streamlog_pool_size_in_mb"].asInt();
    else
        mStreamLogPoolSizeInMb = INT32_FLAG(default_StreamLog_poll_size_in_mb);

    if (confJson.isMember("streamlog_open") && confJson["streamlog_open"].isBool())
        mOpenStreamLog = confJson["streamlog_open"].asBool();
    else
        mOpenStreamLog = false;

    LoadBooleanParameter(mAcceptMultiConfigFlag, confJson, "accept_multi_config", "ALIYUN_LOGTAIL_ACCEPT_MULTI_CONFIG");

    LoadInt32Parameter(mMaxMultiConfigSize, confJson, "max_multi_config", "ALIYUN_LOGTAIL_MAX_MULTI_CONFIG");

    if (confJson.isMember("streamlog_rcv_size_each_call") && confJson["streamlog_rcv_size_each_call"].isInt())
        mStreamLogRcvLenPerCall = confJson["streamlog_rcv_size_each_call"].asInt();
    else
        mStreamLogRcvLenPerCall = INT32_FLAG(default_StreamLog_recv_size_each_call);

#if defined(__linux__)
    StreamLogLine::ClearFormats();
    StreamLogLine::AddDefaultFormats();
    if (confJson.isMember("streamlog_formats") && confJson["streamlog_formats"].isArray()) {
        StreamLogLine::InitFormats(confJson["streamlog_formats"]);
    } else if (confJson.isMember("streamlog_formats") && !confJson["streamlog_formats"].isArray()) {
        LOG_ERROR(sLogger,
                  ("message", "StreamLog_format must be of json array format")(
                      "json", confJson["streamlog_formats"].toStyledString()));
    }
#endif

    if (confJson.isMember("log_parse_error") && confJson["log_parse_error"].isBool()) {
        mLogParseAlarmFlag = confJson["log_parse_error"].asBool();
    }
}

void AppConfigBase::LoadResourceConf(const Json::Value& confJson) {
    LoadInt32Parameter(
        INT32_FLAG(batch_send_interval), confJson, "batch_send_interval", "ALIYUN_LOGTAIL_BATCH_SEND_INTERVAL");

    LoadInt32Parameter(INT32_FLAG(batch_send_metric_size),
                       confJson,
                       "batch_send_metric_size",
                       "ALIYUN_LOGTAIL_BATCH_SEND_METRIC_SIZE");

    if (confJson.isMember("max_bytes_per_sec") && confJson["max_bytes_per_sec"].isInt())
        mMaxBytePerSec = confJson["max_bytes_per_sec"].asInt();
    else if (mIsOldPubRegion)
        mMaxBytePerSec = INT32_FLAG(pub_max_send_byte_per_sec);
    else
        mMaxBytePerSec = INT32_FLAG(default_max_send_byte_per_sec);

    if (confJson.isMember("bytes_per_sec") && confJson["bytes_per_sec"].isInt())
        mBytePerSec = confJson["bytes_per_sec"].asInt();
    else if (mIsOldPubRegion)
        mBytePerSec = INT32_FLAG(pub_send_byte_per_sec);
    else
        mBytePerSec = INT32_FLAG(default_send_byte_per_sec);

    if (confJson.isMember("buffer_file_num") && confJson["buffer_file_num"].isInt())
        mNumOfBufferFile = confJson["buffer_file_num"].asInt();
    else if (mIsOldPubRegion)
        mNumOfBufferFile = INT32_FLAG(pub_buffer_file_num);
    else
        mNumOfBufferFile = INT32_FLAG(default_buffer_file_num);

    if (confJson.isMember("buffer_file_size") && confJson["buffer_file_size"].isInt())
        mLocalFileSize = confJson["buffer_file_size"].asInt();
    else if (mIsOldPubRegion)
        mLocalFileSize = INT32_FLAG(pub_local_file_size);
    else
        mLocalFileSize = INT32_FLAG(default_local_file_size);

    if (confJson.isMember("buffer_map_size") && confJson["buffer_map_size"].isInt())
        mMaxHoldedDataSize = confJson["buffer_map_size"].asInt();
    else if (mIsOldPubRegion)
        mMaxHoldedDataSize = INT32_FLAG(pub_max_holded_data_size);
    else
        mMaxHoldedDataSize = INT32_FLAG(max_holded_data_size);

    if (confJson.isMember("buffer_map_num") && confJson["buffer_map_num"].isInt())
        mMaxBufferNum = confJson["buffer_map_num"].asInt();
    else if (mIsOldPubRegion)
        mMaxBufferNum = INT32_FLAG(pub_max_buffer_num);
    else
        mMaxBufferNum = INT32_FLAG(max_buffer_num);

    if (confJson.isMember("send_request_concurrency") && confJson["send_request_concurrency"].isInt())
        mSendRequestConcurrency = confJson["send_request_concurrency"].asInt();
    else
        mSendRequestConcurrency = INT32_FLAG(send_request_concurrency);
    LogtailMonitor::Instance()->UpdateConstMetric("send_request_concurrency", mSendRequestConcurrency);

    if (confJson.isMember("process_thread_count") && confJson["process_thread_count"].isInt())
        mProcessThreadCount = confJson["process_thread_count"].asInt();
    else
        mProcessThreadCount = INT32_FLAG(process_thread_count);

    LoadInt32Parameter(INT32_FLAG(logreader_max_rotate_queue_size),
                       confJson,
                       "logreader_max_rotate_queue_size",
                       "ALIYUN_LOGTAIL_LOGREADER_MAX_ROTATE_QUEUE_SIZE");

    LoadInt32Parameter(INT32_FLAG(logreader_filedeleted_remove_interval),
                       confJson,
                       "logreader_filedeleted_remove_interval",
                       "ALIYUN_LOGTAIL_LOGREADER_FILEDELETED_REMOVE_INTERVAL");

    LoadInt32Parameter(INT32_FLAG(check_handler_timeout_interval),
                       confJson,
                       "check_handler_timeout_interval",
                       "ALIYUN_LOGTAIL_CHECK_HANDLER_TIMEOUT_INTERVAL");

    LoadInt32Parameter(INT32_FLAG(reader_close_unused_file_time),
                       confJson,
                       "reader_close_unused_file_time",
                       "ALIYUN_LOGTAIL_READER_CLOSE_UNUSED_FILE_TIME");

    if (confJson.isMember("main_loop_check_interval") && confJson["main_loop_check_interval"].isInt())
        INT32_FLAG(main_loop_check_interval) = confJson["main_loop_check_interval"].asInt();


    if (confJson.isMember("log_profile_save_interval") && confJson["log_profile_save_interval"].isInt())
        LogFileProfiler::GetInstance()->SetProfileInterval(confJson["log_profile_save_interval"].asInt());

    LOG_DEBUG(sLogger,
              ("logreader delete interval", INT32_FLAG(logreader_filedeleted_remove_interval))(
                  "check handler interval", INT32_FLAG(check_handler_timeout_interval))(
                  "reader close interval", INT32_FLAG(reader_close_unused_file_time))(
                  "main loop interval", INT32_FLAG(main_loop_check_interval))(
                  "profile interval", LogFileProfiler::GetInstance()->GetProfileInterval()));


    if (confJson.isMember("cpu_usage_limit")) {
        if (confJson["cpu_usage_limit"].isDouble())
            mCpuUsageUpLimit = confJson["cpu_usage_limit"].asDouble();
        else if (confJson["cpu_usage_limit"].isIntegral())
            mCpuUsageUpLimit = double(confJson["cpu_usage_limit"].asInt64());
        else if (mIsOldPubRegion)
            mCpuUsageUpLimit = DOUBLE_FLAG(pub_cpu_usage_up_limit);
        else
            mCpuUsageUpLimit = DOUBLE_FLAG(cpu_usage_up_limit);
    } else if (mIsOldPubRegion)
        mCpuUsageUpLimit = DOUBLE_FLAG(pub_cpu_usage_up_limit);
    else
        mCpuUsageUpLimit = DOUBLE_FLAG(cpu_usage_up_limit);

    if (confJson.isMember("mem_usage_limit") && confJson["mem_usage_limit"].isIntegral())
        mMemUsageUpLimit = confJson["mem_usage_limit"].asInt64();
    else if (mIsOldPubRegion)
        mMemUsageUpLimit = INT64_FLAG(pub_memory_usage_up_limit);
    else
        mMemUsageUpLimit = INT64_FLAG(memory_usage_up_limit);

    if ((mMemUsageUpLimit == 80 || mMemUsageUpLimit == 100)
        && mMemUsageUpLimit < INT64_FLAG(pub_memory_usage_up_limit)) {
        mMemUsageUpLimit = INT64_FLAG(pub_memory_usage_up_limit);
    }

    if (confJson.isMember("resource_auto_scale") && confJson["resource_auto_scale"].isBool())
        mResourceAutoScale = confJson["resource_auto_scale"].asBool();
    else
        mResourceAutoScale = BOOL_FLAG(default_resource_auto_scale);

    if (confJson.isMember("input_flow_control") && confJson["input_flow_control"].isBool())
        mInputFlowControl = confJson["input_flow_control"].asBool();
    else
        mInputFlowControl = BOOL_FLAG(default_input_flow_control);

    if (confJson.isMember("machine_cpu_usage_threshold") && confJson["machine_cpu_usage_threshold"].isDouble())
        mMachineCpuUsageThreshold = confJson["machine_cpu_usage_threshold"].asDouble();
    else
        mMachineCpuUsageThreshold = DOUBLE_FLAG(default_machine_cpu_usage_threshold);

    if (confJson.isMember("scaled_cpu_usage_limit")) {
        if (confJson["scaled_cpu_usage_limit"].isDouble())
            mScaledCpuUsageUpLimit = confJson["scaled_cpu_usage_limit"].asDouble();
        else if (confJson["scaled_cpu_usage_limit"].isIntegral())
            mScaledCpuUsageUpLimit = double(confJson["scaled_cpu_usage_limit"].asInt64());
        else
            mScaledCpuUsageUpLimit = DOUBLE_FLAG(cpu_usage_up_limit);
    }

    // first set buffer_file_path, if buffer_file_path is null then set default_buffer_file_path
    if (confJson.isMember("buffer_file_path") && confJson["buffer_file_path"].isString())
        mBufferFilePath = confJson["buffer_file_path"].asString();
    else if (STRING_FLAG(buffer_file_path) != "")
        mBufferFilePath = STRING_FLAG(buffer_file_path);
    else
        mBufferFilePath = STRING_FLAG(default_buffer_file_path);

    if (confJson.isMember("check_point_filename") && confJson["check_point_filename"].isString())
        mCheckPointFilePath = confJson["check_point_filename"].asString();
    else if (confJson.isMember("check_point_file_path") && confJson["check_point_file_path"].isString())
        mCheckPointFilePath = confJson["check_point_file_path"].asString();
    else
        mCheckPointFilePath = STRING_FLAG(check_point_filename);
    LoadStringParameter(mCheckPointFilePath,
                        confJson,
                        NULL, // Only load from env.
                        "ALIYUN_LOGTAIL_CHECK_POINT_PATH");
    mCheckPointFilePath = AbsolutePath(mCheckPointFilePath, mProcessExecutionDir);
    LOG_INFO(sLogger, ("logtail checkpoint path", mCheckPointFilePath));

    if (confJson.isMember("send_prefer_real_ip") && confJson["send_prefer_real_ip"].isBool()) {
        BOOL_FLAG(send_prefer_real_ip) = confJson["send_prefer_real_ip"].asBool();
    }

    if (confJson.isMember("send_switch_real_ip_interval") && confJson["send_switch_real_ip_interval"].isInt()) {
        INT32_FLAG(send_switch_real_ip_interval) = confJson["send_switch_real_ip_interval"].asInt();
    }

    LoadInt32Parameter(INT32_FLAG(truncate_pos_skip_bytes),
                       confJson,
                       "truncate_pos_skip_bytes",
                       "ALIYUN_LOGTAIL_TRUNCATE_POS_SKIP_BYTES");

    if (BOOL_FLAG(send_prefer_real_ip)) {
        LOG_INFO(sLogger,
                 ("change send policy, prefer use real ip, switch interval seconds",
                  INT32_FLAG(send_switch_real_ip_interval))("truncate skip read offset",
                                                            INT32_FLAG(truncate_pos_skip_bytes)));
    }

    if (confJson.isMember("ignore_dir_inode_changed") && confJson["ignore_dir_inode_changed"].isBool()) {
        mIgnoreDirInodeChanged = confJson["ignore_dir_inode_changed"].asBool();
    }

    LoadStringParameter(mUserConfigPath, confJson, "user_config_file_path", "ALIYUN_LOGTAIL_USER_CONIFG_PATH");

    LoadStringParameter(
        mUserLocalConfigPath, confJson, "user_local_config_filename", "ALIYUN_LOGTAIL_USER_LOCAL_CONFIG_FILENAME");

    LoadBooleanParameter(
        BOOL_FLAG(ilogtail_discard_old_data), confJson, "discard_old_data", "ALIYUN_LOGTAIL_DISCARD_OLD_DATA");

    if (confJson.isMember("container_mode") && confJson["container_mode"].isBool()) {
        mContainerMode = confJson["container_mode"].asBool();
    }

    if (confJson.isMember("container_mount_path") && confJson["container_mount_path"].isString()) {
        mContainerMountConfigPath = confJson["container_mount_path"].asString();
    } else {
        mContainerMountConfigPath = GetProcessExecutionDir() + STRING_FLAG(default_container_mount_path);
    }

    LoadStringParameter(mConfigIP, confJson, "working_ip", "ALIYUN_LOGTAIL_WORKING_IP");

    LoadStringParameter(mCustomizedConfigIP, confJson, "customized_config_ip", "ALIYUN_LOGTAIL_CUSTOMIZED_CONFIG_IP");

    LoadStringParameter(mConfigHostName, confJson, "working_hostname", "ALIYUN_LOGTAIL_WORKING_HOSTNAME");

    // try to get zone env name from conf json
    if (confJson.isMember("alipay_zone_env_name") && confJson["alipay_zone_env_name"].isString()) {
        STRING_FLAG(alipay_zone_env_name) = confJson["alipay_zone_env_name"].asString();
    }
    // get zone info from env, for ant
    do {
        if (!STRING_FLAG(alipay_zone_env_name).empty()) {
            const char* alipayZone = getenv(STRING_FLAG(alipay_zone_env_name).c_str());
            if (alipayZone != NULL) {
                mAlipayZone = alipayZone;
                break;
            }
        }
        const char* alipayZone = getenv(STRING_FLAG(alipay_app_zone).c_str());
        if (alipayZone != NULL) {
            mAlipayZone = alipayZone;
            break;
        }
        alipayZone = getenv(STRING_FLAG(alipay_zone).c_str());
        if (alipayZone != NULL) {
            mAlipayZone = alipayZone;
            break;
        }
    } while (false);

    if (confJson.isMember("alipay_zone") && confJson["alipay_zone"].isString()) {
        mAlipayZone = confJson["alipay_zone"].asString();
    }

    if (confJson.isMember("system_boot_time") && confJson["system_boot_time"].isInt()) {
        mSystemBootTime = confJson["system_boot_time"].asInt();
    }

    LoadStringParameter(
        mDockerFilePathConfig, confJson, "docker_file_cache_path", "ALIYUN_LOGTAIL_DOCKER_FILE_CACHE_PATH");

    LoadInt32Parameter(INT32_FLAG(max_docker_config_update_times),
                       confJson,
                       "max_docker_config_update_times",
                       "ALIYUN_LOGTAIL_MAX_DOCKER_CONFIG_UPDATE_TIMES");

    LoadInt32Parameter(INT32_FLAG(docker_config_update_interval),
                       confJson,
                       "docker_config_update_interval",
                       "ALIYUN_LOGTAIL_DOCKER_CONFIG_UPDATE_INTERVAL");

    if (mContainerMode) {
        LogtailMonitor::Instance()->UpdateConstMetric("container_mode", true);
        LogtailMonitor::Instance()->UpdateConstMetric("container_mount_config", mContainerMountConfigPath);
        LOG_INFO(sLogger,
                 ("logtail now working on container mode, container mount path",
                  mContainerMountConfigPath)("working ip", mConfigIP)("working hostname", mConfigHostName));
        // LoadMountPaths should been called before LoadConfig
        ConfigManager::GetInstance()->LoadMountPaths();
    }

    if (confJson.isMember("no_inotify") && confJson["no_inotify"].isBool()) {
        mNoInotify = confJson["no_inotify"].asBool();
        LOG_INFO(sLogger, ("set no_inotify flag", mNoInotify));
    }

    if (confJson.isMember("inotify_black_list") && confJson["inotify_black_list"].isArray()) {
        const Json::Value& blackList = confJson["inotify_black_list"];
        for (Json::ArrayIndex i = 0; i < blackList.size(); ++i) {
            const Json::Value& item = blackList[i];
            if (item.isString()) {
                mInotifyBlackList.insert(item.asString());
                LOG_INFO(sLogger, ("add inoitfy black list", item.asString()));
            }
        }
    }

    if (!LoadInt32Parameter(mSendDataPort, confJson, "data_server_port", "ALIYUN_LOGTAIL_DATA_SERVER_PORT")) {
        mSendDataPort = INT32_FLAG(data_server_port);
    }

    if (confJson.isMember("shennong_unix_socket") && confJson["shennong_unix_socket"].isBool()) {
        mShennongSocket = confJson["shennong_unix_socket"].asBool();
    }

    {
        int32_t maxReadBufferSize = 0;
        if (LoadInt32Parameter(
                maxReadBufferSize, confJson, "max_read_buffer_size", "ALIYUN_LOGTAIL_MAX_READ_BUFFER_SIZE")) {
            LogFileReader::SetReadBufferSize(maxReadBufferSize);
        }
    }

    LoadInt32Parameter(
        INT32_FLAG(default_tail_limit_kb), confJson, "default_tail_limit_kb", "ALIYUN_LOGTAIL_DEFAULT_TAIL_LIMIT_KB");

    if (confJson.isMember("read_local_event_interval") && confJson["read_local_event_interval"].isInt()) {
        INT32_FLAG(read_local_event_interval) = confJson["read_local_event_interval"].asInt();
        LOG_INFO(sLogger, ("set read_local_event_interval", INT32_FLAG(read_local_event_interval)));
    }

    LoadInt32Parameter(INT32_FLAG(check_point_dump_interval),
                       confJson,
                       "check_point_dump_interval",
                       "ALIYUN_LOGTAIL_CHECKPOINT_DUMP_INTERVAL");

    if (confJson.isMember("rapid_retry_update_config") && confJson["rapid_retry_update_config"].isBool()) {
        BOOL_FLAG(rapid_retry_update_config) = confJson["rapid_retry_update_config"].asBool();
        LOG_INFO(sLogger, ("set rapid_retry_update_config", BOOL_FLAG(rapid_retry_update_config)));
    }

    if (confJson.isMember("check_profile_region") && confJson["check_profile_region"].isBool()) {
        BOOL_FLAG(check_profile_region) = confJson["check_profile_region"].asBool();
        LOG_INFO(sLogger, ("set check_profile_region", BOOL_FLAG(check_profile_region)));
    }

    if (confJson.isMember("enable_collection_mark") && confJson["enable_collection_mark"].isBool()) {
        BOOL_FLAG(enable_collection_mark) = confJson["enable_collection_mark"].asBool();
        LOG_INFO(sLogger, ("set enable_collection_mark", BOOL_FLAG(enable_collection_mark)));
    }

    LoadBooleanParameter(BOOL_FLAG(enable_collection_mark),
                         confJson,
                         "enable_env_ref_in_config",
                         "ALIYUN_LOGTAIL_ENABLE_ENV_REF_IN_CONFIG");

    LoadBooleanParameter(
        mEnableHostIPReplace, confJson, "enable_host_ip_replace", "ALIYUN_LOGTAIL_ENABLE_HOST_IP_REPLACE");

    LoadBooleanParameter(mEnableResponseVerification,
                         confJson,
                         "enable_response_verification",
                         "ALIYUN_LOGTAIL_ENABLE_RESPONSE_VERIFICATION");

    LoadEnvResourceLimit();
    CheckAndAdjustParameters();
}

bool AppConfigBase::CheckAndResetProxyEnv() {
    // envs capitalized prioritize those in lower case
    string httpProxy = ToString(getenv("HTTP_PROXY"));
    if (httpProxy.empty()) {
        httpProxy = ToString(getenv("http_proxy"));
        if (!CheckAndResetProxyAddress("http_proxy", httpProxy)) {
            UnsetEnv("http_proxy");
            LOG_WARNING(sLogger,
                        ("proxy mode", "off")("reason", "http proxy env value not valid")("http proxy", httpProxy));
            return false;
        }
    } else {
        if (!CheckAndResetProxyAddress("HTTP_PROXY", httpProxy)) {
            UnsetEnv("http_proxy");
            UnsetEnv("HTTP_PROXY");
            LOG_WARNING(sLogger,
                        ("proxy mode", "off")("reason", "http proxy env value not valid")("http proxy", httpProxy));
            return false;
        }
        // libcurl do not recognize env HTTP_PROXY, thus env http_proxy need to be copied to env HTTP_PROXY if present
        SetEnv("http_proxy", httpProxy.c_str());
    }

    string httpsProxyKey = "HTTPS_PROXY";
    string httpsProxyValue = ToString(getenv(httpsProxyKey.c_str()));
    if (httpsProxyValue.empty()) {
        httpsProxyKey = "https_proxy";
        httpsProxyValue = ToString(getenv(httpsProxyKey.c_str()));
    } else {
        UnsetEnv("https_proxy");
    }
    if (!CheckAndResetProxyAddress(httpsProxyKey.c_str(), httpsProxyValue)) {
        UnsetEnv("https_proxy");
        UnsetEnv("HTTPS_PROXY");
        LOG_WARNING(sLogger,
                    ("proxy mode", "off")("reason", "https proxy env value not valid")("https proxy", httpsProxyValue));
        return false;
    }

<<<<<<< HEAD
    char* allProxyKey = "ALL_PROXY";
    string allProxy = ToString(getenv(allProxyKey));
    if (allProxy.empty()) {
        char* allProxyKey = "all_proxy";
        allProxy = ToString(getenv(allProxyKey));
=======
    string allProxyKey = "ALL_PROXY";
    string allProxy = ToString(getenv(allProxyKey.c_str()));
    if (allProxy.empty()) {
        allProxyKey = "all_proxy";
        allProxy = ToString(getenv(allProxyKey.c_str()));
>>>>>>> 5eb99e8a
    } else {
        UnsetEnv("all_proxy");
    }
    if (!CheckAndResetProxyAddress(allProxyKey.c_str(), allProxy)) {
        UnsetEnv("all_proxy");
        UnsetEnv("ALL_PROXY");
        LOG_WARNING(sLogger, ("proxy mode", "off")("reason", "all proxy env value not valid")("all proxy", allProxy));
        return false;
    }

    string noProxy = ToString(getenv("NO_PROXY"));
    if (noProxy.empty()) {
        noProxy = ToString(getenv("no_proxy"));
    } else {
        UnsetEnv("no_proxy");
    }

    if (!httpProxy.empty() || !httpsProxyValue.empty() || !allProxy.empty()) {
        mEnableHostIPReplace = false;
        LOG_INFO(sLogger,
                 ("proxy mode", "on")("http proxy", httpProxy)("https proxy", httpsProxyValue)("all proxy", allProxy)(
                     "no proxy", noProxy));
    }
    return true;
}

// valid proxy address format: [scheme://[user:pwd\@]]address[:port], 'http' and '80' assumed if no scheme or port
// provided
bool AppConfigBase::CheckAndResetProxyAddress(const char* envKey, string& address) {
    if (address.empty()) {
        return true;
    }

    size_t pos = 0, tmp = 0;
    if ((tmp = address.find("://")) != string::npos) {
        string scheme = address.substr(0, tmp);
        if (scheme != "http" && scheme != "https" && scheme != "socks5") {
            return false;
        }
        pos = tmp + 3;
    }
    if ((tmp = address.find("@", pos)) != string::npos) {
        pos = tmp + 1;
    }
    if (address.find(":", pos) == string::npos) {
        address += ":80";
        SetEnv(envKey, address.c_str());
    }
    return true;
}

void AppConfigBase::LoadOtherConf(const Json::Value& confJson) {
    if (confJson.isMember("mapping_conf_path") && confJson["mapping_conf_path"].isString())
        mMappingConfigPath = confJson["mapping_conf_path"].asString();
    else
        mMappingConfigPath = STRING_FLAG(default_mapping_config_path);

    {
        int32_t oasConnectTimeout = 0;
        if (LoadInt32Parameter(
                oasConnectTimeout, confJson, "oas_connect_timeout", "ALIYUN_LOGTAIL_OAS_CONNECT_TIMEOUT")) {
            INT32_FLAG(default_oas_connect_timeout)
                = std::max(INT32_FLAG(default_oas_connect_timeout), oasConnectTimeout);
        }
    }

    {
        int32_t oasRequestTimeout = 0;
        if (LoadInt32Parameter(
                oasRequestTimeout, confJson, "oas_request_timeout", "ALIYUN_LOGTAIL_OAS_REQUEST_TIMEOUT")) {
            INT32_FLAG(default_oas_request_timeout)
                = std::max(INT32_FLAG(default_oas_request_timeout), oasRequestTimeout);
        }
    }

    {
        int32_t timeout = 0;
        if (LoadInt32Parameter(
                timeout, confJson, "force_quit_read_timeout", "ALIYUN_LOGTAIL_FORCE_QUIT_READ_TIMEOUT")) {
            if (timeout <= 600) {
                LOG_WARNING(sLogger, ("invalid force_quit_read_timeout value, at least 600", timeout));
            } else {
                mForceQuitReadTimeout = timeout;
            }
        }
    }

    // dynamic plugins
    if (confJson.isMember("dynamic_plugins")) {
        auto& dynamic_plugins = confJson["dynamic_plugins"];
        if (dynamic_plugins.isArray()) {
            for (Json::Value::ArrayIndex i = 0; i < dynamic_plugins.size(); ++i) {
                mDynamicPlugins.insert(TrimString(dynamic_plugins[i].asString()));
            }
        }
    }

    LoadBooleanParameter(mEnableCheckpointSyncWrite,
                         confJson,
                         "enable_checkpoint_sync_write",
                         "ALIYUN_LOGTAIL_ENABLE_CHECKPOINT_SYNC_WRITE");

    LoadBooleanParameter(mEnableLogTimeAutoAdjust,
                         confJson,
                         "enable_log_time_auto_adjust",
                         "ALIYUN_LOGTAIL_ENABLE_LOG_TIME_AUTO_ADJUST");

    LoadInt32Parameter(INT32_FLAG(search_checkpoint_default_dir_depth),
                       confJson,
                       "search_checkpoint_default_dir_depth",
                       "ALIYUN_LOGTAIL_SEARCH_CHECKPOINT_DEFAULT_DIR_DEPTH");

    LoadInt32Parameter(INT32_FLAG(checkpoint_find_max_file_count),
                       confJson,
                       "checkpoint_find_max_file_count",
                       "ALIYUN_LOGTAIL_CHECKPOINT_FIND_MAX_FILE_COUNT");

    LoadBooleanParameter(BOOL_FLAG(enable_polling_discovery),
                         confJson,
                         "enable_polling_discovery",
                         "ALIYUN_LOGTAIL_ENABLE_POLLING_DISCOVERY");
    LoadInt32Parameter(INT32_FLAG(dirfile_check_interval_ms),
                       confJson,
                       "polling_dirfile_check_interval_ms",
                       "ALIYUN_LOGTAIL_POLLING_DIRFILE_CHECK_INTERVAL_MS");
    LoadInt32Parameter(INT32_FLAG(polling_dir_first_watch_timeout),
                       confJson,
                       "polling_dir_first_watch_timeout",
                       "ALIYUN_LOGTAIL_POLLING_DIR_FIRST_WATCH_TIMEOUT");
    LoadInt32Parameter(INT32_FLAG(polling_file_first_watch_timeout),
                       confJson,
                       "polling_file_first_watch_timeout",
                       "ALIYUN_LOGTAIL_POLLING_FILE_FIRST_WATCH_TIMEOUT");
    LoadInt32Parameter(INT32_FLAG(modify_check_interval),
                       confJson,
                       "polling_modify_check_interval",
                       "ALIYUN_LOGTAIL_POLLING_MODIFY_CHECK_INTERVAL");
    LoadInt32Parameter(INT32_FLAG(ignore_file_modify_timeout),
                       confJson,
                       "polling_ignore_file_modify_timeout",
                       "ALIYUN_LOGTAIL_POLLING_IGNORE_FILE_MODIFY_TIMEOUT");
}

void AppConfigBase::InitEnvMapping(const std::string& envStr, std::map<std::string, std::string>& envMapping) {
    int pos = envStr.find('=');
    if (pos > 0 && size_t(pos) < envStr.size()) {
        const std::string& key = envStr.substr(0, pos);
        const std::string& value = envStr.substr(pos + 1);
        envMapping[key] = value;
    } else {
        APSARA_LOG_WARNING(sLogger, ("error to find ", "")("pos", pos)("env string", envStr));
    }
}
void AppConfigBase::SetConfigFlag(const std::string& flagName, const std::string& value) {
    GFLAGS_NAMESPACE::CommandLineFlagInfo info;
    bool rst = GetCommandLineFlagInfo(flagName.c_str(), &info);
    if (rst) {
        string beforeValue = info.current_value;
        string setrst = GFLAGS_NAMESPACE::SetCommandLineOption(flagName.c_str(), value.c_str());
        GetCommandLineFlagInfo(flagName.c_str(), &info);
        APSARA_LOG_DEBUG(sLogger,
                         ("Set config flag", flagName)("before value", beforeValue)("after value", info.current_value)(
                             "result", setrst.size() == 0 ? ("error with value " + value) : setrst));
    } else {
        APSARA_LOG_DEBUG(sLogger, ("Flag not define", flagName));
    }
}

#if defined(_MSC_VER)
#include "processenv.h"
#endif

void AppConfigBase::ParseEnvToFlags() {
    std::map<std::string, std::string> envMapping;

#if defined(__linux__) || defined(__APPLE__)
    if (environ != NULL) {
        for (size_t i = 0; environ[i] != NULL; i++) {
            std::string envStr = environ[i];
            InitEnvMapping(envStr, envMapping);
        }
    }
#elif defined(_MSC_VER)
    LPTSTR lpszVariable;
    LPTCH lpvEnv;
    lpvEnv = GetEnvironmentStrings();
    if (lpvEnv == NULL) {
        APSARA_LOG_WARNING(sLogger, ("GetEnvironmentStrings failed ", GetLastError()));
    } else {
        lpszVariable = (LPTSTR)lpvEnv;
        while (*lpszVariable) {
            std::string envStr = (std::string)lpszVariable;
            InitEnvMapping(envStr, envMapping);
            lpszVariable += lstrlen(lpszVariable) + 1;
        }
    }
#endif
    for (auto iter = envMapping.begin(); iter != envMapping.end(); ++iter) {
        const std::string& key = iter->first;
        const std::string& value = iter->second;
        SetConfigFlag(key, value);
    }
}

void AppConfigBase::DumpAllFlagsToMap(std::unordered_map<std::string, std::string>& flagMap) {
    flagMap.clear();
    std::vector<GFLAGS_NAMESPACE::CommandLineFlagInfo> OUTPUT;
    vector<string> detail;
    GFLAGS_NAMESPACE::GetAllFlags(&OUTPUT);
    for (auto flagInfo : OUTPUT) {
        flagMap[flagInfo.name] = flagInfo.current_value;
        detail.push_back(flagInfo.name + ":" + flagInfo.current_value + "\n");
    }
    LOG_DEBUG(sLogger, ("DumpAllFlagsToMap", flagMap.size())("Detail", ToString(detail)));
}

void AppConfigBase::ReadFlagsFromMap(const std::unordered_map<std::string, std::string>& flagMap) {
    for (auto iter : flagMap) {
        SetConfigFlag(iter.first, iter.second);
    }
    LOG_DEBUG(sLogger, ("ReadFlagsFromMap", flagMap.size()));
}

void AppConfigBase::ParseJsonToFlags(const Json::Value& confJson) {
    const static unordered_set<string> sForceKeySet = {"config_server_address_list"};
    const static unordered_set<string> sIgnoreKeySet = {"data_server_list"};
    for (auto name : confJson.getMemberNames()) {
        if (sIgnoreKeySet.find(name) != sIgnoreKeySet.end()) {
            continue;
        }
        auto jsonvalue = confJson[name];
        if (jsonvalue.isConvertibleTo(Json::stringValue)) {
            SetConfigFlag(name, jsonvalue.asString());
        } else if (sForceKeySet.find(name) != sForceKeySet.end()) {
            SetConfigFlag(name, jsonvalue.toStyledString());
        } else {
            APSARA_LOG_INFO(sLogger,
                            ("Set config flag failed", "can not convert json value to flag")("flag name", name)(
                                "jsonvalue", jsonvalue.toStyledString()));
        }
    }
}

void AppConfigBase::LoadGlobalFuseConf(const Json::Value& confJson) {
    if (confJson.isMember("global_fuse_mode") && confJson["global_fuse_mode"].isBool()) {
        BOOL_FLAG(default_global_fuse_mode) = confJson["global_fuse_mode"].asBool();
        LOG_INFO(sLogger, ("set global_fuse_mode", BOOL_FLAG(default_global_fuse_mode)));
    }
}

void AppConfigBase::CheckAndAdjustParameters() {
    // the max buffer size is 4GB
    // if "fileNum * fileSize" from config more than 4GB, logtail will do restrictions
    int32_t fileNum = GetNumOfBufferFile();
    int32_t fileSize = GetLocalFileSize();
    if (fileNum > 50)
        fileNum = 50;
    int64_t max_buffer_size = ((int64_t)4) * 1024 * 1024 * 1024;
    if (((int64_t)GetNumOfBufferFile() * GetLocalFileSize()) > max_buffer_size)
        fileSize = max_buffer_size / fileNum;
    mNumOfBufferFile = fileNum;
    mLocalFileSize = fileSize;

    int32_t defaultMaxStatCount = INT32_FLAG(polling_max_stat_count);
    int32_t defaultMaxStatPerDirCount = INT32_FLAG(polling_max_stat_count_per_dir);
    int32_t defaultMaxStatPerConfigCount = INT32_FLAG(polling_max_stat_count_per_config);
    int32_t defaultMaxCacheSize = INT32_FLAG(config_match_max_cache_size);
    int32_t defaultMaxModifyCache = INT32_FLAG(modify_cache_max);
    int32_t defaultMaxWatchDirCount = INT32_FLAG(max_watch_dir_count);
    int32_t defaultMaxOpenFiles = INT32_FLAG(max_open_files_limit);
    int32_t defaultMaxReaderOpenFiles = INT32_FLAG(max_reader_open_files);


    int64_t baseMemSize = 100; // MB
    int32_t nowMaxStatCount = defaultMaxStatCount / 20;
    int32_t nowMaxStatPerDirCount = defaultMaxStatPerDirCount / 20;
    int32_t nowMaxCacheSize = defaultMaxCacheSize / 20;
    int32_t nowMaxModifyCache = defaultMaxModifyCache / 20;
    int32_t nowMaxWatchDirCount = defaultMaxWatchDirCount / 20;
    int32_t nowMaxOpenFiles = defaultMaxOpenFiles / 20;
    int32_t nowMaxReaderOpenFiles = defaultMaxReaderOpenFiles / 20;

    double scaleRatio = mMemUsageUpLimit / baseMemSize;
    if (scaleRatio > 1000.) {
        scaleRatio = 1000.;
    }
    if (scaleRatio < 0.1) {
        scaleRatio = 0.1;
    }
    INT32_FLAG(polling_max_stat_count) = (int32_t)(nowMaxStatCount * scaleRatio);
    INT32_FLAG(polling_max_stat_count_per_dir) = (int32_t)(nowMaxStatPerDirCount * scaleRatio);
    INT32_FLAG(polling_max_stat_count_per_config) = (int32_t)(nowMaxStatPerDirCount * scaleRatio);
    INT32_FLAG(config_match_max_cache_size) = (int32_t)(nowMaxCacheSize * scaleRatio);
    INT32_FLAG(modify_cache_max) = (int32_t)(nowMaxModifyCache * scaleRatio);
    INT32_FLAG(max_watch_dir_count) = (int32_t)(nowMaxWatchDirCount * scaleRatio);
    INT32_FLAG(max_open_files_limit) = (int32_t)(nowMaxOpenFiles * scaleRatio);
    INT32_FLAG(max_reader_open_files) = (int32_t)(nowMaxReaderOpenFiles * scaleRatio);

    if (INT32_FLAG(polling_max_stat_count) > defaultMaxStatCount) {
        INT32_FLAG(polling_max_stat_count) = defaultMaxStatCount;
    }
    if (INT32_FLAG(polling_max_stat_count_per_dir) > defaultMaxStatPerDirCount) {
        INT32_FLAG(polling_max_stat_count_per_dir) = defaultMaxStatPerDirCount;
    }
    if (INT32_FLAG(polling_max_stat_count_per_config) > defaultMaxStatPerConfigCount) {
        INT32_FLAG(polling_max_stat_count_per_config) = defaultMaxStatPerConfigCount;
    }
    if (INT32_FLAG(config_match_max_cache_size) > defaultMaxCacheSize) {
        INT32_FLAG(config_match_max_cache_size) = defaultMaxCacheSize;
    }
    if (INT32_FLAG(modify_cache_max) > defaultMaxModifyCache) {
        INT32_FLAG(modify_cache_max) = defaultMaxModifyCache;
    }
    if (INT32_FLAG(max_watch_dir_count) > defaultMaxWatchDirCount) {
        INT32_FLAG(max_watch_dir_count) = defaultMaxWatchDirCount;
    }
    if (INT32_FLAG(max_open_files_limit) > defaultMaxOpenFiles) {
        INT32_FLAG(max_open_files_limit) = defaultMaxOpenFiles;
    }
    if (INT32_FLAG(max_reader_open_files) > defaultMaxReaderOpenFiles) {
        INT32_FLAG(max_reader_open_files) = defaultMaxReaderOpenFiles;
    }
    LOG_INFO(sLogger,
             ("default cache size, polling total max stat",
              INT32_FLAG(polling_max_stat_count))("per dir max stat", INT32_FLAG(polling_max_stat_count_per_dir))(
                 "per config max stat", INT32_FLAG(polling_max_stat_count_per_config))(
                 "cache config max size", INT32_FLAG(config_match_max_cache_size))(
                 "modify max", INT32_FLAG(modify_cache_max))("watch dir count max", INT32_FLAG(max_watch_dir_count))(
                 "max open files limit", INT32_FLAG(max_open_files_limit))("max reader open files limit",
                                                                           INT32_FLAG(max_reader_open_files)));

    LOG_INFO(sLogger,
             ("send byte per second limit", mMaxBytePerSec)("batch send interval", INT32_FLAG(batch_send_interval))(
                 "batch send size", INT32_FLAG(batch_send_metric_size)));
    // when inflow exceed 30MB/s, FlowControl lose precision
    if (mMaxBytePerSec >= 30 * 1024 * 1024) {
        if (mSendFlowControl)
            mSendFlowControl = false;
        if (mSendRandomSleep)
            mSendRandomSleep = false;
        LOG_INFO(sLogger, ("send flow control", "disable")("send random sleep", "disable"));
    }
}

bool AppConfigBase::IsInInotifyBlackList(const std::string& path) const {
    bool rst = mInotifyBlackList.find(path) != mInotifyBlackList.end();
    if (rst) {
        LOG_INFO(sLogger, ("this path is in inotify black list, skip inoitfy add watch", path));
    }
    return rst;
}

// TODO: Use Boost instead.
// boost::filesystem::directory_iterator end;
// try { boost::filesystem::directory_iterator(path); } catch (...) { // failed } // OK
void AppConfigBase::SetLogtailSysConfDir(const std::string& dirPath) {
    mLogtailSysConfDir = dirPath;
    if (dirPath.back() != '/' || dirPath.back() != '\\') {
        mLogtailSysConfDir += PATH_SEPARATOR;
    }

    if (!CheckExistance(mLogtailSysConfDir)) {
        if (Mkdir(mLogtailSysConfDir)) {
            LOG_INFO(sLogger, ("sys conf dir is not existing, create", "done"));
        } else {
            LOG_WARNING(sLogger, ("sys conf dir is not existing, create", "failed"));
        }
    }

#if defined(__linux__) || defined(__APPLE__)
    DIR* dir = opendir(dirPath.c_str());
    if (NULL == dir) {
        int savedErrno = errno;
        LOG_WARNING(sLogger, ("open sys conf dir error", dirPath)("error", strerror(errno)));
        if (savedErrno == EACCES || savedErrno == ENOTDIR || savedErrno == ENOENT) {
            mLogtailSysConfDir = GetProcessExecutionDir();
        }
    } else {
        closedir(dir);
    }
#elif defined(_MSC_VER)
    DWORD ret = GetFileAttributes(mLogtailSysConfDir.c_str());
    if (INVALID_FILE_ATTRIBUTES == ret) {
        mLogtailSysConfDir = GetProcessExecutionDir();
    }
#endif

    // Update related configurations (local user config).
    if (STRING_FLAG(ilogtail_local_config).empty()) {
        LOG_WARNING(sLogger, ("flag error", "ilogtail_local_config must be non-empty"));
        STRING_FLAG(ilogtail_local_config) = DEFAULT_ILOGTAIL_LOCAL_CONFIG_FLAG_VALUE;
    }
    if (STRING_FLAG(ilogtail_local_config_dir).empty()) {
        LOG_WARNING(sLogger, ("flag error", "ilogtail_local_config_dir must be non-empty"));
        STRING_FLAG(ilogtail_local_config_dir) = DEFAULT_ILOGTAIL_LOCAL_CONFIG_DIR_FLAG_VALUE;
    }
    mUserLocalConfigPath = AbsolutePath(STRING_FLAG(ilogtail_local_config), mLogtailSysConfDir);
    mUserLocalConfigDirPath = AbsolutePath(STRING_FLAG(ilogtail_local_config_dir), mLogtailSysConfDir) + PATH_SEPARATOR;
    mUserLocalYamlConfigDirPath
        = AbsolutePath(STRING_FLAG(ilogtail_local_yaml_config_dir), mLogtailSysConfDir) + PATH_SEPARATOR;
    mUserRemoteYamlConfigDirPath
        = AbsolutePath(STRING_FLAG(ilogtail_remote_yaml_config_dir), mLogtailSysConfDir) + PATH_SEPARATOR;
    LOG_INFO(sLogger,
             ("set logtail sys conf dir", mLogtailSysConfDir)("user local config path", mUserLocalConfigPath)(
                 "user local config dir path", mUserLocalConfigDirPath)(
                 "user local yaml config dir path", mUserLocalYamlConfigDirPath)("user remote yaml config dir path",
                                                                                 mUserRemoteYamlConfigDirPath));
}

} // namespace logtail<|MERGE_RESOLUTION|>--- conflicted
+++ resolved
@@ -820,19 +820,11 @@
         return false;
     }
 
-<<<<<<< HEAD
-    char* allProxyKey = "ALL_PROXY";
-    string allProxy = ToString(getenv(allProxyKey));
-    if (allProxy.empty()) {
-        char* allProxyKey = "all_proxy";
-        allProxy = ToString(getenv(allProxyKey));
-=======
     string allProxyKey = "ALL_PROXY";
     string allProxy = ToString(getenv(allProxyKey.c_str()));
     if (allProxy.empty()) {
         allProxyKey = "all_proxy";
         allProxy = ToString(getenv(allProxyKey.c_str()));
->>>>>>> 5eb99e8a
     } else {
         UnsetEnv("all_proxy");
     }
