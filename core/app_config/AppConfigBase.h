/*
 * Copyright 2022 iLogtail Authors
 *
 * Licensed under the Apache License, Version 2.0 (the "License");
 * you may not use this file except in compliance with the License.
 * You may obtain a copy of the License at
 *
 *      http://www.apache.org/licenses/LICENSE-2.0
 *
 * Unless required by applicable law or agreed to in writing, software
 * distributed under the License is distributed on an "AS IS" BASIS,
 * WITHOUT WARRANTIES OR CONDITIONS OF ANY KIND, either express or implied.
 * See the License for the specific language governing permissions and
 * limitations under the License.
 */

#ifndef _APSARA_LOGTAIL_APP_CONFIG_H
#define _APSARA_LOGTAIL_APP_CONFIG_H

#include <string>
#include <vector>
#include <map>
#include <unordered_set>
#include <json/json.h>
#include "common/Lock.h"
#include "common/util.h"
#include "log_pb/sls_logs.pb.h"

namespace logtail {

class AppConfigBase {
private:
    mutable SpinLock mAppConfigLock;

    // ilogtail_config.json content for rebuild
    std::string mIlogtailConfigJson;

    // syslog
    std::string mStreamLogAddress;
    uint32_t mStreamLogTcpPort;
    uint32_t mStreamLogPoolSizeInMb;
    uint32_t mStreamLogRcvLenPerCall;
    bool mOpenStreamLog;

    // performance
    float mCpuUsageUpLimit;
#if defined(__linux__) || defined(__APPLE__)
    __attribute__((aligned(64))) int64_t mMemUsageUpLimit;
#elif defined(_MSC_VER)
    int64_t mMemUsageUpLimit;
#endif
    int32_t mProcessThreadCount;
    bool mInputFlowControl;
    bool mResourceAutoScale;
    float mMachineCpuUsageThreshold;
    float mScaledCpuUsageUpLimit;

    // sender
    int32_t mMaxHoldedDataSize;
    int32_t mMaxBufferNum;
    int32_t mBytePerSec;
    int32_t mMaxBytePerSec;
    int32_t mNumOfBufferFile;
    int32_t mLocalFileSize;
    int32_t mSendRequestConcurrency;
    std::string mBufferFilePath;

    // checkpoint
    std::string mCheckPointFilePath;

    // local config
    std::string mMappingConfigPath;

    bool mSendRandomSleep;
    bool mSendFlowControl;

    int32_t mMaxMultiConfigSize;
    bool mAcceptMultiConfigFlag;
    bool mIgnoreDirInodeChanged;

    std::string mUserConfigPath;
    std::string mUserLocalConfigPath;
    std::string mUserLocalConfigDirPath;
    std::string mUserLocalYamlConfigDirPath;
    std::string mUserRemoteYamlConfigDirPath;
    bool mLogParseAlarmFlag;
    std::string mProcessExecutionDir;
    std::string mWorkingDir;

    bool mContainerMode;
    std::string mContainerMountConfigPath;
    std::string mConfigIP;
    std::string mConfigHostName;
    std::string mAlipayZone;
    int32_t mSystemBootTime = -1;

    // used to get log config instead of mConfigIp if set, eg: "127.0.0.1.fuse",
    std::string mCustomizedConfigIP;

    // config file path to save docker file cmd info
    std::string mDockerFilePathConfig;

    bool mNoInotify;
    // inotify black list, the path should not end with '/'
    std::unordered_multiset<std::string> mInotifyBlackList;

    int32_t mSendDataPort; // port to send data, not for config.
    bool mShennongSocket; // bind shennong domain socket or not.
    // tags load from env, this will been add to all loggroup
    std::vector<sls_logs::LogTag> mEnvTags;

    bool mPurageContainerMode;

    // Monitor thread will check last read event time, if exceeds this,
    // logtail will force quit, 7200s by default.
    int32_t mForceQuitReadTimeout;

    std::string mLogtailSysConfDir; // MUST ends with path separator

    // For such security case: logtail -> proxy server + firewall (domain rule).
    // By default, logtail will construct HTTP request URL by concating host IP with
    //   request path, this policy can be disabled by this parameters.
    bool mEnableHostIPReplace = true;

    // For cases that proxy or firewall might remove some headers in response from SLS.
    // By default, SLS response has an x-log-requestid header, this is used to verify
    //   if the response is from SLS.
    // Introduced because of global acceleration mode, DCDN might return invalid response
    //   in such case, which leads to data lost.
    bool mEnableResponseVerification = true;

    bool mEnableCheckpointSyncWrite = false;

    // SLS server will reject logs with time out of range, which might happen when local
    //   system time is changed.
    // By enabling this feature, logtail will use the offset between server time and
    //   local time to adjust logs' time automatically.
    bool mEnableLogTimeAutoAdjust = false;

<<<<<<< HEAD
    std::set<std::string> mDynamicPlugins;
=======
    std::vector<std::string> mHostPathBlacklist;

>>>>>>> cb42f453
    /**
     * @brief Load ConfigServer, DataServer and network interface
     *
     * @param confJson
     */
    virtual void LoadAddrConfig(const Json::Value& confJson) = 0;

    /**
     * @brief Auto scale buffer, file and network parameters according to mem limit.
     *
     * If buffer_file_num * buffer_file_size > 4GB, then buffer_file_size will be reduced proprotionally.
     *
     * File parameters may be adjusted include
     * polling_max_stat_count, max_watch_dir_count, max_open_files_limit and etc.
     * The scaling factor is base on mem_limit_num / 2GB.
     * For example, if max_open_files_limit is set to 100,000 and mem_limit_num is set to 1GB,
     * then the effective max_open_files_limit value will be 50,000.
     *
     * Disable network flow control if max_bytes_per_sec > 30MB/s.
     */
    void CheckAndAdjustParameters();
    void MergeJson(Json::Value& mainConfJson, const Json::Value& subConfJson);
    /**
     * @brief Load *.json from config.d dir
     *
     * Load according to lexical order. Values in later file will overwrite former.
     *
     * @param confJson json value to append to
     */
    void LoadIncludeConfig(Json::Value& confJson);
    void LoadSyslogConf(const Json::Value& confJson);

    void DumpAllFlagsToMap(std::unordered_map<std::string, std::string>& flagMap);
    void ReadFlagsFromMap(const std::unordered_map<std::string, std::string>& flagMap);
    /**
     * @brief Overwrite gflags with the values in json
     *
     * @param confJson json value to parse from
     */
    void ParseJsonToFlags(const Json::Value& confJson);
    /**
     * @brief Overwrite gflags with the values in environment variales
     *
     */
    void ParseEnvToFlags();

    /**
     * @brief Load resource related configs such as cpu, memory, buffer size, thread number, send concurrency.
     *
     * @param confJson json value to load from
     */
    void LoadResourceConf(const Json::Value& confJson);
    void LoadOtherConf(const Json::Value& confJson);
    void LoadGlobalFuseConf(const Json::Value& confJson);
    void SetIlogtailConfigJson(const std::string& configJson) {
        ScopedSpinLock lock(mAppConfigLock);
        mIlogtailConfigJson = configJson;
    }
    // LoadEnvTags loads env tags from environment.
    // 1. load STRING_FLAG(default_env_tag_keys) to get all env keys
    // 2. load each keys to get env key
    // 3. if no such env key, value will be empty
    // eg.
    // env
    //    ALIYUN_LOG_ENV_TAGS=a|b|c
    //    a=1
    //    b=2
    // tags
    //    a : 1
    //    b : 2
    //    c :
    void LoadEnvTags();

    // LoadEnvResourceLimit loads resource limit from env config.
    // Read values will replace corresponding configs in ilogtail_config.json.
    void LoadEnvResourceLimit();

    // logtail is in purage container mode when STRING_FLAG(ilogtail_user_defined_id_env_name) exist and /logtail_host
    // exist
    void CheckPurageContainerMode();
    bool CheckAndResetProxyEnv();
    bool CheckAndResetProxyAddress(const char* envKey, std::string& address);

    static void InitEnvMapping(const std::string& envStr, std::map<std::string, std::string>& envMapping);
    static void SetConfigFlag(const std::string& flagName, const std::string& value);

protected:
    std::string mDefaultRegion;
    std::string mBindInterface;
    // compatible mode, old ilogtail_config.json have no resource usage settings but
    // data_server_address/config_server_address
    bool mIsOldPubRegion;

    EndpointAddressType mConfigServerAddressNetType = EndpointAddressType::INNER;

public:
    AppConfigBase();
    virtual ~AppConfigBase(){};

    void LoadAppConfig(const std::string& ilogtailConfigFile);

    bool NoInotify() const { return mNoInotify; }

    bool IsInInotifyBlackList(const std::string& path) const;

    bool IsLogParseAlarmValid() const { return mLogParseAlarmFlag; }

    bool IsSendRandomSleep() const { return mSendRandomSleep; }

    bool IsSendFlowControl() const { return mSendFlowControl; }

    std::string GetDefaultRegion() const;

    void SetDefaultRegion(const std::string& region);

    uint32_t GetStreamLogTcpPort() const { return mStreamLogTcpPort; }

    const std::string& GetStreamLogAddress() const { return mStreamLogAddress; }

    uint32_t GetStreamLogPoolSizeInMb() const { return mStreamLogPoolSizeInMb; }

    uint32_t GetStreamLogRcvLenPerCall() const { return mStreamLogRcvLenPerCall; }

    bool GetOpenStreamLog() const { return mOpenStreamLog; }

    std::string GetIlogtailConfigJson() {
        ScopedSpinLock lock(mAppConfigLock);
        return mIlogtailConfigJson;
    }

    bool IsAcceptMultiConfig() const { return mAcceptMultiConfigFlag; }

    void SetAcceptMultiConfig(bool flag) { mAcceptMultiConfigFlag = flag; }

    int32_t GetMaxMultiConfigSize() const { return mMaxMultiConfigSize; }

    void SetMaxMultiConfigSize(int32_t maxSize) { mMaxMultiConfigSize = maxSize; }

    const std::string& GetCheckPointFilePath() const { return mCheckPointFilePath; }

    bool IsInputFlowControl() const { return mInputFlowControl; }

    bool IsResourceAutoScale() const { return mResourceAutoScale; }

    float GetMachineCpuUsageThreshold() const { return mMachineCpuUsageThreshold; }

    float GetScaledCpuUsageUpLimit() const { return mScaledCpuUsageUpLimit; }

    float GetCpuUsageUpLimit() const { return mCpuUsageUpLimit; }

    int64_t GetMemUsageUpLimit() const { return mMemUsageUpLimit; }

    int32_t GetMaxHoldedDataSize() const { return mMaxHoldedDataSize; }

    uint32_t GetMaxBufferNum() const { return mMaxBufferNum; }

    int32_t GetMaxBytePerSec() const { return mMaxBytePerSec; }

    int32_t GetBytePerSec() const { return mBytePerSec; }

    int32_t GetNumOfBufferFile() const { return mNumOfBufferFile; }

    int32_t GetLocalFileSize() const { return mLocalFileSize; }

    const std::string& GetBufferFilePath() const { return mBufferFilePath; }

    int32_t GetSendRequestConcurrency() const { return mSendRequestConcurrency; }

    int32_t GetProcessThreadCount() const { return mProcessThreadCount; }

    const std::string& GetMappingConfigPath() const { return mMappingConfigPath; }

    const std::string& GetUserConfigPath() const { return mUserConfigPath; }

    const std::string& GetLocalUserConfigPath() const { return mUserLocalConfigPath; }

    const std::string& GetLocalUserConfigDirPath() const { return mUserLocalConfigDirPath; }

    const std::string& GetLocalUserYamlConfigDirPath() const { return mUserLocalYamlConfigDirPath; }

    const std::string& GetRemoteUserYamlConfigDirPath() const { return mUserRemoteYamlConfigDirPath; }

    bool IgnoreDirInodeChanged() const { return mIgnoreDirInodeChanged; }

    void SetProcessExecutionDir(const std::string& dir) { mProcessExecutionDir = dir; }

    const std::string& GetProcessExecutionDir() { return mProcessExecutionDir; }

    void SetWorkingDir(const std::string& dir) { mWorkingDir = dir; }

    const std::string& GetWorkingDir() const { return mWorkingDir; }

    bool IsContainerMode() const { return mContainerMode; }

    const std::string& GetContainerMountConfigPath() const { return mContainerMountConfigPath; }

    const std::string& GetConfigIP() const { return mConfigIP; }

    const std::string& GetCustomizedConfigIp() const { return mCustomizedConfigIP; }

    const std::string& GetConfigHostName() const { return mConfigHostName; }

    int32_t GetSystemBootTime() const { return mSystemBootTime; }

    const std::string& GetDockerFilePathConfig() const { return mDockerFilePathConfig; }

    int32_t GetDataServerPort() const { return mSendDataPort; }

    bool ShennongSocketEnabled() const { return mShennongSocket; }

    const std::vector<sls_logs::LogTag>& GetEnvTags() const { return mEnvTags; }

    bool IsPurageContainerMode() const { return mPurageContainerMode; }

    int32_t GetForceQuitReadTimeout() const { return mForceQuitReadTimeout; }

    const std::string& GetAlipayZone() const { return mAlipayZone; }

    // If @dirPath is not accessible, GetProcessExecutionDir will be set.
    void SetLogtailSysConfDir(const std::string& dirPath);

    const std::string& GetLogtailSysConfDir() const { return mLogtailSysConfDir; }

    inline bool IsHostIPReplacePolicyEnabled() const { return mEnableHostIPReplace; }

    inline bool IsResponseVerificationEnabled() const { return mEnableResponseVerification; }

    EndpointAddressType GetConfigServerAddressNetType() const { return mConfigServerAddressNetType; }

    inline bool EnableCheckpointSyncWrite() const { return mEnableCheckpointSyncWrite; }

    inline bool EnableLogTimeAutoAdjust() const { return mEnableLogTimeAutoAdjust; }

<<<<<<< HEAD
    inline const std::set<std::string>& GetDynamicPlugins() const { return mDynamicPlugins; }
=======
    bool IsHostPathMatchBlacklist(const std::string& dirPath) const;

>>>>>>> cb42f453
#ifdef APSARA_UNIT_TEST_MAIN
    friend class SenderUnittest;
    friend class ConfigUpdatorUnittest;
    friend class MultiServerConfigUpdatorUnitest;
    friend class UtilUnittest;
    friend class AppConfigUnittest;
#endif
};
} // namespace logtail
#endif<|MERGE_RESOLUTION|>--- conflicted
+++ resolved
@@ -137,12 +137,9 @@
     //   local time to adjust logs' time automatically.
     bool mEnableLogTimeAutoAdjust = false;
 
-<<<<<<< HEAD
     std::set<std::string> mDynamicPlugins;
-=======
     std::vector<std::string> mHostPathBlacklist;
 
->>>>>>> cb42f453
     /**
      * @brief Load ConfigServer, DataServer and network interface
      *
@@ -376,12 +373,9 @@
 
     inline bool EnableLogTimeAutoAdjust() const { return mEnableLogTimeAutoAdjust; }
 
-<<<<<<< HEAD
     inline const std::set<std::string>& GetDynamicPlugins() const { return mDynamicPlugins; }
-=======
     bool IsHostPathMatchBlacklist(const std::string& dirPath) const;
 
->>>>>>> cb42f453
 #ifdef APSARA_UNIT_TEST_MAIN
     friend class SenderUnittest;
     friend class ConfigUpdatorUnittest;
