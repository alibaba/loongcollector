#pragma once

#include <coolbpf/security/bpf_process_event_type.h>
#include <cstdint>

#include <memory>
#include <string>
#include <vector>

<<<<<<< HEAD
#include "ebpf/type/CommonDataEvent.h"
=======
#include "CommonDataEvent.h"
#include "common/StringView.h"
>>>>>>> aab32d3f

namespace logtail::ebpf {

class FileEvent : public CommonEvent {
public:
    FileEvent(uint32_t pid, uint64_t ktime, KernelEventType type, uint64_t timestamp)
<<<<<<< HEAD
        : CommonEvent(type), mPid(pid), mKtime(ktime), mTimestamp(timestamp) {}
    FileEvent(uint32_t pid, uint64_t ktime, KernelEventType type, uint64_t timestamp, const std::string& path)
        : CommonEvent(type), mPid(pid), mKtime(ktime), mTimestamp(timestamp), mPath(path) {}
=======
        : CommonEvent(pid, ktime, type, timestamp) {}
    FileEvent(uint32_t pid, uint64_t ktime, KernelEventType type, uint64_t timestamp, StringView path)
        : CommonEvent(pid, ktime, type, timestamp), mPath(path.data(), path.size()) {}
>>>>>>> aab32d3f
    [[nodiscard]] PluginType GetPluginType() const override { return PluginType::FILE_SECURITY; };

    uint32_t mPid;
    uint64_t mKtime;
    uint64_t mTimestamp; // for kernel ts nano
    std::string mPath;
};

class FileEventGroup {
public:
    FileEventGroup(uint32_t pid, uint64_t ktime, const std::string& path) : mPid(pid), mKtime(ktime), mPath(path) {}
    uint32_t mPid;
    uint64_t mKtime;
    std::string mPath;
    // attrs
    std::vector<std::shared_ptr<CommonEvent>> mInnerEvents;
};

} // namespace logtail::ebpf<|MERGE_RESOLUTION|>--- conflicted
+++ resolved
@@ -7,27 +7,18 @@
 #include <string>
 #include <vector>
 
-<<<<<<< HEAD
 #include "ebpf/type/CommonDataEvent.h"
-=======
 #include "CommonDataEvent.h"
 #include "common/StringView.h"
->>>>>>> aab32d3f
 
 namespace logtail::ebpf {
 
 class FileEvent : public CommonEvent {
 public:
     FileEvent(uint32_t pid, uint64_t ktime, KernelEventType type, uint64_t timestamp)
-<<<<<<< HEAD
         : CommonEvent(type), mPid(pid), mKtime(ktime), mTimestamp(timestamp) {}
-    FileEvent(uint32_t pid, uint64_t ktime, KernelEventType type, uint64_t timestamp, const std::string& path)
-        : CommonEvent(type), mPid(pid), mKtime(ktime), mTimestamp(timestamp), mPath(path) {}
-=======
-        : CommonEvent(pid, ktime, type, timestamp) {}
     FileEvent(uint32_t pid, uint64_t ktime, KernelEventType type, uint64_t timestamp, StringView path)
-        : CommonEvent(pid, ktime, type, timestamp), mPath(path.data(), path.size()) {}
->>>>>>> aab32d3f
+        : CommonEvent(type), mPid(pid), mKtime(ktime), mTimestamp(timestamp), mPath(path.data(), path.size()) {}
     [[nodiscard]] PluginType GetPluginType() const override { return PluginType::FILE_SECURITY; };
 
     uint32_t mPid;
