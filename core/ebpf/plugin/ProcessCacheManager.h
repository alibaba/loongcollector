--- conflicted
+++ resolved
@@ -54,10 +54,7 @@
     bool Init();
     void Stop();
     int PollPerfBuffers(int maxWaitTimeMs);
-<<<<<<< HEAD
     int ConsumePerfBufferData();
-=======
->>>>>>> 74fa3db6
 
     void UpdateRecvEventTotal(uint64_t count = 1);
     void UpdateLossEventTotal(uint64_t count);
@@ -73,12 +70,8 @@
     bool FinalizeProcessTags(uint32_t pid, uint64_t ktime, LogEvent& logEvent);
 
     RetryableEventCache& EventCache() { return mRetryableEventCache; }
-<<<<<<< HEAD
     ProcessCache& GetProcessCache() {return mProcessCache;}
     void ClearProcessExpiredCache();
-=======
-    ProcessCache& GetProcessCache() { return mProcessCache; }
->>>>>>> 74fa3db6
 
 private:
     int syncAllProc();
