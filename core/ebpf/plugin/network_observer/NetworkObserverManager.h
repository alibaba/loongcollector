--- conflicted
+++ resolved
@@ -89,13 +89,8 @@
 
     int SendEvents() override;
 
-<<<<<<< HEAD
-    int PollPerfBuffer() override;
-=======
-    int PollPerfBuffer(int maxWaitTimeMs) override { return 0; }
->>>>>>> aab32d3f
-
     int RegisteredConfigCount() override { return mConfigToWorkloads.size(); }
+    int PollPerfBuffer(int maxWaitTimeMs) override;
 
     void RecordEventLost(enum callback_type_e type, uint64_t lostCount);
     void AcceptNetCtrlEvent(struct conn_ctrl_event_t* event);
