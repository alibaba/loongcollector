// Copyright 2025 iLogtail Authors
//
// Licensed under the Apache License, Version 2.0 (the "License");
// you may not use this file except in compliance with the License.
// You may obtain a copy of the License at
//
//     http://www.apache.org/licenses/LICENSE-2.0
//
// Unless required by applicable law or agreed to in writing, software
// distributed under the License is distributed on an "AS IS" BASIS,
// WITHOUT WARRANTIES OR CONDITIONS OF ANY KIND, either express or implied.
// See the License for the specific language governing permissions and
// limitations under the License.

#pragma once

#include <atomic>
#include <vector>

#include "common/queue/blockingconcurrentqueue.h"
#include "ebpf/Config.h"
#include "ebpf/plugin/AbstractManager.h"
#include "ebpf/plugin/ProcessCacheManager.h"
#include "ebpf/plugin/RetryableEventCache.h"
#include "ebpf/plugin/network_observer/ConnectionManager.h"
#include "ebpf/type/CommonDataEvent.h"
#include "ebpf/type/NetworkObserverEvent.h"
#include "ebpf/util/AggregateTree.h"
#include "ebpf/util/FrequencyManager.h"
#include "ebpf/util/sampler/Sampler.h"

namespace logtail::ebpf {

enum class JobType {
    METRIC_AGG,
    SPAN_AGG,
    LOG_AGG,
    HOST_META_UPDATE,
};

inline size_t GenerateContainerKey(const std::string& cid) {
    std::hash<std::string> hasher;
    size_t key = 0;
    AttrHashCombine(key, hasher(cid));
    return key;
}

inline size_t
GenerateWorkloadKey(const std::string& ns, const std::string& workloadKind, const std::string& workloadName) {
    std::hash<std::string> hasher;
    size_t res = 0;
    AttrHashCombine(res, hasher(ns));
    AttrHashCombine(res, hasher(workloadKind));
    AttrHashCombine(res, hasher(workloadName));
    return res;
}

class NetworkObserverManager : public AbstractManager {
public:
    static std::shared_ptr<NetworkObserverManager>
    Create(const std::shared_ptr<ProcessCacheManager>& processCacheManager,
           const std::shared_ptr<EBPFAdapter>& eBPFAdapter,
           moodycamel::BlockingConcurrentQueue<std::shared_ptr<CommonEvent>>& queue) {
        return std::make_shared<NetworkObserverManager>(processCacheManager, eBPFAdapter, queue);
    }

    NetworkObserverManager() = delete;
    ~NetworkObserverManager() override { LOG_INFO(sLogger, ("begin destruct plugin", "network_observer")); }
    PluginType GetPluginType() override { return PluginType::NETWORK_OBSERVE; }
    NetworkObserverManager(const std::shared_ptr<ProcessCacheManager>& processCacheManager,
                           const std::shared_ptr<EBPFAdapter>& eBPFAdapter,
                           moodycamel::BlockingConcurrentQueue<std::shared_ptr<CommonEvent>>& queue);

    int Init() override;

    int AddOrUpdateConfig(const CollectionPipelineContext*,
                          uint32_t,
                          const PluginMetricManagerPtr&,
                          const std::variant<SecurityOptions*, ObserverNetworkOption*>&) override;

    int RemoveConfig(const std::string&) override;

    int Destroy() override;

    void UpdateWhitelists(std::vector<std::pair<std::string, uint64_t>>&& enableCids,
                          std::vector<std::string>&& disableCids);

    int HandleEvent([[maybe_unused]] const std::shared_ptr<CommonEvent>& event) override;

    int SendEvents() override;

<<<<<<< HEAD
    int RegisteredConfigCount() override { return mConfigToWorkloads.size(); }
    int PollPerfBuffer(int maxWaitTimeMs) override;
=======
    int PollPerfBuffer(int maxWaitTimeMs) override { return 0; }
    int ConsumePerfBufferData() override { return 0; }
>>>>>>> 5eff257d

    void RecordEventLost(enum callback_type_e type, uint64_t lostCount);
    void AcceptNetCtrlEvent(struct conn_ctrl_event_t* event);
    void AcceptNetStatsEvent(struct conn_stats_event_t* event);
    void AcceptDataEvent(struct conn_data_event_t* event);

    std::unique_ptr<PluginConfig> GeneratePluginConfig(
        [[maybe_unused]] const std::variant<SecurityOptions*, ObserverNetworkOption*>& options) override {
        auto ebpfConfig = std::make_unique<PluginConfig>();
        ebpfConfig->mPluginType = PluginType::NETWORK_OBSERVE;
        return ebpfConfig;
    }

    int Update([[maybe_unused]] const std::variant<SecurityOptions*, ObserverNetworkOption*>& options) override {
        return 0;
    }

    int Suspend() override {
        mSuspendFlag = true;
        return 0;
    }

    int Resume(const std::variant<SecurityOptions*, ObserverNetworkOption*>&) override {
        mSuspendFlag = false;
        return 0;
    }

    void SetMetrics(CounterPtr pollEventsTotal, CounterPtr lossEventsTotal, IntGaugePtr connCacheSize) {
        mRecvKernelEventsTotal = std::move(pollEventsTotal);
        mLossKernelEventsTotal = std::move(lossEventsTotal);
        mConnectionNum = std::move(connCacheSize);
    }

    // periodically tasks ...
    bool ConsumeLogAggregateTree();
    bool ConsumeMetricAggregateTree();
    bool ConsumeSpanAggregateTree();
    bool ConsumeNetMetricAggregateTree();
    bool UploadHostMetadataUpdateTask();
    void ReportAgentInfo();

    void HandleHostMetadataUpdate(const std::vector<std::string>& podCidVec);

private:
    // the following 3 methods are not thread safe ...
    std::shared_ptr<AppDetail>
    getWorkloadAppConfig(const std::string& ns, const std::string& workloadKind, const std::string& workloadName);
    std::shared_ptr<AppDetail> getWorkloadAppConfig(size_t workloadKey);
    std::shared_ptr<AppDetail> getContainerAppConfig(size_t containerIdKey);

    // thread safe, can be used in timer thread ...
    std::shared_ptr<AppDetail> getConnAppConfig(const std::shared_ptr<Connection>& conn);

    // only used in poller thread ...
    std::shared_ptr<AppDetail> getAppConfigFromReplica(const std::shared_ptr<Connection>& conn);

    std::array<size_t, 1> generateAggKeyForSpan(L7Record*, const std::shared_ptr<logtail::ebpf::AppDetail>&);
    std::array<size_t, 1> generateAggKeyForLog(L7Record*, const std::shared_ptr<logtail::ebpf::AppDetail>&);
    std::array<size_t, 2> generateAggKeyForAppMetric(L7Record*, const std::shared_ptr<logtail::ebpf::AppDetail>&);
    std::array<size_t, 2> generateAggKeyForNetMetric(ConnStatsRecord*,
                                                     const std::shared_ptr<logtail::ebpf::AppDetail>&);

    void processRecordAsLog(const std::shared_ptr<CommonEvent>& record,
                            const std::shared_ptr<logtail::ebpf::AppDetail>&);
    void processRecordAsSpan(const std::shared_ptr<CommonEvent>& record,
                             const std::shared_ptr<logtail::ebpf::AppDetail>&);
    void processRecordAsMetric(L7Record* record, const std::shared_ptr<logtail::ebpf::AppDetail>&);

    bool updateParsers(const std::vector<std::string>& protocols, const std::vector<std::string>& prevProtocols);

    enum class EventDataType {
        AGENT_INFO,
        APP_METRIC,
        NET_METRIC,
        APP_SPAN,
        LOG,
    };

    void pushEventsWithRetry(EventDataType dataType,
                             PipelineEventGroup&& eventGroup,
                             const StringView& configName,
                             QueueKey queueKey,
                             uint32_t pluginIdx,
                             CounterPtr& eventCounter,
                             CounterPtr& eventGroupCounter,
                             size_t retryTimes = 5);

    std::unique_ptr<ConnectionManager> mConnectionManager; // hold connection cache ...

    mutable std::atomic_long mDataEventsDropTotal = 0;

    mutable std::atomic_int64_t mConntrackerNum = 0;
    mutable std::atomic_int64_t mRecvConnStatEventsTotal = 0;
    mutable std::atomic_int64_t mRecvCtrlEventsTotal = 0;
    mutable std::atomic_int64_t mRecvHttpDataEventsTotal = 0;
    mutable std::atomic_int64_t mLostConnStatEventsTotal = 0;
    mutable std::atomic_int64_t mLostCtrlEventsTotal = 0;
    mutable std::atomic_int64_t mLostDataEventsTotal = 0;

    int mCidOffset = -1;

    // handler thread ...
    SIZETAggTreeWithSourceBuffer<AppMetricData, L7Record*> mAppAggregator;
    SIZETAggTreeWithSourceBuffer<NetMetricData, ConnStatsRecord*> mNetAggregator;
    SIZETAggTree<AppSpanGroup, std::shared_ptr<CommonEvent>> mSpanAggregator;
    SIZETAggTree<AppLogGroup, std::shared_ptr<CommonEvent>> mLogAggregator;

    void updateConfigVersionAndWhitelist(std::vector<std::pair<std::string, uint64_t>>&& newCids,
                                         std::vector<std::string>&& expiredCids) {
        if (!newCids.empty() || !expiredCids.empty()) {
            mConfigVersion++;
            UpdateWhitelists(std::move(newCids), std::move(expiredCids));
        }
    }

    void updateContainerConfigs(size_t workloadKey, const std::shared_ptr<AppDetail>& newConfig) {
        auto it = mWorkloadConfigs.find(workloadKey);
        if (it == mWorkloadConfigs.end()) {
            return;
        }

        for (const auto& cid : it->second.containerIds) {
            size_t cidKey = GenerateContainerKey(cid);
            mContainerConfigs[cidKey] = newConfig;
        }
    }

    struct WorkloadConfig {
        std::shared_ptr<AppDetail> config;
        std::set<std::string> containerIds;
    };

    mutable ReadWriteLock mAppConfigLock;
    std::atomic_int mConfigVersion = 0;
    std::atomic_int mLastConfigVersion = -1;
    std::unordered_map<size_t, WorkloadConfig> mWorkloadConfigs; // workloadKey => {config, containers}
    std::unordered_map<size_t, std::shared_ptr<AppDetail>> mContainerConfigs; // containerKey => config
    std::unordered_map<std::string, std::set<size_t>> mConfigToWorkloads; // configName => workloadKeys

    // replica of mContainerConfigs, only used in poller thread ...
    std::unordered_map<size_t, std::shared_ptr<AppDetail>> mContainerConfigsReplica;

    std::shared_ptr<Sampler> mSampler;

    std::string mClusterId; // inited in Init()
    std::string mHostName; // host
    std::string mHostIp; // host

    RetryableEventCache mRetryableEventCache;
    int64_t mLastUpdateHostMetaTimeMs = INT_MIN;
    int64_t mLastSendSpanTimeMs = INT_MIN;
    int64_t mLastSendMetricTimeMs = INT_MIN;
    int64_t mLastSendLogTimeMs = INT_MIN;
    int64_t mLastSendAgentInfoTimeMs = INT_MIN;

    int64_t mSendSpanIntervalMs = 2000;
    int64_t mSendLogIntervalMs = 2000;
    int64_t mSendMetricIntervalMs = 15000;
    int64_t mSendAgentInfoIntervalMs = 60000;

    // runner metrics
    CounterPtr mRecvKernelEventsTotal;
    CounterPtr mLossKernelEventsTotal;
    IntGaugePtr mConnectionNum;

#ifdef APSARA_UNIT_TEST_MAIN
    friend class NetworkObserverManagerUnittest;
    friend class HttpRetryableEventUnittest;
    friend class NetworkObserverConfigUpdateUnittest;
    std::vector<PipelineEventGroup> mMetricEventGroups;
    std::vector<PipelineEventGroup> mLogEventGroups;
    std::vector<PipelineEventGroup> mSpanEventGroups;

    int mRollbackRecordTotal = 0;
    int mDropRecordTotal = 0;

    std::vector<std::pair<std::string, uint64_t>> mEnableCids;
    std::vector<std::string> mDisableCids;

    std::atomic_int mExecTimes = 0;
#endif
};

} // namespace logtail::ebpf<|MERGE_RESOLUTION|>--- conflicted
+++ resolved
@@ -89,13 +89,9 @@
 
     int SendEvents() override;
 
-<<<<<<< HEAD
     int RegisteredConfigCount() override { return mConfigToWorkloads.size(); }
     int PollPerfBuffer(int maxWaitTimeMs) override;
-=======
-    int PollPerfBuffer(int maxWaitTimeMs) override { return 0; }
     int ConsumePerfBufferData() override { return 0; }
->>>>>>> 5eff257d
 
     void RecordEventLost(enum callback_type_e type, uint64_t lostCount);
     void AcceptNetCtrlEvent(struct conn_ctrl_event_t* event);
