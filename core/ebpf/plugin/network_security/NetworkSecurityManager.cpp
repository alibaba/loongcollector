// Copyright 2025 iLogtail Authors
//
// Licensed under the Apache License, Version 2.0 (the "License");
// you may not use this file except in compliance with the License.
// You may obtain a copy of the License at
//
//     http://www.apache.org/licenses/LICENSE-2.0
//
// Unless required by applicable law or agreed to in writing, software
// distributed under the License is distributed on an "AS IS" BASIS,
// WITHOUT WARRANTIES OR CONDITIONS OF ANY KIND, either express or implied.
// See the License for the specific language governing permissions and
// limitations under the License.

#include "NetworkSecurityManager.h"

#include "collection_pipeline/CollectionPipelineContext.h"
#include "collection_pipeline/queue/ProcessQueueItem.h"
#include "collection_pipeline/queue/ProcessQueueManager.h"
#include "common/HashUtil.h"
#include "common/LogtailCommonFlags.h"
#include "common/NetworkUtil.h"
#include "common/TimeKeeper.h"
#include "common/TimeUtil.h"
#include "common/magic_enum.hpp"
#include "ebpf/type/table/BaseElements.h"
#include "logger/Logger.h"
#include "models/PipelineEventGroup.h"

namespace logtail::ebpf {

class EBPFServer;

const std::string NetworkSecurityManager::kTcpSendMsgValue = "tcp_sendmsg";
const std::string NetworkSecurityManager::kTcpCloseValue = "tcp_close";
const std::string NetworkSecurityManager::kTcpConnectValue = "tcp_connect";

void HandleNetworkKernelEvent(void* ctx, int, void* data, __u32) {
    if (!ctx) {
        LOG_ERROR(sLogger, ("ctx is null", ""));
        return;
    }
    auto* ss = static_cast<NetworkSecurityManager*>(ctx);
    if (ss == nullptr) {
        return;
    }
    auto* event = static_cast<tcp_data_t*>(data);
    ss->RecordNetworkEvent(event);
}

void HandleNetworkKernelEventLoss(void* ctx, int cpu, __u64 num) {
    if (!ctx) {
        LOG_ERROR(sLogger, ("ctx is null", "")("lost network kernel events num", num));
        return;
    }
    auto* ss = static_cast<NetworkSecurityManager*>(ctx);
    if (ss == nullptr) {
        return;
    }
    ss->UpdateLossKernelEventsTotal(num);
}

void NetworkSecurityManager::UpdateLossKernelEventsTotal(uint64_t cnt) {
    ADD_COUNTER(mLossKernelEventsTotal, cnt);
}

void NetworkSecurityManager::RecordNetworkEvent(tcp_data_t* event) {
    ADD_COUNTER(mRecvKernelEventsTotal, 1);
    KernelEventType type = KernelEventType::TCP_SENDMSG_EVENT;
    switch (event->func) {
        case TRACEPOINT_FUNC_TCP_SENDMSG:
            type = KernelEventType::TCP_SENDMSG_EVENT;
            break;
        case TRACEPOINT_FUNC_TCP_CONNECT:
            type = KernelEventType::TCP_CONNECT_EVENT;
            break;
        case TRACEPOINT_FUNC_TCP_CLOSE:
            type = KernelEventType::TCP_CLOSE_EVENT;
            break;
        default:
            return;
    }
    auto evt = std::make_shared<NetworkEvent>(event->key.pid,
                                              event->key.ktime,
                                              type,
                                              event->timestamp,
                                              event->protocol,
                                              event->family,
                                              event->saddr,
                                              event->daddr,
                                              event->sport,
                                              event->dport,
                                              event->net_ns);
    if (!mCommonEventQueue.try_enqueue(evt)) {
        // don't use move as it will set mProcessEvent to nullptr even if enqueue
        // failed, this is unexpected but don't know why
        LOG_WARNING(sLogger,
                    ("[lost_network_event] try_enqueue failed pid", event->key.pid)("ktime", event->key.ktime)(
                        "saddr", event->saddr)("daddr", event->daddr)("sport", event->sport)("dport", event->dport));
    } else {
        LOG_DEBUG(sLogger,
                  ("[record_network_event] pid", event->key.pid)("ktime", event->key.ktime)("saddr", event->saddr)(
                      "daddr", event->daddr)("sport", event->sport)("dport", event->dport));
    }
}


NetworkSecurityManager::NetworkSecurityManager(const std::shared_ptr<ProcessCacheManager>& base,
                                               const std::shared_ptr<EBPFAdapter>& eBPFAdapter,
                                               moodycamel::BlockingConcurrentQueue<std::shared_ptr<CommonEvent>>& queue,
                                               EventPool* pool)
    : AbstractManager(base, eBPFAdapter, queue, pool),
      mAggregateTree(
          4096,
          [](std::unique_ptr<NetworkEventGroup>& base, const std::shared_ptr<CommonEvent>& other) {
              base->mInnerEvents.emplace_back(other);
          },
          [](const std::shared_ptr<CommonEvent>& ce, std::shared_ptr<SourceBuffer>&) {
              auto* in = static_cast<NetworkEvent*>(ce.get());
              return std::make_unique<NetworkEventGroup>(in->mPid,
                                                         in->mKtime,
                                                         in->mProtocol,
                                                         in->mFamily,
                                                         in->mSaddr,
                                                         in->mDaddr,
                                                         in->mSport,
                                                         in->mDport,
                                                         in->mNetns);
          }) {
}

int NetworkSecurityManager::SendEvents() {
    if (!IsRunning()) {
        return 0;
    }
    auto nowMs = TimeKeeper::GetInstance()->NowMs();
    bool timeTriggered = nowMs - mLastSendTimeMs >= mSendIntervalMs;
    bool eventCountTriggered
        = mAggregateTree.EventCount() >= static_cast<size_t>(INT32_FLAG(ebpf_max_aggregate_events));

    if (!timeTriggered && !eventCountTriggered) {
        return 0;
    }
    mLastSendTimeMs = nowMs;

    SIZETAggTree<NetworkEventGroup, std::shared_ptr<CommonEvent>> aggTree(this->mAggregateTree.GetAndReset());

    auto nodes = aggTree.GetNodesWithAggDepth(1);
    LOG_DEBUG(sLogger, ("enter aggregator ...", nodes.size()));
    if (nodes.empty()) {
        LOG_DEBUG(sLogger, ("empty nodes...", ""));
        return 0;
    }
    // do we need to aggregate all the events into a eventgroup??
    // use source buffer to hold the memory
    auto sourceBuffer = std::make_shared<SourceBuffer>();
    PipelineEventGroup sharedEventGroup(sourceBuffer);
    PipelineEventGroup eventGroup(sourceBuffer);
    for (auto& node : nodes) {
        // convert to a item and push to process queue
        LOG_DEBUG(sLogger, ("child num", node->mChild.size()));
        auto processCacheMgr = GetProcessCacheManager();
        if (processCacheMgr == nullptr) {
            LOG_WARNING(sLogger, ("ProcessCacheManager is null", ""));
            return 0;
        }
        aggTree.ForEach(node, [&](const NetworkEventGroup* group) {
<<<<<<< HEAD
            auto sharedEvent = sharedEventGroup.CreateLogEvent(true, mEventPool);
            bool hit = processCacheMgr->FinalizeProcessTags(group->mPid, group->mKtime, *sharedEvent);
            if (!hit) {
=======
            auto sharedEvent = sharedEventGroup.CreateLogEvent();
            if (!processCacheMgr->AttachProcessData(group->mPid, group->mKtime, *sharedEvent, eventGroup)) {
>>>>>>> f1274722
                LOG_ERROR(sLogger, ("failed to finalize process tags for pid ", group->mPid)("ktime", group->mKtime));
                return;
            }

            auto protocolSb = sourceBuffer->CopyString(GetProtocolString(group->mProtocol));
            auto familySb = sourceBuffer->CopyString(GetFamilyString(group->mFamily));
            auto saddrSb = sourceBuffer->CopyString(GetAddrString(group->mSaddr));
            auto daddrSb = sourceBuffer->CopyString(GetAddrString(group->mDaddr));
            auto sportSb = sourceBuffer->CopyString(std::to_string(group->mSport));
            auto dportSb = sourceBuffer->CopyString(std::to_string(group->mDport));
            auto netnsSb = sourceBuffer->CopyString(std::to_string(group->mNetns));

            for (const auto& innerEvent : group->mInnerEvents) {
                auto* logEvent = eventGroup.AddLogEvent(true, mEventPool);
                for (const auto& it : *sharedEvent) {
                    logEvent->SetContentNoCopy(it.first, it.second);
                }
                logEvent->SetContentNoCopy(kL4Protocol.LogKey(), StringView(protocolSb.data, protocolSb.size));
                logEvent->SetContentNoCopy(kFamily.LogKey(), StringView(familySb.data, familySb.size));
                logEvent->SetContentNoCopy(kSaddr.LogKey(), StringView(saddrSb.data, saddrSb.size));
                logEvent->SetContentNoCopy(kDaddr.LogKey(), StringView(daddrSb.data, daddrSb.size));
                logEvent->SetContentNoCopy(kSport.LogKey(), StringView(sportSb.data, sportSb.size));
                logEvent->SetContentNoCopy(kDport.LogKey(), StringView(dportSb.data, dportSb.size));
                logEvent->SetContentNoCopy(kNetNs.LogKey(), StringView(netnsSb.data, netnsSb.size));

                auto* ne = static_cast<NetworkEvent*>(innerEvent.get());
                if (ne == nullptr) {
                    LOG_WARNING(sLogger,
                                ("failed to convert innerEvent to NetworkEvent",
                                 magic_enum::enum_name(innerEvent->GetKernelEventType())));
                    continue;
                }
                struct timespec ts = ConvertKernelTimeToUnixTime(ne->mTimestamp);
                logEvent->SetTimestamp(ts.tv_sec, ts.tv_nsec);

                // set callnames
                switch (innerEvent->mEventType) {
                    case KernelEventType::TCP_SENDMSG_EVENT: {
                        logEvent->SetContentNoCopy(kCallName.LogKey(),
                                                   StringView(NetworkSecurityManager::kTcpSendMsgValue));
                        logEvent->SetContentNoCopy(kEventType.LogKey(), StringView(AbstractManager::kKprobeValue));
                        break;
                    }
                    case KernelEventType::TCP_CONNECT_EVENT: {
                        logEvent->SetContentNoCopy(kCallName.LogKey(),
                                                   StringView(NetworkSecurityManager::kTcpConnectValue));
                        logEvent->SetContentNoCopy(kEventType.LogKey(), StringView(AbstractManager::kKprobeValue));
                        break;
                    }
                    case KernelEventType::TCP_CLOSE_EVENT: {
                        logEvent->SetContentNoCopy(kCallName.LogKey(),
                                                   StringView(NetworkSecurityManager::kTcpCloseValue));
                        logEvent->SetContentNoCopy(kEventType.LogKey(), StringView(AbstractManager::kKprobeValue));
                        break;
                    }
                    default:
                        break;
                }
            }
        });
    }
    {
        if (this->mPipelineCtx == nullptr) {
            return 0;
        }
        LOG_DEBUG(sLogger, ("event group size", eventGroup.GetEvents().size()));
        size_t eventCount = eventGroup.GetEvents().size();
        ADD_COUNTER(mPushLogsTotal, eventCount);
        ADD_COUNTER(mPushLogGroupTotal, 1);
        std::unique_ptr<ProcessQueueItem> item
            = std::make_unique<ProcessQueueItem>(std::move(eventGroup), this->mPluginIndex);
        if (QueueStatus::OK != ProcessQueueManager::GetInstance()->PushQueue(mQueueKey, std::move(item))) {
            LOG_WARNING(sLogger,
                        ("configName", mPipelineCtx->GetConfigName())("pluginIdx", this->mPluginIndex)(
                            "[NetworkSecurityEvent] push queue failed!", ""));
            ADD_COUNTER(mPushLogFailedTotal, eventCount);
        }
    }
    return 0;
}

int NetworkSecurityManager::Init() {
    mInited = true;
    return 0;
}

int NetworkSecurityManager::AddOrUpdateConfig(const CollectionPipelineContext* ctx,
                                              uint32_t index,
                                              const PluginMetricManagerPtr& metricMgr,
                                              const std::variant<SecurityOptions*, ObserverNetworkOption*>& options) {
    // init metrics ...
    if (metricMgr) {
        MetricLabels eventTypeLabels = {{METRIC_LABEL_KEY_EVENT_TYPE, METRIC_LABEL_VALUE_EVENT_TYPE_LOG}};
        auto ref = metricMgr->GetOrCreateReentrantMetricsRecordRef(eventTypeLabels);
        mRefAndLabels.emplace_back(eventTypeLabels);
        mPushLogsTotal = ref->GetCounter(METRIC_PLUGIN_OUT_EVENTS_TOTAL);
        mPushLogGroupTotal = ref->GetCounter(METRIC_PLUGIN_OUT_EVENT_GROUPS_TOTAL);
    }

    if (mConfigName.size()) {
        // update
        LOG_DEBUG(sLogger, ("NetworkSecurity Update", ""));
        // update config (BPF tailcall, filter map etc.)
        if (Update(options)) {
            LOG_WARNING(sLogger, ("NetworkSecurity Update failed", ""));
            return 1;
        }
        // resume
        if (Resume(options)) {
            LOG_WARNING(sLogger, ("NetworkSecurity Resume failed", ""));
            return 1;
        }
    } else {
        const auto* securityOpts = std::get_if<SecurityOptions*>(&options);
        if (!securityOpts) {
            LOG_ERROR(sLogger, ("Invalid options type for NetworkSecurityManager", ""));
            return -1;
        }

        std::unique_ptr<PluginConfig> pc = std::make_unique<PluginConfig>();
        pc->mPluginType = PluginType::NETWORK_SECURITY;
        NetworkSecurityConfig config;
        SecurityOptions* opts = std::get<SecurityOptions*>(options);
        config.mOptions = opts->mOptionList;
        config.mPerfBufferSpec
            = {{"sock_secure_output",
                128,
                this,
                [](void* ctx, int cpu, void* data, uint32_t size) { HandleNetworkKernelEvent(ctx, cpu, data, size); },
                [](void* ctx, int cpu, unsigned long long cnt) { HandleNetworkKernelEventLoss(ctx, cpu, cnt); }}};
        pc->mConfig = std::move(config);

        if (!mEBPFAdapter->StartPlugin(PluginType::NETWORK_SECURITY, std::move(pc))) {
            LOG_WARNING(sLogger, ("NetworkSecurity Start failed", ""));
            return 1;
        }
    }

    mConfigName = ctx->GetConfigName();
    mMetricMgr = metricMgr;
    mPluginIndex = index;
    mPipelineCtx = ctx;
    mQueueKey = ctx->GetProcessQueueKey();
    mRegisteredConfigCount = 1;

    return 0;
}

int NetworkSecurityManager::RemoveConfig(const std::string&) {
    for (auto& item : mRefAndLabels) {
        if (mMetricMgr) {
            mMetricMgr->ReleaseReentrantMetricsRecordRef(item);
        }
    }
    mRegisteredConfigCount = 0;
    return mEBPFAdapter->StopPlugin(PluginType::NETWORK_SECURITY) ? 0 : 1;
}

int NetworkSecurityManager::Destroy() {
    mInited = false;
    return 0;
}

std::array<size_t, 2> GenerateAggKeyForNetworkEvent(const std::shared_ptr<CommonEvent>& in) {
    auto* event = static_cast<NetworkEvent*>(in.get());
    // calculate agg key
    std::array<size_t, 2> result{};
    result.fill(0UL);
    std::hash<uint64_t> hasher;

    std::array<uint64_t, 2> arr1 = {uint64_t(event->mPid), event->mKtime};
    for (uint64_t x : arr1) {
        AttrHashCombine(result[0], hasher(x));
    }
    std::array<uint64_t, 5> arr2 = {uint64_t(event->mDaddr),
                                    uint64_t(event->mSaddr),
                                    uint64_t(event->mDport),
                                    uint64_t(event->mSport),
                                    uint64_t(event->mNetns)};

    for (uint64_t x : arr2) {
        AttrHashCombine(result[1], hasher(x));
    }
    return result;
}

int NetworkSecurityManager::HandleEvent(const std::shared_ptr<CommonEvent>& event) {
    auto* networkEvent = static_cast<NetworkEvent*>(event.get());
    LOG_DEBUG(sLogger,
              ("receive event, pid", networkEvent->mPid)("ktime", networkEvent->mKtime)("saddr", networkEvent->mSaddr)(
                  "daddr", networkEvent->mDaddr)("sport", networkEvent->mSport)("dport", networkEvent->mDport)(
                  "eventType", magic_enum::enum_name(event->mEventType)));
    if (networkEvent == nullptr) {
        LOG_ERROR(sLogger,
                  ("failed to convert CommonEvent to NetworkEvent, kernel event type",
                   magic_enum::enum_name(event->GetKernelEventType()))("PluginType",
                                                                       magic_enum::enum_name(event->GetPluginType())));
        return 1;
    }

    // calculate agg key
    std::array<size_t, 2> result = GenerateAggKeyForNetworkEvent(event);
    bool ret = mAggregateTree.Aggregate(event, result);
    LOG_DEBUG(sLogger, ("after aggregate", ret));
    return 0;
}

} // namespace logtail::ebpf<|MERGE_RESOLUTION|>--- conflicted
+++ resolved
@@ -165,14 +165,9 @@
             return 0;
         }
         aggTree.ForEach(node, [&](const NetworkEventGroup* group) {
-<<<<<<< HEAD
             auto sharedEvent = sharedEventGroup.CreateLogEvent(true, mEventPool);
-            bool hit = processCacheMgr->FinalizeProcessTags(group->mPid, group->mKtime, *sharedEvent);
+            bool hit = processCacheMgr->AttachProcessData(group->mPid, group->mKtime, *sharedEvent, eventGroup);
             if (!hit) {
-=======
-            auto sharedEvent = sharedEventGroup.CreateLogEvent();
-            if (!processCacheMgr->AttachProcessData(group->mPid, group->mKtime, *sharedEvent, eventGroup)) {
->>>>>>> f1274722
                 LOG_ERROR(sLogger, ("failed to finalize process tags for pid ", group->mPid)("ktime", group->mKtime));
                 return;
             }
