// Copyright 2025 iLogtail Authors
//
// Licensed under the Apache License, Version 2.0 (the "License");
// you may not use this file except in compliance with the License.
// You may obtain a copy of the License at
//
//     http://www.apache.org/licenses/LICENSE-2.0
//
// Unless required by applicable law or agreed to in writing, software
// distributed under the License is distributed on an "AS IS" BASIS,
// WITHOUT WARRANTIES OR CONDITIONS OF ANY KIND, either express or implied.
// See the License for the specific language governing permissions and
// limitations under the License.

#include "FileSecurityManager.h"

#include "collection_pipeline/CollectionPipelineContext.h"
#include "collection_pipeline/queue/ProcessQueueItem.h"
#include "collection_pipeline/queue/ProcessQueueManager.h"
#include "common/HashUtil.h"
#include "common/TimeKeeper.h"
#include "common/TimeUtil.h"
#include "common/magic_enum.hpp"
#include "ebpf/Config.h"
#include "ebpf/type/table/BaseElements.h"
#include "logger/Logger.h"

namespace logtail {
namespace ebpf {

class EBPFServer;

const std::string FileSecurityManager::kMmapValue = "security_mmap_file";
const std::string FileSecurityManager::kTruncateValue = "security_path_truncate";
const std::string FileSecurityManager::kPermissionValue = "security_file_permission";
const std::string FileSecurityManager::kPermissionReadValue = "read";
const std::string FileSecurityManager::kPermissionWriteValue = "write";

void HandleFileKernelEvent(void* ctx, int, void* data, __u32) {
    if (!ctx) {
        LOG_ERROR(sLogger, ("ctx is null", ""));
        return;
    }
    auto* ss = static_cast<FileSecurityManager*>(ctx);
    if (ss == nullptr) {
        return;
    }
    auto* event = static_cast<file_data_t*>(data);
    ss->RecordFileEvent(event);
}

void HandleFileKernelEventLoss(void* ctx, int, __u64 num) {
    LOG_WARNING(sLogger, ("kernel event loss, lost_count", num)("type", "file security"));
    if (!ctx) {
        LOG_ERROR(sLogger, ("ctx is null", "")("lost network kernel events num", num));
        return;
    }
    auto* ss = static_cast<FileSecurityManager*>(ctx);
    if (ss == nullptr) {
        return;
    }
    ss->UpdateLossKernelEventsTotal(num);
}

void FileSecurityManager::UpdateLossKernelEventsTotal(uint64_t cnt) {
    ADD_COUNTER(mLossKernelEventsTotal, cnt);
}

void FileSecurityManager::RecordFileEvent(file_data_t* rawEvent) {
    ADD_COUNTER(mRecvKernelEventsTotal, 1);
    if (rawEvent == nullptr) {
        LOG_WARNING(sLogger, ("rawEvent is null", "file event lost"));
        return;
    }
    std::unique_ptr<FileRetryableEvent> event(CreateFileRetryableEvent(rawEvent));
    if (event == nullptr) {
        LOG_WARNING(sLogger, ("FileRetryableEvent is null", "file retry event lost"));
        return;
    }
    if (!event->HandleMessage()) {
        EventCache().AddEvent(std::move(event));
    }
}

FileRetryableEvent* FileSecurityManager::CreateFileRetryableEvent(file_data_t* eventPtr) {
    auto processCacheMgr = GetProcessCacheManager();
    if (processCacheMgr == nullptr) {
        LOG_WARNING(sLogger, ("ProcessCacheManager is null", "file raw event lost"));
        return nullptr;
    }
    return new FileRetryableEvent(std::max(1, INT32_FLAG(ebpf_event_retry_limit)),
                                  *eventPtr,
                                  processCacheMgr->GetProcessCache(),
                                  mCommonEventQueue);
}

FileSecurityManager::FileSecurityManager(const std::shared_ptr<ProcessCacheManager>& processCacheManager,
                                         const std::shared_ptr<EBPFAdapter>& eBPFAdapter,
                                         moodycamel::BlockingConcurrentQueue<std::shared_ptr<CommonEvent>>& queue,
<<<<<<< HEAD
                                         const PluginMetricManagerPtr& metricManager,
                                         RetryableEventCache& retryableEventCache)
    : AbstractManager(baseMgr, eBPFAdapter, queue, metricManager),
      mRetryableEventCache(retryableEventCache),
=======
                                         const PluginMetricManagerPtr& metricManager)
    : AbstractManager(processCacheManager, eBPFAdapter, queue, metricManager),
>>>>>>> 74fa3db6
      mAggregateTree(
          4096,
          [](std::unique_ptr<FileEventGroup>& base, const std::shared_ptr<CommonEvent>& other) {
              base->mInnerEvents.emplace_back(other);
          },
          [](const std::shared_ptr<CommonEvent>& ce, std::shared_ptr<SourceBuffer>&) {
              auto* in = static_cast<FileEvent*>(ce.get());
              return std::make_unique<FileEventGroup>(in->mPid, in->mKtime, in->mPath);
          }) {
}

int FileSecurityManager::SendEvents() {
    if (!IsRunning()) {
        return 0;
    }
    auto nowMs = TimeKeeper::GetInstance()->NowMs();
    if (nowMs - mLastSendTimeMs < mSendIntervalMs) {
        return 0;
    }

    WriteLock lk(this->mLock);
    SIZETAggTree<FileEventGroup, std::shared_ptr<CommonEvent>> aggTree(this->mAggregateTree.GetAndReset());
    lk.unlock();

    auto nodes = aggTree.GetNodesWithAggDepth(1);
    LOG_DEBUG(sLogger, ("enter aggregator ...", nodes.size()));
    if (nodes.empty()) {
        LOG_DEBUG(sLogger, ("empty nodes...", ""));
        return 0;
    }

    auto sourceBuffer = std::make_shared<SourceBuffer>();
    PipelineEventGroup sharedEventGroup(sourceBuffer);
    PipelineEventGroup eventGroup(sourceBuffer);
    for (auto& node : nodes) {
        LOG_DEBUG(sLogger, ("child num", node->mChild.size()));
        // convert to a item and push to process queue
        auto processCacheMgr = GetProcessCacheManager();
        if (processCacheMgr == nullptr) {
            LOG_WARNING(sLogger, ("ProcessCacheManager is null", ""));
            return 0;
        }
        aggTree.ForEach(node, [&](const FileEventGroup* group) {
            // set process tag
            auto sharedEvent = sharedEventGroup.CreateLogEvent();
            bool hit = processCacheMgr->FinalizeProcessTags(group->mPid, group->mKtime, *sharedEvent);
            if (!hit) {
                LOG_WARNING(sLogger, ("failed to finalize process tags for pid ", group->mPid)("ktime", group->mKtime));
            }

            auto pathSb = sourceBuffer->CopyString(group->mPath);
            for (const auto& innerEvent : group->mInnerEvents) {
                auto* logEvent = eventGroup.AddLogEvent();
                // attach process tags
                for (const auto& it : *sharedEvent) {
                    logEvent->SetContentNoCopy(it.first, it.second);
                }
                struct timespec ts = ConvertKernelTimeToUnixTime(innerEvent->mTimestamp);
                logEvent->SetTimestamp(ts.tv_sec, ts.tv_nsec);
                logEvent->SetContentNoCopy(kFilePath.LogKey(), StringView(pathSb.data, pathSb.size));
                // set callnames
                switch (innerEvent->mEventType) {
                    case KernelEventType::FILE_PATH_TRUNCATE: {
                        logEvent->SetContentNoCopy(kCallName.LogKey(), StringView(FileSecurityManager::kTruncateValue));
                        logEvent->SetContentNoCopy(kEventType.LogKey(), StringView(AbstractManager::kKprobeValue));
                        break;
                    }
                    case KernelEventType::FILE_MMAP: {
                        logEvent->SetContentNoCopy(kCallName.LogKey(), StringView(FileSecurityManager::kMmapValue));
                        logEvent->SetContentNoCopy(kEventType.LogKey(), StringView(AbstractManager::kKprobeValue));
                        break;
                    }
                    case KernelEventType::FILE_PERMISSION_EVENT: {
                        logEvent->SetContentNoCopy(kCallName.LogKey(),
                                                   StringView(FileSecurityManager::kPermissionValue));
                        logEvent->SetContentNoCopy(kEventType.LogKey(), StringView(AbstractManager::kKprobeValue));
                        break;
                    }
                    case KernelEventType::FILE_PERMISSION_EVENT_WRITE: {
                        logEvent->SetContentNoCopy(kCallName.LogKey(),
                                                   StringView(FileSecurityManager::kPermissionWriteValue));
                        logEvent->SetContentNoCopy(kEventType.LogKey(), StringView(AbstractManager::kKprobeValue));
                        break;
                    }
                    case KernelEventType::FILE_PERMISSION_EVENT_READ: {
                        logEvent->SetContentNoCopy(kCallName.LogKey(),
                                                   StringView(FileSecurityManager::kPermissionReadValue));
                        logEvent->SetContentNoCopy(kEventType.LogKey(), StringView(AbstractManager::kKprobeValue));
                        break;
                    }
                    default:
                        break;
                }
            }
        });
    }
    {
        std::lock_guard lk(mContextMutex);
        if (this->mPipelineCtx == nullptr) {
            return 0;
        }
        LOG_DEBUG(sLogger, ("event group size", eventGroup.GetEvents().size()));
        ADD_COUNTER(mPushLogsTotal, eventGroup.GetEvents().size());
        ADD_COUNTER(mPushLogGroupTotal, 1);
        std::unique_ptr<ProcessQueueItem> item
            = std::make_unique<ProcessQueueItem>(std::move(eventGroup), this->mPluginIndex);
        int maxRetry = 5;
        for (int retry = 0; retry < maxRetry; ++retry) {
            if (QueueStatus::OK == ProcessQueueManager::GetInstance()->PushQueue(mQueueKey, std::move(item))) {
                break;
            }
            std::this_thread::sleep_for(std::chrono::milliseconds(100));
            if (retry == maxRetry - 1) {
                LOG_WARNING(sLogger,
                            ("configName", mPipelineCtx->GetConfigName())("pluginIdx", this->mPluginIndex)(
                                "[ProcessSecurityEvent] push queue failed!", ""));
                // TODO: Alarm discard data
            }
        }
    }
    mLastSendTimeMs = nowMs;
    return 0;
}

int FileSecurityManager::Init(const std::variant<SecurityOptions*, ObserverNetworkOption*>& options) {
    std::unique_ptr<PluginConfig> pc = std::make_unique<PluginConfig>();
    pc->mPluginType = PluginType::FILE_SECURITY;
    FileSecurityConfig config;
    SecurityOptions* opts = std::get<SecurityOptions*>(options);
    config.mOptions = opts->mOptionList;
    config.mPerfBufferSpec
        = {{"file_secure_output",
            128,
            this,
            [](void* ctx, int cpu, void* data, uint32_t size) { HandleFileKernelEvent(ctx, cpu, data, size); },
            [](void* ctx, int cpu, unsigned long long cnt) { HandleFileKernelEventLoss(ctx, cpu, cnt); }}};
    pc->mConfig = std::move(config);

    auto res = mEBPFAdapter->StartPlugin(PluginType::FILE_SECURITY, std::move(pc));
    LOG_INFO(sLogger, ("start file probe, status", res));
    if (!res) {
        LOG_WARNING(sLogger, ("failed to start file probe", ""));
        return 1;
    }

    mInited = true;
    return 0;
}

std::array<size_t, 2> GenerateAggKeyForFileEvent(const std::shared_ptr<CommonEvent>& ce) {
    FileEvent* event = static_cast<FileEvent*>(ce.get());
    // calculate agg key
    std::array<size_t, 2> result{};
    result.fill(0UL);
    std::hash<uint64_t> hasher;
    std::array<uint64_t, 2> arr = {uint64_t(event->mPid), event->mKtime};
    for (uint64_t x : arr) {
        AttrHashCombine(result[0], hasher(x));
    }
    std::hash<std::string> strHasher;
    AttrHashCombine(result[1], strHasher(event->mPath));
    return result;
}
<<<<<<< HEAD
=======

int FileSecurityManager::PollPerfBuffer(int maxWaitTimeMs) {
    auto now = TimeKeeper::GetInstance()->NowSec();
    if (now > mLastEventCacheRetryTime + INT32_FLAG(ebpf_event_retry_interval_sec)) {
        EventCache().HandleEvents();
        mLastEventCacheRetryTime = now;
        LOG_DEBUG(sLogger, ("retry cache size", EventCache().Size()));
    }
    int zero = 0;
    return mEBPFAdapter->PollPerfBuffers(PluginType::FILE_SECURITY, kDefaultMaxBatchConsumeSize, &zero, maxWaitTimeMs);
}
>>>>>>> 74fa3db6

int FileSecurityManager::HandleEvent(const std::shared_ptr<CommonEvent>& event) {
    if (!event) {
        return 1;
    }
    auto* fileEvent = static_cast<FileEvent*>(event.get());
    LOG_DEBUG(sLogger,
              ("receive event, pid", event->mPid)("ktime", event->mKtime)("path", fileEvent->mPath)(
                  "eventType", magic_enum::enum_name(event->mEventType)));
    if (fileEvent == nullptr) {
        LOG_ERROR(sLogger,
                  ("failed to convert CommonEvent to FileEvent, kernel event type",
                   magic_enum::enum_name(event->GetKernelEventType()))("PluginType",
                                                                       magic_enum::enum_name(event->GetPluginType())));
        return 1;
    }

    // calculate agg key
    std::array<size_t, 2> hashResult = GenerateAggKeyForFileEvent(event);
    {
        WriteLock lk(mLock);
        bool ret = mAggregateTree.Aggregate(event, hashResult);
        LOG_DEBUG(sLogger, ("after aggregate", ret));
    }
    return 0;
}

int FileSecurityManager::Destroy() {
    mInited = false;

    auto res = mEBPFAdapter->StopPlugin(PluginType::FILE_SECURITY);
    LOG_INFO(sLogger, ("stop file plugin, status", res));
<<<<<<< HEAD
    return res ?  0 : 1;
=======
    mRetryableEventCache.Clear();
    return res ? 0 : 1;
>>>>>>> 74fa3db6
}

} // namespace ebpf
} // namespace logtail<|MERGE_RESOLUTION|>--- conflicted
+++ resolved
@@ -97,15 +97,10 @@
 FileSecurityManager::FileSecurityManager(const std::shared_ptr<ProcessCacheManager>& processCacheManager,
                                          const std::shared_ptr<EBPFAdapter>& eBPFAdapter,
                                          moodycamel::BlockingConcurrentQueue<std::shared_ptr<CommonEvent>>& queue,
-<<<<<<< HEAD
                                          const PluginMetricManagerPtr& metricManager,
                                          RetryableEventCache& retryableEventCache)
     : AbstractManager(baseMgr, eBPFAdapter, queue, metricManager),
       mRetryableEventCache(retryableEventCache),
-=======
-                                         const PluginMetricManagerPtr& metricManager)
-    : AbstractManager(processCacheManager, eBPFAdapter, queue, metricManager),
->>>>>>> 74fa3db6
       mAggregateTree(
           4096,
           [](std::unique_ptr<FileEventGroup>& base, const std::shared_ptr<CommonEvent>& other) {
@@ -269,20 +264,6 @@
     AttrHashCombine(result[1], strHasher(event->mPath));
     return result;
 }
-<<<<<<< HEAD
-=======
-
-int FileSecurityManager::PollPerfBuffer(int maxWaitTimeMs) {
-    auto now = TimeKeeper::GetInstance()->NowSec();
-    if (now > mLastEventCacheRetryTime + INT32_FLAG(ebpf_event_retry_interval_sec)) {
-        EventCache().HandleEvents();
-        mLastEventCacheRetryTime = now;
-        LOG_DEBUG(sLogger, ("retry cache size", EventCache().Size()));
-    }
-    int zero = 0;
-    return mEBPFAdapter->PollPerfBuffers(PluginType::FILE_SECURITY, kDefaultMaxBatchConsumeSize, &zero, maxWaitTimeMs);
-}
->>>>>>> 74fa3db6
 
 int FileSecurityManager::HandleEvent(const std::shared_ptr<CommonEvent>& event) {
     if (!event) {
@@ -315,12 +296,7 @@
 
     auto res = mEBPFAdapter->StopPlugin(PluginType::FILE_SECURITY);
     LOG_INFO(sLogger, ("stop file plugin, status", res));
-<<<<<<< HEAD
     return res ?  0 : 1;
-=======
-    mRetryableEventCache.Clear();
-    return res ? 0 : 1;
->>>>>>> 74fa3db6
 }
 
 } // namespace ebpf
