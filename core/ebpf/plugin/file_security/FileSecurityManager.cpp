// Copyright 2025 iLogtail Authors
//
// Licensed under the Apache License, Version 2.0 (the "License");
// you may not use this file except in compliance with the License.
// You may obtain a copy of the License at
//
//     http://www.apache.org/licenses/LICENSE-2.0
//
// Unless required by applicable law or agreed to in writing, software
// distributed under the License is distributed on an "AS IS" BASIS,
// WITHOUT WARRANTIES OR CONDITIONS OF ANY KIND, either express or implied.
// See the License for the specific language governing permissions and
// limitations under the License.

#include "ebpf/plugin/file_security/FileSecurityManager.h"

#include "collection_pipeline/CollectionPipelineContext.h"
#include "collection_pipeline/queue/ProcessQueueItem.h"
#include "collection_pipeline/queue/ProcessQueueManager.h"
#include "common/HashUtil.h"
#include "common/TimeKeeper.h"
#include "common/TimeUtil.h"
#include "common/magic_enum.hpp"
#include "ebpf/Config.h"
#include "ebpf/type/table/BaseElements.h"
#include "logger/Logger.h"

namespace logtail {
namespace ebpf {

class EBPFServer;

const std::string FileSecurityManager::kMmapValue = "security_mmap_file";
const std::string FileSecurityManager::kTruncateValue = "security_path_truncate";
const std::string FileSecurityManager::kPermissionValue = "security_file_permission";
const std::string FileSecurityManager::kPermissionReadValue = "read";
const std::string FileSecurityManager::kPermissionWriteValue = "write";

void HandleFileKernelEvent(void* ctx, int, void* data, __u32) {
    if (!ctx) {
        LOG_ERROR(sLogger, ("ctx is null", ""));
        return;
    }
    auto* ss = static_cast<FileSecurityManager*>(ctx);
    if (ss == nullptr) {
        return;
    }
    auto* event = static_cast<file_data_t*>(data);
    ss->RecordFileEvent(event);
}

void HandleFileKernelEventLoss(void* ctx, int, __u64 num) {
    LOG_WARNING(sLogger, ("kernel event loss, lost_count", num)("type", "file security"));
    if (!ctx) {
        LOG_ERROR(sLogger, ("ctx is null", "")("lost network kernel events num", num));
        return;
    }
    auto* ss = static_cast<FileSecurityManager*>(ctx);
    if (ss == nullptr) {
        return;
    }
    ss->UpdateLossKernelEventsTotal(num);
}

void FileSecurityManager::UpdateLossKernelEventsTotal(uint64_t cnt) {
    ADD_COUNTER(mLossKernelEventsTotal, cnt);
}

void FileSecurityManager::RecordFileEvent(file_data_t* rawEvent) {
    ADD_COUNTER(mRecvKernelEventsTotal, 1);
    if (rawEvent == nullptr) {
        LOG_WARNING(sLogger, ("rawEvent is null", "file event lost"));
        return;
    }
    std::unique_ptr<FileRetryableEvent> event(CreateFileRetryableEvent(rawEvent));
    if (event == nullptr) {
        LOG_WARNING(sLogger, ("FileRetryableEvent is null", "file retry event lost"));
        return;
    }
    if (!event->HandleMessage()) {
        EventCache().AddEvent(std::move(event));
    }
}

FileRetryableEvent* FileSecurityManager::CreateFileRetryableEvent(file_data_t* eventPtr) {
    auto processCacheMgr = GetProcessCacheManager();
    if (processCacheMgr == nullptr) {
        LOG_WARNING(sLogger, ("ProcessCacheManager is null", "file raw event lost"));
        return nullptr;
    }
    return new FileRetryableEvent(std::max(1, INT32_FLAG(ebpf_event_retry_limit)),
                                  *eventPtr,
                                  processCacheMgr->GetProcessCache(),
                                  mCommonEventQueue);
}

FileSecurityManager::FileSecurityManager(const std::shared_ptr<ProcessCacheManager>& processCacheManager,
                                         const std::shared_ptr<EBPFAdapter>& eBPFAdapter,
<<<<<<< HEAD
                                         moodycamel::BlockingConcurrentQueue<std::shared_ptr<CommonEvent>>& queue)
    : AbstractManager(processCacheManager, eBPFAdapter, queue),
=======
                                         moodycamel::BlockingConcurrentQueue<std::shared_ptr<CommonEvent>>& queue,
                                         const PluginMetricManagerPtr& metricManager,
                                         RetryableEventCache& retryableEventCache)
    : AbstractManager(processCacheManager, eBPFAdapter, queue, metricManager),
      mRetryableEventCache(retryableEventCache),
>>>>>>> 5eff257d
      mAggregateTree(
          4096,
          [](std::unique_ptr<FileEventGroup>& base, const std::shared_ptr<CommonEvent>& other) {
              base->mInnerEvents.emplace_back(other);
          },
          [](const std::shared_ptr<CommonEvent>& ce, std::shared_ptr<SourceBuffer>&) {
              auto* in = static_cast<FileEvent*>(ce.get());
              return std::make_unique<FileEventGroup>(in->mPid, in->mKtime, in->mPath);
          }) {
}

int FileSecurityManager::SendEvents() {
    if (!IsRunning()) {
        return 0;
    }
    auto nowMs = TimeKeeper::GetInstance()->NowMs();
    if (nowMs - mLastSendTimeMs < mSendIntervalMs) {
        return 0;
    }

    WriteLock lk(this->mLock);
    SIZETAggTree<FileEventGroup, std::shared_ptr<CommonEvent>> aggTree(this->mAggregateTree.GetAndReset());
    lk.unlock();

    auto nodes = aggTree.GetNodesWithAggDepth(1);
    LOG_DEBUG(sLogger, ("enter aggregator ...", nodes.size()));
    if (nodes.empty()) {
        LOG_DEBUG(sLogger, ("empty nodes...", ""));
        return 0;
    }

    auto sourceBuffer = std::make_shared<SourceBuffer>();
    PipelineEventGroup sharedEventGroup(sourceBuffer);
    PipelineEventGroup eventGroup(sourceBuffer);
    for (auto& node : nodes) {
        LOG_DEBUG(sLogger, ("child num", node->mChild.size()));
        // convert to a item and push to process queue
        auto processCacheMgr = GetProcessCacheManager();
        if (processCacheMgr == nullptr) {
            LOG_WARNING(sLogger, ("ProcessCacheManager is null", ""));
            return 0;
        }
        aggTree.ForEach(node, [&](const FileEventGroup* group) {
            // set process tag
            auto sharedEvent = sharedEventGroup.CreateLogEvent();
            bool hit = processCacheMgr->FinalizeProcessTags(group->mPid, group->mKtime, *sharedEvent);
            if (!hit) {
                LOG_WARNING(sLogger, ("failed to finalize process tags for pid ", group->mPid)("ktime", group->mKtime));
            }

            auto pathSb = sourceBuffer->CopyString(group->mPath);
            for (const auto& commonEvent : group->mInnerEvents) {
                FileEvent* innerEvent = static_cast<FileEvent*>(commonEvent.get());
                auto* logEvent = eventGroup.AddLogEvent();
                // attach process tags
                for (const auto& it : *sharedEvent) {
                    logEvent->SetContentNoCopy(it.first, it.second);
                }
                struct timespec ts = ConvertKernelTimeToUnixTime(innerEvent->mTimestamp);
                logEvent->SetTimestamp(ts.tv_sec, ts.tv_nsec);
                logEvent->SetContentNoCopy(kFilePath.LogKey(), StringView(pathSb.data, pathSb.size));
                // set callnames
                switch (innerEvent->mEventType) {
                    case KernelEventType::FILE_PATH_TRUNCATE: {
                        logEvent->SetContentNoCopy(kCallName.LogKey(), StringView(FileSecurityManager::kTruncateValue));
                        logEvent->SetContentNoCopy(kEventType.LogKey(), StringView(AbstractManager::kKprobeValue));
                        break;
                    }
                    case KernelEventType::FILE_MMAP: {
                        logEvent->SetContentNoCopy(kCallName.LogKey(), StringView(FileSecurityManager::kMmapValue));
                        logEvent->SetContentNoCopy(kEventType.LogKey(), StringView(AbstractManager::kKprobeValue));
                        break;
                    }
                    case KernelEventType::FILE_PERMISSION_EVENT: {
                        logEvent->SetContentNoCopy(kCallName.LogKey(),
                                                   StringView(FileSecurityManager::kPermissionValue));
                        logEvent->SetContentNoCopy(kEventType.LogKey(), StringView(AbstractManager::kKprobeValue));
                        break;
                    }
                    case KernelEventType::FILE_PERMISSION_EVENT_WRITE: {
                        logEvent->SetContentNoCopy(kCallName.LogKey(),
                                                   StringView(FileSecurityManager::kPermissionWriteValue));
                        logEvent->SetContentNoCopy(kEventType.LogKey(), StringView(AbstractManager::kKprobeValue));
                        break;
                    }
                    case KernelEventType::FILE_PERMISSION_EVENT_READ: {
                        logEvent->SetContentNoCopy(kCallName.LogKey(),
                                                   StringView(FileSecurityManager::kPermissionReadValue));
                        logEvent->SetContentNoCopy(kEventType.LogKey(), StringView(AbstractManager::kKprobeValue));
                        break;
                    }
                    default:
                        break;
                }
            }
        });
    }
    {
        if (this->mPipelineCtx == nullptr) {
            return 0;
        }
        LOG_DEBUG(sLogger, ("event group size", eventGroup.GetEvents().size()));
        ADD_COUNTER(mPushLogsTotal, eventGroup.GetEvents().size());
        ADD_COUNTER(mPushLogGroupTotal, 1);
        std::unique_ptr<ProcessQueueItem> item
            = std::make_unique<ProcessQueueItem>(std::move(eventGroup), this->mPluginIndex);
        int maxRetry = 5;
        for (int retry = 0; retry < maxRetry; ++retry) {
            if (QueueStatus::OK == ProcessQueueManager::GetInstance()->PushQueue(mQueueKey, std::move(item))) {
                break;
            }
            std::this_thread::sleep_for(std::chrono::milliseconds(100));
            if (retry == maxRetry - 1) {
                LOG_WARNING(sLogger,
                            ("configName", mPipelineCtx->GetConfigName())("pluginIdx", this->mPluginIndex)(
                                "[ProcessSecurityEvent] push queue failed!", ""));
                // TODO: Alarm discard data
            }
        }
    }
    mLastSendTimeMs = nowMs;
    return 0;
}

int FileSecurityManager::Init() {
    mInited = true;
    return 0;
}

int FileSecurityManager::AddOrUpdateConfig(const CollectionPipelineContext* ctx,
                                           uint32_t index,
                                           const PluginMetricManagerPtr& metricMgr,
                                           const std::variant<SecurityOptions*, ObserverNetworkOption*>& options) {
    // init metrics ...
    if (metricMgr) {
        MetricLabels eventTypeLabels = {{METRIC_LABEL_KEY_EVENT_TYPE, METRIC_LABEL_VALUE_EVENT_TYPE_LOG}};
        auto ref = metricMgr->GetOrCreateReentrantMetricsRecordRef(eventTypeLabels);
        mRefAndLabels.emplace_back(eventTypeLabels);
        mPushLogsTotal = ref->GetCounter(METRIC_PLUGIN_OUT_EVENTS_TOTAL);
        mPushLogGroupTotal = ref->GetCounter(METRIC_PLUGIN_OUT_EVENT_GROUPS_TOTAL);
    }

    if (mConfigName.size()) {
        // update
        LOG_DEBUG(sLogger, ("NetworkSecurity Update", ""));
        // update config (BPF tailcall, filter map etc.)
        if (Update(options)) {
            LOG_WARNING(sLogger, ("NetworkSecurity Update failed", ""));
            return 1;
        }
        // resume
        if (Resume(options)) {
            LOG_WARNING(sLogger, ("NetworkSecurity Resume failed", ""));
            return 1;
        }
    } else {
        std::unique_ptr<PluginConfig> pc = std::make_unique<PluginConfig>();
        pc->mPluginType = PluginType::FILE_SECURITY;
        FileSecurityConfig config;
        SecurityOptions* opts = std::get<SecurityOptions*>(options);
        config.mOptions = opts->mOptionList;
        config.mPerfBufferSpec
            = {{"file_secure_output",
                128,
                this,
                [](void* ctx, int cpu, void* data, uint32_t size) { HandleFileKernelEvent(ctx, cpu, data, size); },
                [](void* ctx, int cpu, unsigned long long cnt) { HandleFileKernelEventLoss(ctx, cpu, cnt); }}};
        pc->mConfig = std::move(config);

        auto res = mEBPFAdapter->StartPlugin(PluginType::FILE_SECURITY, std::move(pc));
        LOG_INFO(sLogger, ("start file probe, status", res));
        if (!res) {
            LOG_WARNING(sLogger, ("failed to start file probe", ""));
            return 1;
        }
    }

    mConfigName = ctx->GetConfigName();
    mMetricMgr = metricMgr;
    mPluginIndex = index;
    mPipelineCtx = ctx;
    mQueueKey = ctx->GetProcessQueueKey();
    mRegisteredConfigCount++;

    return 0;
}

int FileSecurityManager::RemoveConfig(const std::string&) {
    for (auto& item : mRefAndLabels) {
        if (mMetricMgr) {
            mMetricMgr->ReleaseReentrantMetricsRecordRef(item);
        }
    }
    mRegisteredConfigCount--;
    auto res = mEBPFAdapter->StopPlugin(PluginType::FILE_SECURITY);
    LOG_INFO(sLogger, ("stop file plugin, status", res));
    mRetryableEventCache.Clear();
    return res ? 0 : 1;
}

std::array<size_t, 2> GenerateAggKeyForFileEvent(const std::shared_ptr<CommonEvent>& ce) {
    FileEvent* event = static_cast<FileEvent*>(ce.get());
    // calculate agg key
    std::array<size_t, 2> result{};
    result.fill(0UL);
    std::hash<uint64_t> hasher;
    std::array<uint64_t, 2> arr = {uint64_t(event->mPid), event->mKtime};
    for (uint64_t x : arr) {
        AttrHashCombine(result[0], hasher(x));
    }
    std::hash<std::string> strHasher;
    AttrHashCombine(result[1], strHasher(event->mPath));
    return result;
}

int FileSecurityManager::HandleEvent(const std::shared_ptr<CommonEvent>& event) {
    if (!event) {
        return 1;
    }
    auto* fileEvent = static_cast<FileEvent*>(event.get());
    LOG_DEBUG(sLogger,
              ("receive event, pid", fileEvent->mPid)("ktime", fileEvent->mKtime)("path", fileEvent->mPath)(
                  "eventType", magic_enum::enum_name(event->mEventType)));
    if (fileEvent == nullptr) {
        LOG_ERROR(sLogger,
                  ("failed to convert CommonEvent to FileEvent, kernel event type",
                   magic_enum::enum_name(event->GetKernelEventType()))("PluginType",
                                                                       magic_enum::enum_name(event->GetPluginType())));
        return 1;
    }

    // calculate agg key
    std::array<size_t, 2> hashResult = GenerateAggKeyForFileEvent(event);
    {
        WriteLock lk(mLock);
        bool ret = mAggregateTree.Aggregate(event, hashResult);
        LOG_DEBUG(sLogger, ("after aggregate", ret));
    }
    return 0;
}

int FileSecurityManager::Destroy() {
    mInited = false;
<<<<<<< HEAD
    return 0;
=======

    auto res = mEBPFAdapter->StopPlugin(PluginType::FILE_SECURITY);
    LOG_INFO(sLogger, ("stop file plugin, status", res));
    return res ? 0 : 1;
>>>>>>> 5eff257d
}

} // namespace ebpf
} // namespace logtail<|MERGE_RESOLUTION|>--- conflicted
+++ resolved
@@ -96,16 +96,11 @@
 
 FileSecurityManager::FileSecurityManager(const std::shared_ptr<ProcessCacheManager>& processCacheManager,
                                          const std::shared_ptr<EBPFAdapter>& eBPFAdapter,
-<<<<<<< HEAD
-                                         moodycamel::BlockingConcurrentQueue<std::shared_ptr<CommonEvent>>& queue)
+                                         moodycamel::BlockingConcurrentQueue<std::shared_ptr<CommonEvent>>& queue,
+                                         RetryableEventCache& retryableEventCache)
     : AbstractManager(processCacheManager, eBPFAdapter, queue),
-=======
-                                         moodycamel::BlockingConcurrentQueue<std::shared_ptr<CommonEvent>>& queue,
-                                         const PluginMetricManagerPtr& metricManager,
-                                         RetryableEventCache& retryableEventCache)
-    : AbstractManager(processCacheManager, eBPFAdapter, queue, metricManager),
+
       mRetryableEventCache(retryableEventCache),
->>>>>>> 5eff257d
       mAggregateTree(
           4096,
           [](std::unique_ptr<FileEventGroup>& base, const std::shared_ptr<CommonEvent>& other) {
@@ -349,14 +344,7 @@
 
 int FileSecurityManager::Destroy() {
     mInited = false;
-<<<<<<< HEAD
-    return 0;
-=======
-
-    auto res = mEBPFAdapter->StopPlugin(PluginType::FILE_SECURITY);
-    LOG_INFO(sLogger, ("stop file plugin, status", res));
-    return res ? 0 : 1;
->>>>>>> 5eff257d
+    return 0;
 }
 
 } // namespace ebpf
