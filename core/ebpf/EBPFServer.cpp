// Copyright 2025 iLogtail Authors
//
// Licensed under the Apache License, Version 2.0 (the "License");
// you may not use this file except in compliance with the License.
// You may obtain a copy of the License at
//
//     http://www.apache.org/licenses/LICENSE-2.0
//
// Unless required by applicable law or agreed to in writing, software
// distributed under the License is distributed on an "AS IS" BASIS,
// WITHOUT WARRANTIES OR CONDITIONS OF ANY KIND, either express or implied.
// See the License for the specific language governing permissions and
// limitations under the License.

#include "ebpf/EBPFServer.h"

#include <future>
#include <shared_mutex>
#include <stdexcept>
#include <string>
#include <utility>

#include "app_config/AppConfig.h"
#include "common/Flags.h"
#include "common/LogtailCommonFlags.h"
#include "common/MachineInfoUtil.h"
#include "common/http/AsynCurlRunner.h"
#include "common/magic_enum.hpp"
#include "ebpf/Config.h"
#include "ebpf/include/export.h"
#include "ebpf/plugin/AbstractManager.h"
#include "logger/Logger.h"
#include "monitor/metric_models/ReentrantMetricsRecord.h"
#include "plugin/file_security/FileSecurityManager.h"
#include "plugin/network_observer/NetworkObserverManager.h"
#include "plugin/network_security/NetworkSecurityManager.h"
#include "plugin/process_security/ProcessSecurityManager.h"

DEFINE_FLAG_INT64(kernel_min_version_for_ebpf,
                  "the minimum kernel version that supported eBPF normal running, 4.19.0.0 -> 4019000000",
                  4019000000);

namespace logtail::ebpf {

static const uint16_t kKernelVersion310 = 3010; // for centos7
static const std::string kKernelNameCentos = "CentOS";
static const uint16_t kKernelCentosMinVersion = 7006;

bool EnvManager::IsSupportedEnv(PluginType type) {
    if (!mInited) {
        LOG_ERROR(sLogger, ("env manager not inited ...", ""));
        return false;
    }
    bool status = false;
    switch (type) {
        case PluginType::NETWORK_OBSERVE:
            status = mArchSupport && (mBTFSupport || m310Support);
            break;
        case PluginType::FILE_SECURITY:
        case PluginType::NETWORK_SECURITY:
        case PluginType::PROCESS_SECURITY: {
            status = mArchSupport && mBTFSupport;
            break;
        }
        default:
            status = false;
    }
    if (!status) {
        LOG_WARNING(sLogger,
                    ("runtime env not supported, plugin type: ", int(type))("arch support is ", mArchSupport)(
                        "btf support is ", mBTFSupport)("310 support is ", m310Support));
    }
    return status;
}

bool EnvManager::AbleToLoadDyLib() {
    return mArchSupport;
}

void EnvManager::InitEnvInfo() {
    if (mInited) {
        return;
    }
    mInited = true;

#ifdef _MSC_VER
    LOG_WARNING(sLogger, ("MS", "not supported"));
    mArchSupport = false;
    return;
#elif defined(__aarch64__)
    LOG_WARNING(sLogger, ("aarch64", "not supported"));
    mArchSupport = false;
    return;
#elif defined(__arm__)
    LOG_WARNING(sLogger, ("arm", "not supported"));
    mArchSupport = false;
    return;
#elif defined(__i386__)
    LOG_WARNING(sLogger, ("i386", "not supported"));
    mArchSupport = false;
    return;
#endif
    mArchSupport = true;
    std::string release;
    int64_t version = 0;
    GetKernelInfo(release, version);
    LOG_INFO(sLogger, ("ebpf kernel release", release)("kernel version", version));
    if (release.empty()) {
        LOG_WARNING(sLogger, ("cannot find kernel release", ""));
        mBTFSupport = false;
        return;
    }
    if (version >= INT64_FLAG(kernel_min_version_for_ebpf)) {
        mBTFSupport = true;
        return;
    }
    if (version / 1000000 != kKernelVersion310) {
        LOG_WARNING(sLogger, ("unsupported kernel version, will not start eBPF plugin ... version", version));
        m310Support = false;
        return;
    }

    std::string os;
    int64_t osVersion = 0;
    if (GetRedHatReleaseInfo(os, osVersion, STRING_FLAG(default_container_host_path))
        || GetRedHatReleaseInfo(os, osVersion)) {
        if (os == kKernelNameCentos && osVersion >= kKernelCentosMinVersion) {
            m310Support = true;
            return;
        }
        LOG_WARNING(
            sLogger,
            ("unsupported os for 310 kernel, will not start eBPF plugin ...", "")("os", os)("version", osVersion));
        m310Support = false;
        return;
    }
    LOG_WARNING(sLogger, ("not redhat release, will not start eBPF plugin ...", ""));
    m310Support = false;
}

bool EBPFServer::IsSupportedEnv(PluginType type) {
    return mEnvMgr.IsSupportedEnv(type);
}

EBPFServer::EBPFServer()
    : mEBPFAdapter(std::make_shared<EBPFAdapter>()),
      mHostIp(GetHostIp()),
      mHostName(GetHostName()),
      mCommonEventQueue(8192) {
    mEnvMgr.InitEnvInfo();

    // read host path prefix
    if (AppConfig::GetInstance()->IsPurageContainerMode()) {
        mHostPathPrefix = STRING_FLAG(default_container_host_path);
        LOG_INFO(sLogger, ("running in container mode, would set host path prefix to ", mHostPathPrefix));
    } else {
        LOG_INFO(sLogger, ("running in host mode", "would not set host path prefix ..."));
        mHostPathPrefix = "/";
    }

    DynamicMetricLabels dynamicLabels;
    dynamicLabels.emplace_back(METRIC_LABEL_KEY_PROJECT, [this]() -> std::string { return this->GetAllProjects(); });
    WriteMetrics::GetInstance()->CreateMetricsRecordRef(
        mMetricsRecordRef,
        MetricCategory::METRIC_CATEGORY_RUNNER,
        {{METRIC_LABEL_KEY_RUNNER_NAME, METRIC_LABEL_VALUE_RUNNER_NAME_EBPF_SERVER}},
        std::move(dynamicLabels));

    auto pollProcessEventsTotal = mMetricsRecordRef.CreateCounter(METRIC_RUNNER_EBPF_POLL_PROCESS_EVENTS_TOTAL);
    auto lossProcessEventsTotal = mMetricsRecordRef.CreateCounter(METRIC_RUNNER_EBPF_LOSS_PROCESS_EVENTS_TOTAL);
    auto processCacheMissTotal = mMetricsRecordRef.CreateCounter(METRIC_RUNNER_EBPF_PROCESS_CACHE_MISS_TOTAL);
    auto processCacheSize = mMetricsRecordRef.CreateIntGauge(METRIC_RUNNER_EBPF_PROCESS_CACHE_SIZE);
    auto processDataMapSize = mMetricsRecordRef.CreateIntGauge(METRIC_RUNNER_EBPF_PROCESS_DATA_MAP_SIZE);
    auto retryableEventCacheSize = mMetricsRecordRef.CreateIntGauge(
        METRIC_RUNNER_EBPF_RETRYABLE_EVENT_CACHE_SIZE); // TODO: shoud be shared across network connection retry
    WriteMetrics::GetInstance()->CommitMetricsRecordRef(mMetricsRecordRef);

    mRecvKernelEventsTotal = mMetricsRecordRef.CreateCounter(METRIC_RUNNER_EBPF_POLL_KERNEL_EVENTS_TOTAL);
    mLossKernelEventsTotal = mMetricsRecordRef.CreateCounter(METRIC_RUNNER_EBPF_LOST_KERNEL_EVENTS_TOTAL);
    mConnectionCacheSize = mMetricsRecordRef.CreateIntGauge(METRIC_RUNNER_EBPF_CONNECTION_CACHE_SIZE);

    mProcessCacheManager = std::make_shared<ProcessCacheManager>(mEBPFAdapter,
                                                                 mHostName,
                                                                 mHostPathPrefix,
                                                                 mCommonEventQueue,
                                                                 pollProcessEventsTotal,
                                                                 lossProcessEventsTotal,
                                                                 processCacheMissTotal,
                                                                 processCacheSize,
                                                                 processDataMapSize,
                                                                 retryableEventCacheSize);
    // ebpf config
    auto configJson = AppConfig::GetInstance()->GetConfig();
    mAdminConfig.LoadEbpfConfig(configJson);
}

EBPFServer::~EBPFServer() {
    Stop();
}

void EBPFServer::Init() {
    if (mInited) {
        return;
    }
    if (!mEnvMgr.AbleToLoadDyLib()) {
        return;
    }
    mInited = true;
    mRunning = true;

    AsynCurlRunner::GetInstance()->Init();
    LOG_DEBUG(sLogger, ("begin to start poller", ""));
    mPoller = async(std::launch::async, &EBPFServer::pollPerfBuffers, this);
    LOG_DEBUG(sLogger, ("begin to start handler", ""));
    mHandler = async(std::launch::async, &EBPFServer::handlerEvents, this);

    mEBPFAdapter->Init(); // Idempotent
}

void EBPFServer::Stop() {
    if (!mInited) {
        return;
    }

    mRunning = false;
    LOG_INFO(sLogger, ("begin to stop all plugins", ""));
    for (int i = 0; i < int(PluginType::MAX); i++) {
        auto pipelines = mPlugins[i].mPipelines;
        for (const auto& entry : pipelines) {
            bool ret = DisablePlugin(entry.first, static_cast<PluginType>(i));
            LOG_INFO(sLogger,
                     ("force stop plugin", magic_enum::enum_name(static_cast<PluginType>(i)))("pipeline",
                                                                                              entry.first)("ret", ret));
        }
    }

    bool alarmOnce = false;
    while (mPoller.valid()) {
        std::future_status s1 = mPoller.wait_for(std::chrono::seconds(10));
        if (s1 == std::future_status::ready) {
            LOG_DEBUG(sLogger, ("poller thread", "stopped successfully"));
            break;
        }
        if (!alarmOnce) {
            LOG_ERROR(sLogger, ("poller thread stop", "too slow"));
            AlarmManager::GetInstance()->SendAlarm(CONFIG_UPDATE_ALARM, std::string("EBPFServer stop too slow"));
            alarmOnce = true;
        }
    }

    alarmOnce = false;
    while (mHandler.valid()) {
        std::future_status s2 = mHandler.wait_for(std::chrono::seconds(10));
        if (s2 == std::future_status::ready) {
            LOG_DEBUG(sLogger, ("handler thread", "stopped successfully"));
            break;
        }
        if (!alarmOnce) {
            LOG_ERROR(sLogger, ("handler thread ", " too slow"));
            AlarmManager::GetInstance()->SendAlarm(CONFIG_UPDATE_ALARM,
                                                   std::string("ProcessCacheManager stop too slow"));
            alarmOnce = true;
        }
    }
    mInited = false;
}

// maybe update or create
bool EBPFServer::startPluginInternal(const std::string& pipelineName,
                                     uint32_t pluginIndex,
                                     PluginType type,
                                     const logtail::CollectionPipelineContext* ctx,
                                     const std::variant<SecurityOptions*, ObserverNetworkOption*>& options,
                                     const PluginMetricManagerPtr& metricManager) {
    auto& pluginMgr = getPluginState(type).mManager;
    if (!pluginMgr) {
        // create ...
        if (type != PluginType::NETWORK_OBSERVE) {
            if (mProcessCacheManager->Init()) {
                LOG_INFO(sLogger, ("ProcessCacheManager initialization", "succeeded"));
            } else {
                LOG_ERROR(sLogger, ("ProcessCacheManager initialization", "failed"));
                return false;
            }
        }
<<<<<<< HEAD
=======
        LOG_ERROR(sLogger, ("no plugin registered, should not happen", magic_enum::enum_name(type)));
        return false;
    }

    bool isNeedProcessCache = false;
    if (type != PluginType::NETWORK_OBSERVE) {
        isNeedProcessCache = true;
        if (mProcessCacheManager->Init()) {
            LOG_INFO(sLogger, ("ProcessCacheManager initialization", "succeeded"));
        } else {
            LOG_ERROR(sLogger, ("ProcessCacheManager initialization", "failed"));
            return false;
        }
    }
>>>>>>> aab32d3f

        // step1: convert options to export type
        auto eBPFConfig = std::make_unique<PluginConfig>();
        eBPFConfig->mPluginType = type;
        // step2: create plugin manager
        auto& pluginMgr = getPluginState(type).mManager;
        switch (type) {
            case PluginType::PROCESS_SECURITY: {
                if (!pluginMgr) {
                    pluginMgr = ProcessSecurityManager::Create(mProcessCacheManager, mEBPFAdapter, mCommonEventQueue);
                }
                break;
            }

            case PluginType::NETWORK_OBSERVE: {
                if (!pluginMgr) {
                    auto mgr = NetworkObserverManager::Create(mProcessCacheManager, mEBPFAdapter, mCommonEventQueue);
                    mgr->SetMetrics(mRecvKernelEventsTotal, mLossKernelEventsTotal, mConnectionCacheSize);
                    pluginMgr = mgr;
                }
                break;
            }

            case PluginType::NETWORK_SECURITY: {
                if (!pluginMgr) {
                    auto mgr = NetworkSecurityManager::Create(mProcessCacheManager, mEBPFAdapter, mCommonEventQueue);
                    mgr->SetMetrics(mRecvKernelEventsTotal, mLossKernelEventsTotal);
                    pluginMgr = mgr;
                }
                break;
            }

            // case PluginType::FILE_SECURITY: {
            //     if (!pluginMgr) {
            //         pluginMgr
            //             = FileSecurityManager::Create(mProcessCacheManager, mEBPFAdapter, mDataEventQueue,
            //             metricManager);
            //     }
            //     break;
            // }
            default:
                LOG_ERROR(sLogger, ("Unknown plugin type", int(type)));
                return false;
        }

<<<<<<< HEAD
        if (pluginMgr->Init() != 0) {
            pluginMgr.reset();
            LOG_WARNING(sLogger, ("Failed to init plugin, type", magic_enum::enum_name(type)));
=======
        case PluginType::FILE_SECURITY: {
            if (!pluginMgr) {
                pluginMgr
                    = FileSecurityManager::Create(mProcessCacheManager, mEBPFAdapter, mCommonEventQueue, metricManager);
            }
            break;
        }
        default:
            LOG_ERROR(sLogger, ("unknown plugin type", int(type)));
>>>>>>> aab32d3f
            return false;
        }
    }

<<<<<<< HEAD
    if (pluginMgr->AddOrUpdateConfig(ctx, pluginIndex, metricManager, options) != 0) {
=======
    if (pluginMgr->Init(options) != 0) {
        LOG_ERROR(sLogger, ("plugin manager init failed", ""));
        if (isNeedProcessCache && checkIfNeedStopProcessCacheManager()) {
            LOG_INFO(sLogger, ("No security plugin registered", "begin to stop ProcessCacheManager ... "));
            mProcessCacheManager->Stop();
        }
>>>>>>> aab32d3f
        pluginMgr.reset();
        LOG_WARNING(sLogger, ("Failed to AddOrUpdateConfig, type", magic_enum::enum_name(type)));
        return false;
    }

    updatePluginState(type, pipelineName, ctx->GetProjectName(), PluginStateOperation::kAddPipeline, pluginMgr);

    return true;
}

bool EBPFServer::HasRegisteredPlugins() const {
    for (const auto& p : mPlugins) {
        if (!p.mPipelines.empty()) {
            return true;
        }
    }
    return false;
}

bool EBPFServer::EnablePlugin(const std::string& pipelineName,
                              uint32_t pluginIndex,
                              PluginType type,
                              const CollectionPipelineContext* ctx,
                              const std::variant<SecurityOptions*, ObserverNetworkOption*>& options,
                              const PluginMetricManagerPtr& mgr) {
    if (!IsSupportedEnv(type)) {
        return false;
    }

    std::unique_lock<std::shared_mutex> lock(getPluginState(type).mMtx);
    return startPluginInternal(pipelineName, pluginIndex, type, ctx, options, mgr);
}

bool EBPFServer::checkIfNeedStopProcessCacheManager() const {
    auto nsMgr = mPlugins[static_cast<int>(PluginType::NETWORK_SECURITY)].mManager;
    auto psMgr = mPlugins[static_cast<int>(PluginType::PROCESS_SECURITY)].mManager;
    auto fsMgr = mPlugins[static_cast<int>(PluginType::FILE_SECURITY)].mManager;
    if ((nsMgr && nsMgr->IsExists()) || (psMgr && psMgr->IsExists()) || (fsMgr && fsMgr->IsExists())) {
        return false;
    }
    return true;
}

bool EBPFServer::DisablePlugin(const std::string& pipelineName, PluginType type) {
    if (!IsSupportedEnv(type)) {
        return true;
    }
    auto& pluginState = getPluginState(type);
    std::unique_lock<std::shared_mutex> lock(pluginState.mMtx);
    LOG_INFO(sLogger, ("begin to stop plugin for ", magic_enum::enum_name(type))("pipeline", pipelineName));
    auto& pluginManager = pluginState.mManager;
    if (pluginManager) {
        // pluginManager->UpdateContext(nullptr, -1, -1);
        int ret = pluginManager->RemoveConfig(pipelineName);
        if (ret) {
            LOG_ERROR(sLogger, ("failed to remove config for", magic_enum::enum_name(type))("pipeline", pipelineName));
            return false;
        }
        updatePluginState(type, pipelineName, "", PluginStateOperation::kRemovePipeline, pluginManager);
        if (pluginManager->RegisteredConfigCount() > 0) {
            return true;
        }

        // do real destroy ...
        ret = pluginManager->Destroy();
        if (ret != 0) {
            LOG_ERROR(sLogger, ("failed to stop plugin for", magic_enum::enum_name(type))("pipeline", pipelineName));
        }
        updatePluginState(type, "", "", PluginStateOperation::kRemoveAll, nullptr);
        LOG_DEBUG(sLogger, ("stop plugin for", magic_enum::enum_name(type))("pipeline", pipelineName));
        if (type == PluginType::NETWORK_SECURITY || type == PluginType::PROCESS_SECURITY
            || type == PluginType::FILE_SECURITY) {
            // check if we need stop ProcessCacheManager
            if (checkIfNeedStopProcessCacheManager()) {
                LOG_INFO(sLogger, ("No security plugin registered", "begin to stop ProcessCacheManager ... "));
                mProcessCacheManager->Stop();
            }
        }
    } else {
        LOG_WARNING(sLogger,
                    ("No plugin registered or plugin not running, plugin type",
                     magic_enum::enum_name(type))("pipeline", pipelineName));
    }
    return true;
}

std::string EBPFServer::GetAllProjects() {
    std::string res;
    for (int i = 0; i < int(PluginType::MAX); i++) {
        auto type = PluginType(i);
        auto& pluginState = getPluginState(type);
        if (!pluginState.mValid.load(std::memory_order_acquire)) {
            continue;
        }
        std::shared_lock<std::shared_mutex> lock(pluginState.mMtx);
        for (const auto& entry : mPlugins[i].mPipelines) {
            res += entry.first;
            res += " ";
        }
    }
    return res;
}

bool EBPFServer::SuspendPlugin(const std::string&, PluginType type) {
    if (!IsSupportedEnv(type)) {
        return false;
    }
    auto& pluginState = getPluginState(type);
    std::unique_lock<std::shared_mutex> lock(pluginState.mMtx);
    auto& mgr = pluginState.mManager;
    if (!mgr) {
        LOG_DEBUG(sLogger, ("plugin not registered or stopped", ""));
        return true;
    }

    int ret = mgr->Suspend();
    if (ret) {
        LOG_ERROR(sLogger, ("failed to suspend plugin", magic_enum::enum_name(type)));
        return false;
    }
    return true;
}

void EBPFServer::pollPerfBuffers() {
    mFrequencyMgr.SetPeriod(std::chrono::milliseconds(100));
    while (mRunning) {
        auto now = std::chrono::steady_clock::now();
        auto nextWindow = mFrequencyMgr.Next();
        if (!mFrequencyMgr.Expired(now)) {
            std::this_thread::sleep_until(nextWindow);
            mFrequencyMgr.Reset(nextWindow);
        } else {
            mFrequencyMgr.Reset(now);
        }
        int currentMaxWaitTime = kDefaultMaxWaitTimeMS;
        auto starttime = std::chrono::steady_clock::now();
        mProcessCacheManager->PollPerfBuffers(currentMaxWaitTime);
        auto endtime = std::chrono::steady_clock::now();
        currentMaxWaitTime -= std::chrono::duration_cast<std::chrono::milliseconds>(endtime - starttime).count();

        for (int i = 0; i < int(PluginType::MAX); i++) {
            auto type = PluginType(i);
            auto& pluginState = getPluginState(type);
            if (!pluginState.mValid.load(std::memory_order_acquire)) {
                continue;
            }
            std::shared_lock<std::shared_mutex> lock(pluginState.mMtx);
            auto& plugin = pluginState.mManager;
            if (plugin) {
                if (currentMaxWaitTime < 1) {
                    currentMaxWaitTime = 1;
                }
                starttime = std::chrono::steady_clock::now();
                int cnt = plugin->PollPerfBuffer(currentMaxWaitTime);
                LOG_DEBUG(sLogger,
                          ("poll buffer for ", magic_enum::enum_name(type))("cnt", cnt)(
                              "running status", plugin->IsRunning())("wait_time", currentMaxWaitTime));

                endtime = std::chrono::steady_clock::now();
                currentMaxWaitTime
                    -= std::chrono::duration_cast<std::chrono::milliseconds>(endtime - starttime).count();
            }
        }
    }
}

std::shared_ptr<AbstractManager> EBPFServer::GetPluginManager(PluginType type) {
    auto& pluginState = getPluginState(type);
    std::shared_lock<std::shared_mutex> lock(pluginState.mMtx);
    return pluginState.mManager;
}

PluginState& EBPFServer::getPluginState(PluginType type) {
    if (type >= PluginType::MAX) {
        throw std::out_of_range("Plugin type out of range");
    }
    return mPlugins[static_cast<int>(type)];
}

void EBPFServer::updatePluginState(PluginType type,
                                   const std::string& name,
                                   const std::string& project,
                                   PluginStateOperation op,
                                   std::shared_ptr<AbstractManager> mgr) {
    if (type >= PluginType::MAX) {
        return;
    }
    switch (op) {
        case PluginStateOperation::kAddPipeline: {
            mPlugins[static_cast<int>(type)].mPipelines.insert({name, project});
            break;
        }
        case PluginStateOperation::kRemovePipeline: {
            mPlugins[static_cast<int>(type)].mPipelines.erase(name);
            break;
        }
        case PluginStateOperation::kRemoveAll: {
            mPlugins[static_cast<int>(type)].mPipelines.clear();
            break;
        }
        default:
            break;
    }
    mPlugins[static_cast<int>(type)].mValid.store(mgr != nullptr, std::memory_order_release);
    mPlugins[static_cast<int>(type)].mManager = std::move(mgr);
}

void EBPFServer::handlerEvents() {
    std::array<std::shared_ptr<CommonEvent>, 4096> items;
    while (mRunning) {
        // consume queue
        size_t count
            = mCommonEventQueue.wait_dequeue_bulk_timed(items.data(), items.size(), std::chrono::milliseconds(200));
        // handle ....
        handleEvents(items, count);
        sendEvents();
    }
}

void EBPFServer::handleEvents(std::array<std::shared_ptr<CommonEvent>, 4096>& items, size_t count) {
    std::array<std::array<std::shared_ptr<CommonEvent>*, 4096>, int(PluginType::MAX)> groupedItems{};
    std::array<int, int(PluginType::MAX)> groupCounts{};
    for (size_t i = 0; i < count; i++) {
        auto& event = items[i];
        if (!event) {
            LOG_ERROR(sLogger, ("Encountered null event in DataEventQueue at index", i));
            continue;
        }
        auto pluginType = event->GetPluginType();
        groupedItems[int(pluginType)][groupCounts[int(pluginType)]++] = &event;
    }

    for (int i = 0; i < int(PluginType::MAX); ++i) {
        if (groupCounts[i] == 0) {
            continue;
        }
        auto pluginType = static_cast<PluginType>(i);
        auto& pluginState = getPluginState(pluginType);
        if (!pluginState.mValid.load(std::memory_order_acquire)) {
            continue;
        }
        std::shared_lock<std::shared_mutex> lock(pluginState.mMtx);
        auto plugin = pluginState.mManager;
        for (int j = 0; j < groupCounts[i]; ++j) {
            // handle event and put into aggregator ...
            if (plugin) {
                plugin->HandleEvent(*groupedItems[i][j]);
            }
        }
    }

    // clear
    for (size_t i = 0; i < count; i++) {
        items[i].reset();
    }
}

void EBPFServer::sendEvents() {
    for (int i = 0; i < int(PluginType::MAX); i++) {
        auto type = PluginType(i);
        auto& pluginState = getPluginState(type);
        if (!pluginState.mValid.load(std::memory_order_acquire)) {
            continue;
        }
        std::shared_lock<std::shared_mutex> lock(pluginState.mMtx);
        auto& plugin = pluginState.mManager;
        if (plugin) {
            // aggregate and send
            plugin->SendEvents();
        }
    }
}
} // namespace logtail::ebpf<|MERGE_RESOLUTION|>--- conflicted
+++ resolved
@@ -283,23 +283,6 @@
                 return false;
             }
         }
-<<<<<<< HEAD
-=======
-        LOG_ERROR(sLogger, ("no plugin registered, should not happen", magic_enum::enum_name(type)));
-        return false;
-    }
-
-    bool isNeedProcessCache = false;
-    if (type != PluginType::NETWORK_OBSERVE) {
-        isNeedProcessCache = true;
-        if (mProcessCacheManager->Init()) {
-            LOG_INFO(sLogger, ("ProcessCacheManager initialization", "succeeded"));
-        } else {
-            LOG_ERROR(sLogger, ("ProcessCacheManager initialization", "failed"));
-            return false;
-        }
-    }
->>>>>>> aab32d3f
 
         // step1: convert options to export type
         auto eBPFConfig = std::make_unique<PluginConfig>();
@@ -332,48 +315,27 @@
                 break;
             }
 
-            // case PluginType::FILE_SECURITY: {
-            //     if (!pluginMgr) {
-            //         pluginMgr
-            //             = FileSecurityManager::Create(mProcessCacheManager, mEBPFAdapter, mDataEventQueue,
-            //             metricManager);
-            //     }
-            //     break;
-            // }
+            case PluginType::FILE_SECURITY: {
+                if (!pluginMgr) {
+                    auto mgr = FileSecurityManager::Create(mProcessCacheManager, mEBPFAdapter, mCommonEventQueue);
+                    mgr->SetMetrics(mRecvKernelEventsTotal, mLossKernelEventsTotal);
+                    pluginMgr = mgr;
+                }
+                break;
+            }
             default:
                 LOG_ERROR(sLogger, ("Unknown plugin type", int(type)));
                 return false;
         }
 
-<<<<<<< HEAD
         if (pluginMgr->Init() != 0) {
             pluginMgr.reset();
             LOG_WARNING(sLogger, ("Failed to init plugin, type", magic_enum::enum_name(type)));
-=======
-        case PluginType::FILE_SECURITY: {
-            if (!pluginMgr) {
-                pluginMgr
-                    = FileSecurityManager::Create(mProcessCacheManager, mEBPFAdapter, mCommonEventQueue, metricManager);
-            }
-            break;
-        }
-        default:
-            LOG_ERROR(sLogger, ("unknown plugin type", int(type)));
->>>>>>> aab32d3f
             return false;
         }
     }
 
-<<<<<<< HEAD
     if (pluginMgr->AddOrUpdateConfig(ctx, pluginIndex, metricManager, options) != 0) {
-=======
-    if (pluginMgr->Init(options) != 0) {
-        LOG_ERROR(sLogger, ("plugin manager init failed", ""));
-        if (isNeedProcessCache && checkIfNeedStopProcessCacheManager()) {
-            LOG_INFO(sLogger, ("No security plugin registered", "begin to stop ProcessCacheManager ... "));
-            mProcessCacheManager->Stop();
-        }
->>>>>>> aab32d3f
         pluginMgr.reset();
         LOG_WARNING(sLogger, ("Failed to AddOrUpdateConfig, type", magic_enum::enum_name(type)));
         return false;
