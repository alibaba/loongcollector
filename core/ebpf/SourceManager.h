// Copyright 2023 iLogtail Authors
//
// Licensed under the Apache License, Version 2.0 (the "License");
// you may not use this file except in compliance with the License.
// You may obtain a copy of the License at
//
//     http://www.apache.org/licenses/LICENSE-2.0
//
// Unless required by applicable law or agreed to in writing, software
// distributed under the License is distributed on an "AS IS" BASIS,
// WITHOUT WARRANTIES OR CONDITIONS OF ANY KIND, either express or implied.
// See the License for the specific language governing permissions and
// limitations under the License.

#pragma once

#include <cstring>
#include <dlfcn.h>

#include <array>
#include <atomic>
<<<<<<< HEAD
#include <memory>
=======
#include <chrono>
#include <iostream>
#include <map>
>>>>>>> c4d051c8
#include <string>

#include "common/DynamicLibHelper.h"
#include "ebpf/include/export.h"

namespace logtail {
namespace ebpf {

class SourceManager {
public:
    const std::string mDriverLibName = "eBPFDriver";

    SourceManager(const SourceManager&) = delete;
    SourceManager& operator=(const SourceManager&) = delete;

    void Init();

    bool StartPlugin(PluginType plugin_type, std::unique_ptr<PluginConfig> conf);

    bool StopPlugin(PluginType plugin_type);

    // detach bpf progs ...
    bool SuspendPlugin(PluginType plugin_type);

    // just update configs ...
    bool UpdatePlugin(PluginType plugin_type, std::unique_ptr<PluginConfig> conf);

    // re-attach bpf progs ...
    bool ResumePlugin(PluginType plugin_type, std::unique_ptr<PluginConfig> conf);

    bool CheckPluginRunning(PluginType plugin_type);

    int32_t PollPerfBuffers(PluginType, int32_t, int32_t*, int);

    bool SetNetworkObserverConfig(int32_t key, int32_t value);
    bool SetNetworkObserverCidFilter(const std::string&, bool update);

    // for bpf object operations ...
    bool BPFMapUpdateElem(PluginType plugin_type, const std::string& map_name, void* key, void* value, uint64_t flag);

    SourceManager();
    ~SourceManager();

private:
    bool LoadDynamicLib(const std::string& lib_name);
    bool LoadCoolBPF();
    bool DynamicLibSuccess();

    enum class network_observer_uprobe_funcs {
        EBPF_NETWORK_OBSERVER_CLEAN_UP_DOG,
        EBPF_NETWORK_OBSERVER_UPDATE_CONN_ADDR,
        EBPF_NETWORK_OBSERVER_DISABLE_PROCESS,
        EBPF_NETWORK_OBSERVER_UPDATE_CONN_ROLE,
        EBPF_NETWORK_OBSERVER_MAX,
    };

    enum class ebpf_func {
        EBPF_SET_LOGGER,
        EBPF_START_PLUGIN,
        EBPF_UPDATE_PLUGIN,
        EBPF_STOP_PLUGIN,
        EBPF_SUSPEND_PLUGIN,
        EBPF_RESUME_PLUGIN,
        EBPF_POLL_PLUGIN_PBS,
        EBPF_SET_NETWORKOBSERVER_CONFIG,
        EBPF_SET_NETWORKOBSERVER_CID_FILTER,

        // operations
        EBPF_MAP_UPDATE_ELEM,
        EBPF_FUNC_MAX,
    };

    std::shared_ptr<DynamicLibLoader> mLib;
    std::shared_ptr<DynamicLibLoader> mCoolbpfLib;
    std::array<void*, (int)ebpf_func::EBPF_FUNC_MAX> mFuncs = {};
    std::array<long, (int)network_observer_uprobe_funcs::EBPF_NETWORK_OBSERVER_MAX> mOffsets = {};
    std::array<std::atomic_bool, (int)PluginType::MAX> mRunning = {};
    std::string mBinaryPath;
    std::string mFullLibName;

    eBPFLogHandler mLogPrinter;

#ifdef APSARA_UNIT_TEST_MAIN
    std::unique_ptr<PluginConfig> mConfig;
    friend class eBPFServerUnittest;
#endif
};

} // namespace ebpf
} // namespace logtail<|MERGE_RESOLUTION|>--- conflicted
+++ resolved
@@ -19,13 +19,10 @@
 
 #include <array>
 #include <atomic>
-<<<<<<< HEAD
 #include <memory>
-=======
 #include <chrono>
 #include <iostream>
 #include <map>
->>>>>>> c4d051c8
 #include <string>
 
 #include "common/DynamicLibHelper.h"
