// Copyright 2023 iLogtail Authors
//
// Licensed under the Apache License, Version 2.0 (the "License");
// you may not use this file except in compliance with the License.
// You may obtain a copy of the License at
//
//     http://www.apache.org/licenses/LICENSE-2.0
//
// Unless required by applicable law or agreed to in writing, software
// distributed under the License is distributed on an "AS IS" BASIS,
// WITHOUT WARRANTIES OR CONDITIONS OF ANY KIND, either express or implied.
// See the License for the specific language governing permissions and
// limitations under the License.

#include "ebpf/handler/SecurityHandler.h"
#include "logger/Logger.h"
#include "pipeline/PipelineContext.h"
#include "common/RuntimeUtil.h"
#include "ebpf/SourceManager.h"
#include "models/SpanEvent.h"
#include "models/PipelineEventGroup.h"
#include "models/PipelineEvent.h"
#include "logger/Logger.h"
#include "pipeline/queue/ProcessQueueManager.h"
#include "pipeline/queue/ProcessQueueItem.h"
#include "common/MachineInfoUtil.h"

namespace logtail {
namespace ebpf {

SecurityHandler::SecurityHandler(const logtail::PipelineContext* ctx, logtail::QueueKey key, uint32_t idx) 
    : AbstractHandler(ctx, key, idx) {
    mHostName = GetHostName();
    mHostIp = GetHostIp();
}

void SecurityHandler::handle(std::vector<std::unique_ptr<AbstractSecurityEvent>>& events) {
    if (events.empty()) {
        return ;
    }

    std::shared_ptr<SourceBuffer> source_buffer = std::make_shared<SourceBuffer>();;
    PipelineEventGroup event_group(source_buffer);
    // aggregate to pipeline event group
    // set host ips
    // TODO 后续这两个 key 需要移到 group 的 metadata 里，在 processortagnative 中转成tag
    const static std::string host_ip_key = "host.ip";
    const static std::string host_name_key = "host.name";
    event_group.SetTag(host_ip_key, mHostIp);
    event_group.SetTag(host_name_key, mHostName);
<<<<<<< HEAD
    for (const auto& x : events) {
        auto event = event_group.AddLogEvent();
        for (const auto& tag : x->GetAllTags()) {
=======
    for (auto& x : events) {
        auto* event = event_group.AddLogEvent();
        for (auto& tag : x->GetAllTags()) {
>>>>>>> 9be979ff
            event->SetContent(tag.first, tag.second);
        }
        auto seconds = std::chrono::duration_cast<std::chrono::seconds>(std::chrono::nanoseconds(x->GetTimestamp()));
        event->SetTimestamp(seconds.count(), x->GetTimestamp());
    }
    mProcessTotalCnt+= events.size();
#ifdef APSARA_UNIT_TEST_MAIN
    return;
#endif
    std::unique_ptr<ProcessQueueItem> item = 
            std::unique_ptr<ProcessQueueItem>(new ProcessQueueItem(std::move(event_group), mPluginIdx));
    
    if (ProcessQueueManager::GetInstance()->PushQueue(mQueueKey, std::move(item))) {
        LOG_WARNING(sLogger, ("configName", mCtx->GetConfigName())("pluginIdx",mPluginIdx)("Push queue failed!", events.size()));
    }
}

}
}<|MERGE_RESOLUTION|>--- conflicted
+++ resolved
@@ -48,15 +48,9 @@
     const static std::string host_name_key = "host.name";
     event_group.SetTag(host_ip_key, mHostIp);
     event_group.SetTag(host_name_key, mHostName);
-<<<<<<< HEAD
     for (const auto& x : events) {
-        auto event = event_group.AddLogEvent();
+        auto* event = event_group.AddLogEvent();
         for (const auto& tag : x->GetAllTags()) {
-=======
-    for (auto& x : events) {
-        auto* event = event_group.AddLogEvent();
-        for (auto& tag : x->GetAllTags()) {
->>>>>>> 9be979ff
             event->SetContent(tag.first, tag.second);
         }
         auto seconds = std::chrono::duration_cast<std::chrono::seconds>(std::chrono::nanoseconds(x->GetTimestamp()));
