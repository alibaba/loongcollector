// Copyright 2025 iLogtail Authors
//
// Licensed under the Apache License, Version 2.0 (the "License");
// you may not use this file except in compliance with the License.
// You may obtain a copy of the License at
//
//     http://www.apache.org/licenses/LICENSE-2.0
//
// Unless required by applicable law or agreed to in writing, software
// distributed under the License is distributed on an "AS IS" BASIS,
// WITHOUT WARRANTIES OR CONDITIONS OF ANY KIND, either express or implied.
// See the License for the specific language governing permissions and
// limitations under the License.

#pragma once

#include <sys/epoll.h>

#include <array>
#include <atomic>
#include <future>
#include <memory>
#include <shared_mutex>
#include <variant>

#include "collection_pipeline/CollectionPipelineContext.h"
#include "common/queue/blockingconcurrentqueue.h"
#include "ebpf/Config.h"
#include "ebpf/EBPFAdapter.h"
#include "ebpf/include/export.h"
#include "ebpf/plugin/AbstractManager.h"
#include "ebpf/plugin/ProcessCacheManager.h"
#include "runner/InputRunner.h"
#include "type/CommonDataEvent.h"
#include "util/FrequencyManager.h"

namespace logtail::ebpf {

class EnvManager {
public:
    void InitEnvInfo();
    bool IsSupportedEnv(PluginType type);
    bool AbleToLoadDyLib();

private:
    volatile bool mInited = false;

    std::atomic_bool mArchSupport = false;
    std::atomic_bool mBTFSupport = false;
    std::atomic_bool m310Support = false;
#ifdef APSARA_UNIT_TEST_MAIN
    friend class eBPFServerUnittest;
#endif
};

enum class PluginStateOperation {
    kAddPipeline,
    kRemovePipeline,
    kRemoveAll,
};

struct PluginState {
    // pipelineName ==> project
    std::map<std::string, std::string> mPipelines;
    std::shared_ptr<AbstractManager> mManager;
    // Shared mutex to coordinate access between plugin management operations
    // (EnablePlugin/DisablePlugin/SuspendPlugin) and event handling operations
    // (PollPerfBuffers/HandlerEvents/GetAllProjects), allowing them to safely interleave.
    mutable std::atomic_bool mValid;
    mutable std::shared_mutex mMtx;
};

class EBPFServer : public InputRunner {
public:
    EBPFServer(const EBPFServer&) = delete;
    EBPFServer& operator=(const EBPFServer&) = delete;

    ~EBPFServer();

    void Init() override;

    static EBPFServer* GetInstance() {
        static EBPFServer sInstance;
        return &sInstance;
    }

    void Stop() override;

    bool EnablePlugin(const std::string& pipelineName,
                      uint32_t pluginIndex,
                      PluginType type,
                      const logtail::CollectionPipelineContext* ctx,
                      const std::variant<SecurityOptions*, ObserverNetworkOption*>& options,
                      const PluginMetricManagerPtr& mgr);

    bool DisablePlugin(const std::string& pipelineName, PluginType type);

    bool SuspendPlugin(const std::string& pipelineName, PluginType type);

    bool HasRegisteredPlugins() const override;

    bool IsSupportedEnv(PluginType type);

    std::string GetAllProjects();

    // TODO(qianlu): remove this function when network observer use unified threads
    std::shared_ptr<AbstractManager> GetPluginManager(PluginType type);

    RetryableEventCache& EventCache() { return mRetryableEventCache; }

private:
    bool startPluginInternal(const std::string& pipelineName,
                             uint32_t pluginIndex,
                             PluginType type,
                             const logtail::CollectionPipelineContext* ctx,
                             const std::variant<SecurityOptions*, ObserverNetworkOption*>& options,
                             const PluginMetricManagerPtr& metricManager);
    EBPFServer();

    void pollPerfBuffers();
    void handlerEvents();
    // std::string checkLoadedPipelineName(PluginType type);
    void updatePluginState(PluginType type,
                           const std::string& name,
                           const std::string& project,
                           PluginStateOperation op,
                           std::shared_ptr<AbstractManager>);
    PluginState& getPluginState(PluginType type);
    bool checkIfNeedStopProcessCacheManager() const;
    void stopProcessCacheManager();
    void
    updateCbContext(PluginType type, const logtail::CollectionPipelineContext* ctx, logtail::QueueKey key, int idx);
    void handleEvents(std::array<std::shared_ptr<CommonEvent>, 4096>& items, size_t count);
    void sendEvents();
    void handleEventCache();
    void handleEpollEvents();

    // Unified epoll monitoring methods
    void initUnifiedEpollMonitoring();
    void registerPluginPerfBuffers(PluginType type);
    void unregisterPluginPerfBuffers(PluginType type);
    void cleanupUnifiedEpollMonitoring();

    std::shared_ptr<EBPFAdapter> mEBPFAdapter;

    std::array<PluginState, static_cast<size_t>(PluginType::MAX)> mPlugins = {};

    eBPFAdminConfig mAdminConfig;
    std::atomic_bool mInited = false;
    std::atomic_bool mRunning = false;

    std::string mHostIp;
    std::string mHostName;
    std::filesystem::path mHostPathPrefix;

    EnvManager mEnvMgr;
    mutable MetricsRecordRef mMetricsRecordRef;

    // hold some managers ...
    std::shared_ptr<ProcessCacheManager> mProcessCacheManager;

    moodycamel::BlockingConcurrentQueue<std::shared_ptr<CommonEvent>> mCommonEventQueue;

    std::future<void> mPoller; // used to poll perf buffers and handle retry events
    std::future<void> mHandler; // used to handle common events, do aggregate and send events
    std::future<void> mIterator; // used to iterate bpf maps

    FrequencyManager mFrequencyMgr;

<<<<<<< HEAD
    // metrics
    CounterPtr mRecvKernelEventsTotal;
    CounterPtr mLossKernelEventsTotal;
    IntGaugePtr mConnectionCacheSize;

=======
    int mUnifiedEpollFd = -1;
    std::vector<struct epoll_event> mEpollEvents;

    RetryableEventCache mRetryableEventCache;
    IntGaugePtr mRetryableEventCacheSize;
    int64_t mLastEventCacheRetryTime = 0;
>>>>>>> 5eff257d
#ifdef APSARA_UNIT_TEST_MAIN
    friend class eBPFServerUnittest;
#endif
};

} // namespace logtail::ebpf<|MERGE_RESOLUTION|>--- conflicted
+++ resolved
@@ -167,20 +167,17 @@
 
     FrequencyManager mFrequencyMgr;
 
-<<<<<<< HEAD
     // metrics
     CounterPtr mRecvKernelEventsTotal;
     CounterPtr mLossKernelEventsTotal;
     IntGaugePtr mConnectionCacheSize;
 
-=======
     int mUnifiedEpollFd = -1;
     std::vector<struct epoll_event> mEpollEvents;
 
     RetryableEventCache mRetryableEventCache;
     IntGaugePtr mRetryableEventCacheSize;
     int64_t mLastEventCacheRetryTime = 0;
->>>>>>> 5eff257d
 #ifdef APSARA_UNIT_TEST_MAIN
     friend class eBPFServerUnittest;
 #endif
