--- conflicted
+++ resolved
@@ -466,9 +466,6 @@
 #endif
 }
 
-<<<<<<< HEAD
-} // namespace logtail::ebpf
-=======
 std::vector<int> EBPFAdapter::GetPerfBufferEpollFds(PluginType pluginType) {
     if (!dynamicLibSuccess()) {
         return {};
@@ -515,6 +512,4 @@
 #endif
 }
 
-} // namespace ebpf
-} // namespace logtail
->>>>>>> 5eff257d
+} // namespace logtail::ebpf
