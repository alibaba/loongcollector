// Copyright 2023 iLogtail Authors
//
// Licensed under the Apache License, Version 2.0 (the "License");
// you may not use this file except in compliance with the License.
// You may obtain a copy of the License at
//
//     http://www.apache.org/licenses/LICENSE-2.0
//
// Unless required by applicable law or agreed to in writing, software
// distributed under the License is distributed on an "AS IS" BASIS,
// WITHOUT WARRANTIES OR CONDITIONS OF ANY KIND, either express or implied.
// See the License for the specific language governing permissions and
// limitations under the License.

#include "application/Application.h"

#ifndef LOGTAIL_NO_TC_MALLOC
#include "gperftools/malloc_extension.h"
#endif

#include <thread>

#include "app_config/AppConfig.h"
#include "collection_pipeline/CollectionPipelineManager.h"
#include "collection_pipeline/plugin/PluginRegistry.h"
#include "collection_pipeline/queue/ExactlyOnceQueueManager.h"
#include "collection_pipeline/queue/SenderQueueManager.h"
#include "common/CrashBackTraceUtil.h"
#include "common/Flags.h"
#include "common/MachineInfoUtil.h"
#include "common/RuntimeUtil.h"
#include "common/StringTools.h"
#include "common/TimeUtil.h"
#include "common/UUIDUtil.h"
#include "common/version.h"
#include "config/ConfigDiff.h"
#include "config/InstanceConfigManager.h"
#include "config/OnetimeConfigManager.h"
#include "config/watcher/InstanceConfigWatcher.h"
#include "config/watcher/PipelineConfigWatcher.h"
#include "file_server/ConfigManager.h"
#include "file_server/EventDispatcher.h"
#include "file_server/FileServer.h"
#include "file_server/checkpoint/CheckPointManager.h"
#include "file_server/event_handler/LogInput.h"
#include "go_pipeline/LogtailPlugin.h"
#include "logger/Logger.h"
#include "monitor/Monitor.h"
#include "plugin/flusher/sls/DiskBufferWriter.h"
#include "plugin/flusher/sls/FlusherSLS.h"
#include "plugin/input/InputFeedbackInterfaceRegistry.h"
#include "prometheus/PrometheusInputRunner.h"
#include "runner/FlusherRunner.h"
#include "runner/ProcessorRunner.h"
#include "runner/sink/http/HttpSink.h"
#include "task_pipeline/TaskPipelineManager.h"
#ifdef __ENTERPRISE__
#include "config/provider/EnterpriseConfigProvider.h"
#include "config/provider/LegacyConfigProvider.h"
#if defined(__linux__) && !defined(__ANDROID__)
#include "common/LinuxDaemonUtil.h"
#include "shennong/ShennongManager.h"
#endif
#else
#include "provider/Provider.h"
#endif

DEFINE_FLAG_BOOL(ilogtail_disable_core, "disable core in worker process", true);
DEFINE_FLAG_INT32(file_tags_update_interval, "second", 60);
DEFINE_FLAG_INT32(config_scan_interval, "seconds", 10);
DEFINE_FLAG_INT32(tcmalloc_release_memory_interval, "force release memory held by tcmalloc, seconds", 300);
DEFINE_FLAG_INT32(exit_flushout_duration, "exit process flushout duration", 20 * 1000);
DEFINE_FLAG_INT32(queue_check_gc_interval_sec, "30s", 30);
#if defined(__ENTERPRISE__) && defined(__linux__) && !defined(__ANDROID__)
DEFINE_FLAG_BOOL(enable_cgroup, "", false);
#endif

using namespace std;

namespace logtail {

Application::Application() : mStartTime(time(nullptr)) {
}

void Application::Init() {
    // change working dir to ./${ILOGTAIL_VERSION}/
    string processExecutionDir = GetProcessExecutionDir();
    AppConfig::GetInstance()->SetProcessExecutionDir(processExecutionDir);
    string newWorkingDir = processExecutionDir + ILOGTAIL_VERSION;
#ifdef _MSC_VER
    int chdirRst = _chdir(newWorkingDir.c_str());
#else
    int chdirRst = chdir(newWorkingDir.c_str());
#endif
    if (chdirRst == 0) {
        LOG_INFO(sLogger, ("working dir", newWorkingDir));
        AppConfig::GetInstance()->SetWorkingDir(newWorkingDir + "/");
    } else {
        // if change error, try change working dir to ./
#ifdef _MSC_VER
        _chdir(GetProcessExecutionDir().c_str());
#else
        chdir(GetProcessExecutionDir().c_str());
#endif
        LOG_INFO(sLogger, ("working dir", GetProcessExecutionDir()));
        AppConfig::GetInstance()->SetWorkingDir(GetProcessExecutionDir());
    }

    AppConfig::GetInstance()->LoadAppConfig(GetAgentConfigFile());
#ifdef __ENTERPRISE__
    if (!InstanceIdentity::Instance()->InitFromFile()) {
        InstanceIdentity::Instance()->InitFromNetwork();
    }
    InstanceIdentity::Instance()->DumpInstanceIdentity();
#endif
    // Initialize basic information: IP, hostname, etc.
    LoongCollectorMonitor::GetInstance();
#ifdef __ENTERPRISE__
    EnterpriseConfigProvider::GetInstance()->Init("enterprise");
    EnterpriseConfigProvider::GetInstance()->LoadRegionConfig();
    if (GlobalConf::Instance()->mStartWorkerStatus == "Crash") {
        AlarmManager::GetInstance()->SendAlarm(LOGTAIL_CRASH_ALARM, "Logtail Restart");
    }
    // get last crash info
    string backTraceStr = GetCrashBackTrace();
    if (!backTraceStr.empty()) {
        LOG_ERROR(sLogger, ("last logtail crash stack", backTraceStr));
        AlarmManager::GetInstance()->SendAlarm(LOGTAIL_CRASH_STACK_ALARM, backTraceStr);
    }
    if (BOOL_FLAG(ilogtail_disable_core)) {
        InitCrashBackTrace();
    }
#endif
    // override process related params if designated by user explicitly
    const string& interface = AppConfig::GetInstance()->GetBindInterface();
    const string& configIP = AppConfig::GetInstance()->GetConfigIP();
    if (!configIP.empty()) {
        LoongCollectorMonitor::mIpAddr = configIP;
    } else if (!interface.empty()) {
        LoongCollectorMonitor::mIpAddr = GetHostIp(interface);
        if (LoongCollectorMonitor::mIpAddr.empty()) {
            LOG_WARNING(sLogger,
                        ("failed to get ip from interface", "try to get any available ip")("interface", interface));
        }
    } else if (LoongCollectorMonitor::mIpAddr.empty()) {
        LOG_WARNING(sLogger, ("failed to get ip from hostname or eth0 or bond0", "try to get any available ip"));
    }
    if (LoongCollectorMonitor::mIpAddr.empty()) {
        LoongCollectorMonitor::mIpAddr = GetAnyAvailableIP();
        LOG_INFO(sLogger, ("get available ip succeeded", LoongCollectorMonitor::mIpAddr));
    }

    const string& configHostName = AppConfig::GetInstance()->GetConfigHostName();
    if (!configHostName.empty()) {
        LoongCollectorMonitor::mHostname = configHostName;
    }

    GenerateInstanceId();
    TryGetUUID();

#if defined(__ENTERPRISE__) && defined(__linux__) && !defined(__ANDROID__)
    if (BOOL_FLAG(enable_cgroup)) {
        CreateCGroup();
    }
#endif

    int32_t systemBootTime = AppConfig::GetInstance()->GetSystemBootTime();
    LoongCollectorMonitor::mSystemBootTime = systemBootTime > 0 ? systemBootTime : GetSystemBootTime();

    // generate app_info.json
    Json::Value appInfoJson;
    appInfoJson["ip"] = Json::Value(LoongCollectorMonitor::mIpAddr);
    appInfoJson["hostname"] = Json::Value(LoongCollectorMonitor::mHostname);
    appInfoJson["UUID"] = Json::Value(Application::GetInstance()->GetUUID());
    appInfoJson["instance_id"] = Json::Value(Application::GetInstance()->GetInstanceId());
#ifdef __ENTERPRISE__
    appInfoJson["host_id"] = Json::Value(InstanceIdentity::Instance()->GetEntity()->GetHostID().to_string());
    appInfoJson[GetVersionTag()] = Json::Value(ILOGTAIL_VERSION);
#else
    appInfoJson[GetVersionTag()] = Json::Value(string(ILOGTAIL_VERSION) + " Community Edition");
    appInfoJson["git_hash"] = Json::Value(ILOGTAIL_GIT_HASH);
    appInfoJson["build_date"] = Json::Value(ILOGTAIL_BUILD_DATE);
#endif
#define STRINGIFY(x) #x
#ifdef _MSC_VER
#define VERSION_STR(A) "MSVC " STRINGIFY(A)
#define ILOGTAIL_COMPILER VERSION_STR(_MSC_FULL_VER)
#else
#define VERSION_STR(A, B, C) "GCC " STRINGIFY(A) "." STRINGIFY(B) "." STRINGIFY(C)
#define ILOGTAIL_COMPILER VERSION_STR(__GNUC__, __GNUC_MINOR__, __GNUC_PATCHLEVEL__)
#endif
    appInfoJson["compiler"] = Json::Value(ILOGTAIL_COMPILER);
    appInfoJson["os"] = Json::Value(LoongCollectorMonitor::mOsDetail);
    appInfoJson["update_time"] = GetTimeStamp(time(NULL), "%Y-%m-%d %H:%M:%S");
    string appInfo = appInfoJson.toStyledString();
    OverwriteFile(GetAgentAppInfoFile(), appInfo);
    LOG_INFO(sLogger, ("app info", appInfo));
}

void Application::Start() { // GCOVR_EXCL_START
    LoongCollectorMonitor::mStartTime = GetTimeStamp(time(NULL), "%Y-%m-%d %H:%M:%S");

#if defined(__ENTERPRISE__) && defined(_MSC_VER)
    InitWindowsSignalObject();
#endif

    // resource monitor
    // TODO: move metric related initialization to input Init
    LoongCollectorMonitor::GetInstance()->Init();
    LogtailMonitor::GetInstance()->Init();

    // config provider
    {
        // add local config dir
        filesystem::path localConfigPath = filesystem::path(AppConfig::GetInstance()->GetLoongcollectorConfDir())
            / GetContinuousPipelineConfigDir() / "local";
        error_code ec;
        filesystem::create_directories(localConfigPath, ec);
        if (ec) {
            LOG_WARNING(sLogger,
                        ("failed to create dir for local continuous_pipeline_config",
                         "manual creation may be required")("error code", ec.value())("error msg", ec.message()));
        }
        PipelineConfigWatcher::GetInstance()->AddSource(localConfigPath.string());
    }
#ifdef __ENTERPRISE__
    EnterpriseConfigProvider::GetInstance()->Start();
    LegacyConfigProvider::GetInstance()->Init("legacy");
#else
    InitRemoteConfigProviders();
#endif

    // runner
    BoundedSenderQueueInterface::SetFeedback(ProcessQueueManager::GetInstance());
    HttpSink::GetInstance()->Init();
    FlusherRunner::GetInstance()->Init();
    ProcessorRunner::GetInstance()->Init();

    // flusher_sls resource should be explicitly initialized to allow internal metrics and alarms to be sent
    FlusherSLS::InitResource();

    // plugin registration
    PluginRegistry::GetInstance()->LoadPlugins();
    InputFeedbackInterfaceRegistry::GetInstance()->LoadFeedbackInterfaces();

#if defined(__ENTERPRISE__) && defined(__linux__) && !defined(__ANDROID__)
    if (AppConfig::GetInstance()->ShennongSocketEnabled()) {
        ShennongManager::GetInstance()->Init();
    }
#endif

    // If in purage container mode, it means iLogtail is deployed as Daemonset, so plugin base should be loaded since
    // liveness probe relies on it.
    if (AppConfig::GetInstance()->IsPurageContainerMode()) {
        LogtailPlugin::GetInstance()->LoadPluginBase();
    }
    // Actually, docker env config will not work if not in purage container mode, so there is no need to load plugin
    // base if not in purage container mode. However, we still load it here for backward compatability.
    const char* dockerEnvConfig = getenv("ALICLOUD_LOG_DOCKER_ENV_CONFIG");
    if (dockerEnvConfig != NULL && strlen(dockerEnvConfig) > 0
        && (dockerEnvConfig[0] == 't' || dockerEnvConfig[0] == 'T')) {
        LogtailPlugin::GetInstance()->LoadPluginBase();
    }

    const char* deployMode = getenv("DEPLOY_MODE");
    const char* enableK8sMeta = getenv("ENABLE_KUBERNETES_META");
    if (deployMode != NULL && strlen(deployMode) > 0 && strcmp(deployMode, "singleton") == 0
        && strcmp(enableK8sMeta, "true") == 0) {
        LogtailPlugin::GetInstance()->LoadPluginBase();
    }

<<<<<<< HEAD
    // TODO: this should be refactored to internal pipeline
    AlarmManager::GetInstance()->Init();

    OnetimeConfigManager::GetInstance()->LoadCheckpointFile();

    time_t curTime = 0, lastConfigCheckTime = 0, lastUpdateMetricTime = 0, lastCheckTagsTime = 0, lastQueueGCTime = 0,
           lastCheckUnunsedCheckpointsTime = 0;
=======
    time_t curTime = 0, lastConfigCheckTime = 0, lastUpdateMetricTime = 0, lastCheckTagsTime = 0, lastQueueGCTime = 0;
>>>>>>> d36d48c0
#ifndef LOGTAIL_NO_TC_MALLOC
    time_t lastTcmallocReleaseMemTime = 0;
#endif
    while (true) {
        curTime = time(NULL);
        if (curTime - lastCheckTagsTime >= INT32_FLAG(file_tags_update_interval)) {
            AppConfig::GetInstance()->UpdateFileTags();
            lastCheckTagsTime = curTime;
        }
        if (curTime - lastConfigCheckTime >= INT32_FLAG(config_scan_interval)) {
            auto configDiff = PipelineConfigWatcher::GetInstance()->CheckConfigDiff();
            if (!configDiff.first.IsEmpty()) {
                CollectionPipelineManager::GetInstance()->UpdatePipelines(configDiff.first);
            }
            if (!configDiff.second.IsEmpty()) {
                TaskPipelineManager::GetInstance()->UpdatePipelines(configDiff.second);
            }
            if (!configDiff.first.IsEmpty() || !configDiff.second.IsEmpty()) {
                OnetimeConfigManager::GetInstance()->DumpCheckpointFile();
            }

            InstanceConfigDiff instanceConfigDiff = InstanceConfigWatcher::GetInstance()->CheckConfigDiff();
            if (!instanceConfigDiff.IsEmpty()) {
                InstanceConfigManager::GetInstance()->UpdateInstanceConfigs(instanceConfigDiff);
            }
            lastConfigCheckTime = curTime;
        }
#ifndef LOGTAIL_NO_TC_MALLOC
        if (curTime - lastTcmallocReleaseMemTime >= INT32_FLAG(tcmalloc_release_memory_interval)) {
            MallocExtension::instance()->ReleaseFreeMemory();
            lastTcmallocReleaseMemTime = curTime;
        }
#endif
        if (curTime - lastQueueGCTime >= INT32_FLAG(queue_check_gc_interval_sec)) {
            ExactlyOnceQueueManager::GetInstance()->ClearTimeoutQueues();
            // this should be called in the same thread as config update
            SenderQueueManager::GetInstance()->ClearUnusedQueues();
            lastQueueGCTime = curTime;
        }
        if (curTime - lastCheckUnunsedCheckpointsTime >= 60) {
            CollectionPipelineManager::GetInstance()->ClearInputUnusedCheckpoints();
            OnetimeConfigManager::GetInstance()->ClearUnusedCheckpoints();
            lastCheckUnunsedCheckpointsTime = curTime;
        }
        if (curTime - lastUpdateMetricTime >= 40) {
            CheckCriticalCondition(curTime);
            lastUpdateMetricTime = curTime;
        }
        if (mSigTermSignalFlag.load()) {
            LOG_INFO(sLogger, ("received SIGTERM signal", "exit process"));
            Exit();
        }
#if defined(__ENTERPRISE__) && defined(_MSC_VER)
        SyncWindowsSignalObject();
#endif
        // 过渡使用
        EventDispatcher::GetInstance()->DumpCheckPointPeriod(curTime);

        if (ConfigManager::GetInstance()->IsUpdateContainerPaths()) {
            FileServer::GetInstance()->Pause();
            FileServer::GetInstance()->Resume();
        }

        // destruct event handlers here so that it will not block file reading task
        ConfigManager::GetInstance()->DeleteHandlers();
        PrometheusInputRunner::GetInstance()->CheckGC();

        this_thread::sleep_for(chrono::seconds(1));
    }
} // GCOVR_EXCL_STOP

void Application::GenerateInstanceId() {
    mInstanceId = CalculateRandomUUID() + "_" + LoongCollectorMonitor::mIpAddr + "_" + ToString(mStartTime);
}

bool Application::TryGetUUID() {
    mUUIDThread = thread([this] { GetUUIDThread(); });
    // wait 1000 ms
    for (int i = 0; i < 100; ++i) {
        this_thread::sleep_for(chrono::milliseconds(10));
        if (!GetUUID().empty()) {
            return true;
        }
    }
    return false;
}

void Application::Exit() {
#if defined(__ENTERPRISE__) && defined(__linux__) && !defined(__ANDROID__)
    if (AppConfig::GetInstance()->ShennongSocketEnabled()) {
        ShennongManager::GetInstance()->Stop();
    }
#endif

    CollectionPipelineManager::GetInstance()->StopAllPipelines();

    PluginRegistry::GetInstance()->UnloadPlugins();

#ifdef __ENTERPRISE__
    EnterpriseConfigProvider::GetInstance()->Stop();
    LegacyConfigProvider::GetInstance()->Stop();
#else
    auto remoteConfigProviders = GetRemoteConfigProviders();
    for (auto& provider : remoteConfigProviders) {
        provider->Stop();
    }
#endif

    LogtailMonitor::GetInstance()->Stop();
    LoongCollectorMonitor::GetInstance()->Stop();
    LogtailPlugin::GetInstance()->StopBuiltInModules();
    // from now on, alarm should not be used.

    FlusherRunner::GetInstance()->Stop();
    HttpSink::GetInstance()->Stop();

    // TODO: make it common
    FlusherSLS::RecycleResourceIfNotUsed();

#if defined(_MSC_VER)
    ReleaseWindowsSignalObject();
#endif
    LOG_INFO(sLogger, ("exit", "bye!"));
    exit(0);
}

void Application::CheckCriticalCondition(int32_t curTime) {
#ifdef __ENTERPRISE__
    int32_t lastGetConfigTime = EnterpriseConfigProvider::GetInstance()->GetLastConfigGetTime();
    // force to exit if config update thread is block more than 1 hour
    if (lastGetConfigTime > 0 && curTime - lastGetConfigTime > 3600) {
        LOG_ERROR(sLogger, ("last config get time is too old", lastGetConfigTime)("prepare force exit", ""));
        AlarmManager::GetInstance()->SendAlarm(
            LOGTAIL_CRASH_ALARM, "last config get time is too old: " + ToString(lastGetConfigTime) + " force exit");
        AlarmManager::GetInstance()->ForceToSend();
        sleep(10);
        _exit(1);
    }
#endif
}

bool Application::GetUUIDThread() {
    string uuid = CalculateRandomUUID();
    SetUUID(uuid);
    return true;
}

} // namespace logtail<|MERGE_RESOLUTION|>--- conflicted
+++ resolved
@@ -269,17 +269,10 @@
         LogtailPlugin::GetInstance()->LoadPluginBase();
     }
 
-<<<<<<< HEAD
-    // TODO: this should be refactored to internal pipeline
-    AlarmManager::GetInstance()->Init();
-
     OnetimeConfigManager::GetInstance()->LoadCheckpointFile();
 
     time_t curTime = 0, lastConfigCheckTime = 0, lastUpdateMetricTime = 0, lastCheckTagsTime = 0, lastQueueGCTime = 0,
            lastCheckUnunsedCheckpointsTime = 0;
-=======
-    time_t curTime = 0, lastConfigCheckTime = 0, lastUpdateMetricTime = 0, lastCheckTagsTime = 0, lastQueueGCTime = 0;
->>>>>>> d36d48c0
 #ifndef LOGTAIL_NO_TC_MALLOC
     time_t lastTcmallocReleaseMemTime = 0;
 #endif
