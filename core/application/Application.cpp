// Copyright 2023 iLogtail Authors
//
// Licensed under the Apache License, Version 2.0 (the "License");
// you may not use this file except in compliance with the License.
// You may obtain a copy of the License at
//
//     http://www.apache.org/licenses/LICENSE-2.0
//
// Unless required by applicable law or agreed to in writing, software
// distributed under the License is distributed on an "AS IS" BASIS,
// WITHOUT WARRANTIES OR CONDITIONS OF ANY KIND, either express or implied.
// See the License for the specific language governing permissions and
// limitations under the License.

#include "application/Application.h"

#ifndef LOGTAIL_NO_TC_MALLOC
#include "gperftools/malloc_extension.h"
#endif

#include <thread>

#include "app_config/AppConfig.h"
#include "checkpoint/CheckPointManager.h"
#include "collection_pipeline/CollectionPipelineManager.h"
#include "collection_pipeline/plugin/PluginRegistry.h"
#include "collection_pipeline/queue/ExactlyOnceQueueManager.h"
#include "collection_pipeline/queue/SenderQueueManager.h"
#include "common/CrashBackTraceUtil.h"
#include "common/Flags.h"
#include "common/MachineInfoUtil.h"
#include "common/RuntimeUtil.h"
#include "common/StringTools.h"
#include "common/TimeUtil.h"
#include "common/UUIDUtil.h"
#include "common/version.h"
#include "config/ConfigDiff.h"
#include "config/InstanceConfigManager.h"
#include "config/watcher/InstanceConfigWatcher.h"
#include "config/watcher/PipelineConfigWatcher.h"
#include "file_server/ConfigManager.h"
#include "file_server/EventDispatcher.h"
#include "file_server/FileServer.h"
#include "file_server/event_handler/LogInput.h"
#include "go_pipeline/LogtailPlugin.h"
#include "logger/Logger.h"
#include "monitor/Monitor.h"
#include "plugin/flusher/sls/DiskBufferWriter.h"
#include "plugin/flusher/sls/FlusherSLS.h"
#include "plugin/input/InputFeedbackInterfaceRegistry.h"
#include "prometheus/PrometheusInputRunner.h"
#include "runner/FlusherRunner.h"
#include "runner/ProcessorRunner.h"
#include "runner/sink/http/HttpSink.h"
#include "task_pipeline/TaskPipelineManager.h"
#ifdef __ENTERPRISE__
#include "config/provider/EnterpriseConfigProvider.h"
#include "config/provider/LegacyConfigProvider.h"
#if defined(__linux__) && !defined(__ANDROID__)
#include "common/LinuxDaemonUtil.h"
#include "shennong/ShennongManager.h"
#endif
#else
#include "provider/Provider.h"
#endif

DEFINE_FLAG_BOOL(ilogtail_disable_core, "disable core in worker process", true);
DEFINE_FLAG_INT32(file_tags_update_interval, "second", 60);
DEFINE_FLAG_INT32(config_scan_interval, "seconds", 10);
DEFINE_FLAG_INT32(tcmalloc_release_memory_interval, "force release memory held by tcmalloc, seconds", 300);
DEFINE_FLAG_INT32(exit_flushout_duration, "exit process flushout duration", 20 * 1000);
DEFINE_FLAG_INT32(queue_check_gc_interval_sec, "30s", 30);
#if defined(__ENTERPRISE__) && defined(__linux__) && !defined(__ANDROID__)
DEFINE_FLAG_BOOL(enable_cgroup, "", false);
#endif

using namespace std;

namespace logtail {

Application::Application() : mStartTime(time(nullptr)) {
}

void Application::Init() {
    // change working dir to ./${ILOGTAIL_VERSION}/
    string processExecutionDir = GetProcessExecutionDir();
    AppConfig::GetInstance()->SetProcessExecutionDir(processExecutionDir);
    string newWorkingDir = processExecutionDir + ILOGTAIL_VERSION;
#ifdef _MSC_VER
    int chdirRst = _chdir(newWorkingDir.c_str());
#else
    int chdirRst = chdir(newWorkingDir.c_str());
#endif
    if (chdirRst == 0) {
        LOG_INFO(sLogger, ("working dir", newWorkingDir));
        AppConfig::GetInstance()->SetWorkingDir(newWorkingDir + "/");
    } else {
        // if change error, try change working dir to ./
#ifdef _MSC_VER
        _chdir(GetProcessExecutionDir().c_str());
#else
        chdir(GetProcessExecutionDir().c_str());
#endif
        LOG_INFO(sLogger, ("working dir", GetProcessExecutionDir()));
        AppConfig::GetInstance()->SetWorkingDir(GetProcessExecutionDir());
    }

    AppConfig::GetInstance()->LoadAppConfig(GetAgentConfigFile());
#ifdef __ENTERPRISE__
    if (!InstanceIdentity::Instance()->InitFromFile()) {
        InstanceIdentity::Instance()->InitFromNetwork();
<<<<<<< HEAD
        InstanceIdentity::Instance()->DumpInstanceIdentity();
    }
=======
    }
    InstanceIdentity::Instance()->DumpInstanceIdentity();
>>>>>>> 8a3227b5
#endif
    // Initialize basic information: IP, hostname, etc.
    LoongCollectorMonitor::GetInstance();
#ifdef __ENTERPRISE__
    EnterpriseConfigProvider::GetInstance()->Init("enterprise");
    EnterpriseConfigProvider::GetInstance()->LoadRegionConfig();
    if (GlobalConf::Instance()->mStartWorkerStatus == "Crash") {
        AlarmManager::GetInstance()->SendAlarm(LOGTAIL_CRASH_ALARM, "Logtail Restart");
    }
    // get last crash info
    string backTraceStr = GetCrashBackTrace();
    if (!backTraceStr.empty()) {
        LOG_ERROR(sLogger, ("last logtail crash stack", backTraceStr));
        AlarmManager::GetInstance()->SendAlarm(LOGTAIL_CRASH_STACK_ALARM, backTraceStr);
    }
    if (BOOL_FLAG(ilogtail_disable_core)) {
        InitCrashBackTrace();
    }
#endif
    // override process related params if designated by user explicitly
    const string& interface = AppConfig::GetInstance()->GetBindInterface();
    const string& configIP = AppConfig::GetInstance()->GetConfigIP();
    if (!configIP.empty()) {
        LoongCollectorMonitor::mIpAddr = configIP;
    } else if (!interface.empty()) {
        LoongCollectorMonitor::mIpAddr = GetHostIp(interface);
        if (LoongCollectorMonitor::mIpAddr.empty()) {
            LOG_WARNING(sLogger,
                        ("failed to get ip from interface", "try to get any available ip")("interface", interface));
        }
    } else if (LoongCollectorMonitor::mIpAddr.empty()) {
        LOG_WARNING(sLogger, ("failed to get ip from hostname or eth0 or bond0", "try to get any available ip"));
    }
    if (LoongCollectorMonitor::mIpAddr.empty()) {
        LoongCollectorMonitor::mIpAddr = GetAnyAvailableIP();
        LOG_INFO(sLogger, ("get available ip succeeded", LoongCollectorMonitor::mIpAddr));
    }

    const string& configHostName = AppConfig::GetInstance()->GetConfigHostName();
    if (!configHostName.empty()) {
        LoongCollectorMonitor::mHostname = configHostName;
    }

    GenerateInstanceId();
    TryGetUUID();

#if defined(__ENTERPRISE__) && defined(__linux__) && !defined(__ANDROID__)
    if (BOOL_FLAG(enable_cgroup)) {
        CreateCGroup();
    }
#endif

    int32_t systemBootTime = AppConfig::GetInstance()->GetSystemBootTime();
    LoongCollectorMonitor::mSystemBootTime = systemBootTime > 0 ? systemBootTime : GetSystemBootTime();

    // generate app_info.json
    Json::Value appInfoJson;
    appInfoJson["ip"] = Json::Value(LoongCollectorMonitor::mIpAddr);
    appInfoJson["hostname"] = Json::Value(LoongCollectorMonitor::mHostname);
    appInfoJson["UUID"] = Json::Value(Application::GetInstance()->GetUUID());
    appInfoJson["instance_id"] = Json::Value(Application::GetInstance()->GetInstanceId());
#ifdef __ENTERPRISE__
    appInfoJson["host_id"] = Json::Value(InstanceIdentity::Instance()->GetEntity()->GetHostID().to_string());
    appInfoJson[GetVersionTag()] = Json::Value(ILOGTAIL_VERSION);
#else
    appInfoJson[GetVersionTag()] = Json::Value(string(ILOGTAIL_VERSION) + " Community Edition");
    appInfoJson["git_hash"] = Json::Value(ILOGTAIL_GIT_HASH);
    appInfoJson["build_date"] = Json::Value(ILOGTAIL_BUILD_DATE);
#endif
#define STRINGIFY(x) #x
#ifdef _MSC_VER
#define VERSION_STR(A) "MSVC " STRINGIFY(A)
#define ILOGTAIL_COMPILER VERSION_STR(_MSC_FULL_VER)
#else
#define VERSION_STR(A, B, C) "GCC " STRINGIFY(A) "." STRINGIFY(B) "." STRINGIFY(C)
#define ILOGTAIL_COMPILER VERSION_STR(__GNUC__, __GNUC_MINOR__, __GNUC_PATCHLEVEL__)
#endif
    appInfoJson["compiler"] = Json::Value(ILOGTAIL_COMPILER);
    appInfoJson["os"] = Json::Value(LoongCollectorMonitor::mOsDetail);
    appInfoJson["update_time"] = GetTimeStamp(time(NULL), "%Y-%m-%d %H:%M:%S");
    string appInfo = appInfoJson.toStyledString();
    OverwriteFile(GetAgentAppInfoFile(), appInfo);
    LOG_INFO(sLogger, ("app info", appInfo));
}

void Application::Start() { // GCOVR_EXCL_START
    LoongCollectorMonitor::mStartTime = GetTimeStamp(time(NULL), "%Y-%m-%d %H:%M:%S");

#if defined(__ENTERPRISE__) && defined(_MSC_VER)
    InitWindowsSignalObject();
#endif

    // resource monitor
    // TODO: move metric related initialization to input Init
    LoongCollectorMonitor::GetInstance()->Init();
    LogtailMonitor::GetInstance()->Init();

    // config provider
    {
        // add local config dir
        filesystem::path localConfigPath = filesystem::path(AppConfig::GetInstance()->GetLoongcollectorConfDir())
            / GetContinuousPipelineConfigDir() / "local";
        error_code ec;
        filesystem::create_directories(localConfigPath, ec);
        if (ec) {
            LOG_WARNING(sLogger,
                        ("failed to create dir for local continuous_pipeline_config",
                         "manual creation may be required")("error code", ec.value())("error msg", ec.message()));
        }
        PipelineConfigWatcher::GetInstance()->AddSource(localConfigPath.string());
    }
#ifdef __ENTERPRISE__
    EnterpriseConfigProvider::GetInstance()->Start();
    LegacyConfigProvider::GetInstance()->Init("legacy");
#else
    InitRemoteConfigProviders();
#endif

    // runner
    BoundedSenderQueueInterface::SetFeedback(ProcessQueueManager::GetInstance());
    HttpSink::GetInstance()->Init();
    FlusherRunner::GetInstance()->Init();
    ProcessorRunner::GetInstance()->Init();

    // flusher_sls resource should be explicitly initialized to allow internal metrics and alarms to be sent
    FlusherSLS::InitResource();

    // plugin registration
    PluginRegistry::GetInstance()->LoadPlugins();
    InputFeedbackInterfaceRegistry::GetInstance()->LoadFeedbackInterfaces();

#if defined(__ENTERPRISE__) && defined(__linux__) && !defined(__ANDROID__)
    if (AppConfig::GetInstance()->ShennongSocketEnabled()) {
        ShennongManager::GetInstance()->Init();
    }
#endif

    // If in purage container mode, it means iLogtail is deployed as Daemonset, so plugin base should be loaded since
    // liveness probe relies on it.
    if (AppConfig::GetInstance()->IsPurageContainerMode()) {
        LogtailPlugin::GetInstance()->LoadPluginBase();
    }
    // Actually, docker env config will not work if not in purage container mode, so there is no need to load plugin
    // base if not in purage container mode. However, we still load it here for backward compatability.
    const char* dockerEnvConfig = getenv("ALICLOUD_LOG_DOCKER_ENV_CONFIG");
    if (dockerEnvConfig != NULL && strlen(dockerEnvConfig) > 0
        && (dockerEnvConfig[0] == 't' || dockerEnvConfig[0] == 'T')) {
        LogtailPlugin::GetInstance()->LoadPluginBase();
    }

    const char* deployMode = getenv("DEPLOY_MODE");
    const char* enableK8sMeta = getenv("ENABLE_KUBERNETES_META");
    if (deployMode != NULL && strlen(deployMode) > 0 && strcmp(deployMode, "singleton") == 0
        && strcmp(enableK8sMeta, "true") == 0) {
        LogtailPlugin::GetInstance()->LoadPluginBase();
    }

    time_t curTime = 0, lastConfigCheckTime = 0, lastUpdateMetricTime = 0, lastCheckTagsTime = 0, lastQueueGCTime = 0;
#ifndef LOGTAIL_NO_TC_MALLOC
    time_t lastTcmallocReleaseMemTime = 0;
#endif
    while (true) {
        curTime = time(NULL);
        if (curTime - lastCheckTagsTime >= INT32_FLAG(file_tags_update_interval)) {
            AppConfig::GetInstance()->UpdateFileTags();
            lastCheckTagsTime = curTime;
        }
        if (curTime - lastConfigCheckTime >= INT32_FLAG(config_scan_interval)) {
            auto configDiff = PipelineConfigWatcher::GetInstance()->CheckConfigDiff();
            if (!configDiff.first.IsEmpty()) {
                CollectionPipelineManager::GetInstance()->UpdatePipelines(configDiff.first);
            }
            if (!configDiff.second.IsEmpty()) {
                TaskPipelineManager::GetInstance()->UpdatePipelines(configDiff.second);
            }
            InstanceConfigDiff instanceConfigDiff = InstanceConfigWatcher::GetInstance()->CheckConfigDiff();
            if (!instanceConfigDiff.IsEmpty()) {
                InstanceConfigManager::GetInstance()->UpdateInstanceConfigs(instanceConfigDiff);
            }
            lastConfigCheckTime = curTime;
        }
#ifndef LOGTAIL_NO_TC_MALLOC
        if (curTime - lastTcmallocReleaseMemTime >= INT32_FLAG(tcmalloc_release_memory_interval)) {
            MallocExtension::instance()->ReleaseFreeMemory();
            lastTcmallocReleaseMemTime = curTime;
        }
#endif
        if (curTime - lastQueueGCTime >= INT32_FLAG(queue_check_gc_interval_sec)) {
            ExactlyOnceQueueManager::GetInstance()->ClearTimeoutQueues();
            // this should be called in the same thread as config update
            SenderQueueManager::GetInstance()->ClearUnusedQueues();
            lastQueueGCTime = curTime;
        }
        if (curTime - lastUpdateMetricTime >= 40) {
            CheckCriticalCondition(curTime);
            lastUpdateMetricTime = curTime;
        }
        if (mSigTermSignalFlag.load()) {
            LOG_INFO(sLogger, ("received SIGTERM signal", "exit process"));
            Exit();
        }
#if defined(__ENTERPRISE__) && defined(_MSC_VER)
        SyncWindowsSignalObject();
#endif
        // 过渡使用
        EventDispatcher::GetInstance()->DumpCheckPointPeriod(curTime);

        if (ConfigManager::GetInstance()->IsUpdateContainerPaths()) {
            FileServer::GetInstance()->Pause();
            FileServer::GetInstance()->Resume();
        }

        // destruct event handlers here so that it will not block file reading task
        ConfigManager::GetInstance()->DeleteHandlers();
        PrometheusInputRunner::GetInstance()->CheckGC();

        this_thread::sleep_for(chrono::seconds(1));
    }
} // GCOVR_EXCL_STOP

void Application::GenerateInstanceId() {
    mInstanceId = CalculateRandomUUID() + "_" + LoongCollectorMonitor::mIpAddr + "_" + ToString(mStartTime);
}

bool Application::TryGetUUID() {
    mUUIDThread = thread([this] { GetUUIDThread(); });
    // wait 1000 ms
    for (int i = 0; i < 100; ++i) {
        this_thread::sleep_for(chrono::milliseconds(10));
        if (!GetUUID().empty()) {
            return true;
        }
    }
    return false;
}

void Application::Exit() {
#if defined(__ENTERPRISE__) && defined(__linux__) && !defined(__ANDROID__)
    if (AppConfig::GetInstance()->ShennongSocketEnabled()) {
        ShennongManager::GetInstance()->Stop();
    }
#endif

    CollectionPipelineManager::GetInstance()->StopAllPipelines();

    PluginRegistry::GetInstance()->UnloadPlugins();

#ifdef __ENTERPRISE__
    EnterpriseConfigProvider::GetInstance()->Stop();
    LegacyConfigProvider::GetInstance()->Stop();
#else
    auto remoteConfigProviders = GetRemoteConfigProviders();
    for (auto& provider : remoteConfigProviders) {
        provider->Stop();
    }
#endif

    LogtailMonitor::GetInstance()->Stop();
    LoongCollectorMonitor::GetInstance()->Stop();
    LogtailPlugin::GetInstance()->StopBuiltInModules();
    // from now on, alarm should not be used.

    FlusherRunner::GetInstance()->Stop();
    HttpSink::GetInstance()->Stop();

    // TODO: make it common
    FlusherSLS::RecycleResourceIfNotUsed();

#if defined(_MSC_VER)
    ReleaseWindowsSignalObject();
#endif
    LOG_INFO(sLogger, ("exit", "bye!"));
    exit(0);
}

void Application::CheckCriticalCondition(int32_t curTime) {
#ifdef __ENTERPRISE__
    int32_t lastGetConfigTime = EnterpriseConfigProvider::GetInstance()->GetLastConfigGetTime();
    // force to exit if config update thread is block more than 1 hour
    if (lastGetConfigTime > 0 && curTime - lastGetConfigTime > 3600) {
        LOG_ERROR(sLogger, ("last config get time is too old", lastGetConfigTime)("prepare force exit", ""));
        AlarmManager::GetInstance()->SendAlarm(
            LOGTAIL_CRASH_ALARM, "last config get time is too old: " + ToString(lastGetConfigTime) + " force exit");
        AlarmManager::GetInstance()->ForceToSend();
        sleep(10);
        _exit(1);
    }
#endif
}

bool Application::GetUUIDThread() {
    string uuid = CalculateRandomUUID();
    SetUUID(uuid);
    return true;
}

} // namespace logtail<|MERGE_RESOLUTION|>--- conflicted
+++ resolved
@@ -109,13 +109,8 @@
 #ifdef __ENTERPRISE__
     if (!InstanceIdentity::Instance()->InitFromFile()) {
         InstanceIdentity::Instance()->InitFromNetwork();
-<<<<<<< HEAD
-        InstanceIdentity::Instance()->DumpInstanceIdentity();
-    }
-=======
     }
     InstanceIdentity::Instance()->DumpInstanceIdentity();
->>>>>>> 8a3227b5
 #endif
     // Initialize basic information: IP, hostname, etc.
     LoongCollectorMonitor::GetInstance();
