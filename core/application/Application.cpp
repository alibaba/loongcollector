// Copyright 2023 iLogtail Authors
//
// Licensed under the Apache License, Version 2.0 (the "License");
// you may not use this file except in compliance with the License.
// You may obtain a copy of the License at
//
//     http://www.apache.org/licenses/LICENSE-2.0
//
// Unless required by applicable law or agreed to in writing, software
// distributed under the License is distributed on an "AS IS" BASIS,
// WITHOUT WARRANTIES OR CONDITIONS OF ANY KIND, either express or implied.
// See the License for the specific language governing permissions and
// limitations under the License.

#include "application/Application.h"

#ifndef LOGTAIL_NO_TC_MALLOC
#include "gperftools/malloc_extension.h"
#endif

#include <thread>

#include "app_config/AppConfig.h"
#include "checkpoint/CheckPointManager.h"
#include "collection_pipeline/CollectionPipelineManager.h"
#include "collection_pipeline/plugin/PluginRegistry.h"
#include "collection_pipeline/queue/ExactlyOnceQueueManager.h"
#include "collection_pipeline/queue/SenderQueueManager.h"
#include "common/CrashBackTraceUtil.h"
#include "common/Flags.h"
#include "common/MachineInfoUtil.h"
#include "common/RuntimeUtil.h"
#include "common/StringTools.h"
#include "common/TimeKeeper.h"
#include "common/TimeUtil.h"
#include "common/UUIDUtil.h"
#include "common/version.h"
#include "config/ConfigDiff.h"
#include "config/InstanceConfigManager.h"
#include "config/watcher/InstanceConfigWatcher.h"
#include "config/watcher/PipelineConfigWatcher.h"
#include "file_server/ConfigManager.h"
#include "file_server/EventDispatcher.h"
#include "file_server/FileServer.h"
#include "file_server/event_handler/LogInput.h"
#include "go_pipeline/LogtailPlugin.h"
#include "logger/Logger.h"
#include "monitor/Monitor.h"
#include "plugin/flusher/sls/DiskBufferWriter.h"
#include "plugin/flusher/sls/FlusherSLS.h"
#include "plugin/input/InputFeedbackInterfaceRegistry.h"
#include "runner/FlusherRunner.h"
#include "runner/ProcessorRunner.h"
#include "runner/sink/http/HttpSink.h"
#include "task_pipeline/TaskPipelineManager.h"
#ifdef __ENTERPRISE__
#include "config/provider/EnterpriseConfigProvider.h"
#include "config/provider/LegacyConfigProvider.h"
#if defined(__linux__) && !defined(__ANDROID__)
#include "common/LinuxDaemonUtil.h"
#include "shennong/ShennongManager.h"
#elif defined(_MSC_VER)
#include "common/WindowsDaemonUtil.h"
#include "direct.h"
#endif
#else
#include "provider/Provider.h"
#if defined(_MSC_VER)
#include "direct.h"
#endif
#endif

DEFINE_FLAG_BOOL(ilogtail_disable_core, "disable core in worker process", true);
DEFINE_FLAG_INT32(file_tags_update_interval, "second", 60);
DEFINE_FLAG_INT32(config_scan_interval, "seconds", 10);
DEFINE_FLAG_INT32(tcmalloc_release_memory_interval, "force release memory held by tcmalloc, seconds", 300);
DEFINE_FLAG_INT32(exit_flushout_duration, "exit process flushout duration", 20 * 1000);
DEFINE_FLAG_INT32(queue_check_gc_interval_sec, "30s", 30);
#if defined(__ENTERPRISE__) && defined(__linux__) && !defined(__ANDROID__)
DEFINE_FLAG_BOOL(enable_cgroup, "", false);
#endif

using namespace std;

namespace logtail {

Application::Application() : mStartTime(time(nullptr)) {
}

void Application::Init() {
    TimeKeeper::GetInstance();
    // change working dir to ./${ILOGTAIL_VERSION}/
    string processExecutionDir = GetProcessExecutionDir();
    AppConfig::GetInstance()->SetProcessExecutionDir(processExecutionDir);
    string newWorkingDir = processExecutionDir + ILOGTAIL_VERSION;
#ifdef _MSC_VER
    int chdirRst = _chdir(newWorkingDir.c_str());
#else
    int chdirRst = chdir(newWorkingDir.c_str());
#endif
    if (chdirRst == 0) {
        LOG_INFO(sLogger, ("working dir", newWorkingDir));
        AppConfig::GetInstance()->SetWorkingDir(newWorkingDir + "/");
    } else {
        // if change error, try change working dir to ./
#ifdef _MSC_VER
        _chdir(GetProcessExecutionDir().c_str());
#else
        chdir(GetProcessExecutionDir().c_str());
#endif
        LOG_INFO(sLogger, ("working dir", GetProcessExecutionDir()));
        AppConfig::GetInstance()->SetWorkingDir(GetProcessExecutionDir());
    }

    AppConfig::GetInstance()->LoadAppConfig(GetAgentConfigFile());
#ifdef __ENTERPRISE__
    if (!InstanceIdentity::Instance()->InitFromFile()) {
        InstanceIdentity::Instance()->InitFromNetwork();
    }
    InstanceIdentity::Instance()->DumpInstanceIdentity();
#endif
    // Initialize basic information: IP, hostname, etc.
    LoongCollectorMonitor::GetInstance();
#ifdef __ENTERPRISE__
    EnterpriseConfigProvider::GetInstance()->Init("enterprise");
    if (GlobalConf::Instance()->mStartWorkerStatus == "Crash") {
        AlarmManager::GetInstance()->SendAlarm(LOGTAIL_CRASH_ALARM, "Logtail Restart");
    }
    // get last crash info
    string backTraceStr = GetCrashBackTrace();
    if (!backTraceStr.empty()) {
        LOG_ERROR(sLogger, ("last logtail crash stack", backTraceStr));
        AlarmManager::GetInstance()->SendAlarm(LOGTAIL_CRASH_STACK_ALARM, backTraceStr);
    }
    if (BOOL_FLAG(ilogtail_disable_core)) {
        ResetCrashBackTrace();
    }
#endif
    // override process related params if designated by user explicitly
    const string& interface = AppConfig::GetInstance()->GetBindInterface();
    const string& configIP = AppConfig::GetInstance()->GetConfigIP();
    if (!configIP.empty()) {
        LoongCollectorMonitor::mIpAddr = configIP;
    } else if (!interface.empty()) {
        LoongCollectorMonitor::mIpAddr = GetHostIp(interface);
        if (LoongCollectorMonitor::mIpAddr.empty()) {
            LOG_WARNING(sLogger,
                        ("failed to get ip from interface", "try to get any available ip")("interface", interface));
        }
    } else if (LoongCollectorMonitor::mIpAddr.empty()) {
        LOG_WARNING(sLogger, ("failed to get ip from hostname or eth0 or bond0", "try to get any available ip"));
    }
    if (LoongCollectorMonitor::mIpAddr.empty()) {
        LoongCollectorMonitor::mIpAddr = GetAnyAvailableIP();
        LOG_INFO(sLogger, ("get available ip succeeded", LoongCollectorMonitor::mIpAddr));
    }

    const string& configHostName = AppConfig::GetInstance()->GetConfigHostName();
    if (!configHostName.empty()) {
        LoongCollectorMonitor::mHostname = configHostName;
    }

    GenerateInstanceId();
    TryGetUUID();

#if defined(__ENTERPRISE__) && defined(__linux__) && !defined(__ANDROID__)
    if (BOOL_FLAG(enable_cgroup)) {
        CreateCGroup();
    }
#endif

    int32_t systemBootTime = AppConfig::GetInstance()->GetSystemBootTime();
    LoongCollectorMonitor::mSystemBootTime = systemBootTime > 0 ? systemBootTime : GetSystemBootTime();

    // generate app_info.json
    Json::Value appInfoJson;
    appInfoJson["ip"] = Json::Value(LoongCollectorMonitor::mIpAddr);
    appInfoJson["hostname"] = Json::Value(LoongCollectorMonitor::mHostname);
    appInfoJson["UUID"] = Json::Value(Application::GetInstance()->GetUUID());
    appInfoJson["instance_id"] = Json::Value(Application::GetInstance()->GetInstanceId());
#ifdef __ENTERPRISE__
    appInfoJson["host_id"] = Json::Value(InstanceIdentity::Instance()->GetEntity()->GetHostID().to_string());
    appInfoJson[GetVersionTag()] = Json::Value(ILOGTAIL_VERSION);
#else
    appInfoJson[GetVersionTag()] = Json::Value(string(ILOGTAIL_VERSION) + " Community Edition");
    appInfoJson["git_hash"] = Json::Value(ILOGTAIL_GIT_HASH);
    appInfoJson["build_date"] = Json::Value(ILOGTAIL_BUILD_DATE);
#endif
#define STRINGIFY(x) #x
#ifdef _MSC_VER
#define VERSION_STR(A) "MSVC " STRINGIFY(A)
#define ILOGTAIL_COMPILER VERSION_STR(_MSC_FULL_VER)
#else
#define VERSION_STR(A, B, C) "GCC " STRINGIFY(A) "." STRINGIFY(B) "." STRINGIFY(C)
#define ILOGTAIL_COMPILER VERSION_STR(__GNUC__, __GNUC_MINOR__, __GNUC_PATCHLEVEL__)
#endif
    appInfoJson["compiler"] = Json::Value(ILOGTAIL_COMPILER);
    appInfoJson["os"] = Json::Value(LoongCollectorMonitor::mOsDetail);
    appInfoJson["update_time"] = GetTimeStamp(time(NULL), "%Y-%m-%d %H:%M:%S");
    string appInfo = appInfoJson.toStyledString();
    OverwriteFile(GetAgentAppInfoFile(), appInfo);
    LOG_INFO(sLogger, ("app info", appInfo));
}

void Application::Start() { // GCOVR_EXCL_START
    LoongCollectorMonitor::mStartTime = GetTimeStamp(time(NULL), "%Y-%m-%d %H:%M:%S");

#if defined(__ENTERPRISE__) && defined(_MSC_VER)
    InitWindowsSignalObject();
#endif

    // resource monitor
    // TODO: move metric related initialization to input Init
    LoongCollectorMonitor::GetInstance()->Init();
    LogtailMonitor::GetInstance()->Init();

    // config provider
    {
        // add local config dir
        filesystem::path localConfigPath = filesystem::path(AppConfig::GetInstance()->GetLoongcollectorConfDir())
            / GetContinuousPipelineConfigDir() / "local";
        error_code ec;
        filesystem::create_directories(localConfigPath, ec);
        if (ec) {
            LOG_WARNING(sLogger,
                        ("failed to create dir for local continuous_pipeline_config",
                         "manual creation may be required")("error code", ec.value())("error msg", ec.message()));
        }
        PipelineConfigWatcher::GetInstance()->AddSource(localConfigPath.string());
    }
#ifdef __ENTERPRISE__
    EnterpriseConfigProvider::GetInstance()->Start();
    LegacyConfigProvider::GetInstance()->Init("legacy");
#else
    InitRemoteConfigProviders();
#endif

    // runner
    BoundedSenderQueueInterface::SetFeedback(ProcessQueueManager::GetInstance());
    HttpSink::GetInstance()->Init();
    FlusherRunner::GetInstance()->Init();
    ProcessorRunner::GetInstance()->Init();

    // flusher_sls resource should be explicitly initialized to allow internal metrics and alarms to be sent
    FlusherSLS::InitResource();

    // plugin registration
    PluginRegistry::GetInstance()->LoadPlugins();
    InputFeedbackInterfaceRegistry::GetInstance()->LoadFeedbackInterfaces();

#if defined(__ENTERPRISE__) && defined(__linux__) && !defined(__ANDROID__)
    if (AppConfig::GetInstance()->ShennongSocketEnabled()) {
        ShennongManager::GetInstance()->Init();
    }
#endif

    // If in purage container mode, it means iLogtail is deployed as Daemonset, so plugin base should be loaded since
    // liveness probe relies on it.
    if (AppConfig::GetInstance()->IsPurageContainerMode()) {
        LogtailPlugin::GetInstance()->LoadPluginBase();
    }
    // Actually, docker env config will not work if not in purage container mode, so there is no need to load plugin
    // base if not in purage container mode. However, we still load it here for backward compatability.
    const char* dockerEnvConfig = getenv("ALICLOUD_LOG_DOCKER_ENV_CONFIG");
    if (dockerEnvConfig != NULL && strlen(dockerEnvConfig) > 0
        && (dockerEnvConfig[0] == 't' || dockerEnvConfig[0] == 'T')) {
        LogtailPlugin::GetInstance()->LoadPluginBase();
    }

    const char* deployMode = getenv("DEPLOY_MODE");
    const char* enableK8sMeta = getenv("ENABLE_KUBERNETES_META");
    if (deployMode != NULL && strlen(deployMode) > 0 && strcmp(deployMode, "singleton") == 0
        && strcmp(enableK8sMeta, "true") == 0) {
        LogtailPlugin::GetInstance()->LoadPluginBase();
    }

    time_t curTime = 0, lastConfigCheckTime = 0, lastUpdateMetricTime = 0, lastCheckTagsTime = 0, lastQueueGCTime = 0;
    while (true) {
        curTime = time(NULL);
        if (curTime - lastCheckTagsTime >= INT32_FLAG(file_tags_update_interval)) {
            AppConfig::GetInstance()->UpdateFileTags();
            lastCheckTagsTime = curTime;
        }
        if (curTime - lastConfigCheckTime >= INT32_FLAG(config_scan_interval)) {
            auto configDiff = PipelineConfigWatcher::GetInstance()->CheckConfigDiff();
            if (!configDiff.first.IsEmpty()) {
                CollectionPipelineManager::GetInstance()->UpdatePipelines(configDiff.first);
            }
            if (!configDiff.second.IsEmpty()) {
                TaskPipelineManager::GetInstance()->UpdatePipelines(configDiff.second);
            }
            InstanceConfigDiff instanceConfigDiff = InstanceConfigWatcher::GetInstance()->CheckConfigDiff();
            if (!instanceConfigDiff.IsEmpty()) {
                InstanceConfigManager::GetInstance()->UpdateInstanceConfigs(instanceConfigDiff);
            }
            lastConfigCheckTime = curTime;
        }
#ifndef LOGTAIL_NO_TC_MALLOC
        if (curTime - gLastTcmallocReleaseMemTime >= INT32_FLAG(tcmalloc_release_memory_interval)) {
            MallocExtension::instance()->ReleaseFreeMemory();
            gLastTcmallocReleaseMemTime = curTime;
        }
#endif
        if (curTime - lastQueueGCTime >= INT32_FLAG(queue_check_gc_interval_sec)) {
            ExactlyOnceQueueManager::GetInstance()->ClearTimeoutQueues();
            // this should be called in the same thread as config update
            SenderQueueManager::GetInstance()->ClearUnusedQueues();
            lastQueueGCTime = curTime;
        }
        CollectionPipelineManager::GetInstance()->InputRunnerEventGC();
        if (curTime - lastUpdateMetricTime >= 40) {
            CheckCriticalCondition(curTime);
            lastUpdateMetricTime = curTime;
        }
        if (mSigTermSignalFlag.load()) {
            LOG_INFO(sLogger, ("received SIGTERM signal", "exit process"));
            Exit();
        }
#if defined(__ENTERPRISE__) && defined(_MSC_VER)
        SyncWindowsSignalObject();
#endif
        // 过渡使用
        EventDispatcher::GetInstance()->DumpCheckPointPeriod(curTime);

        if (ConfigManager::GetInstance()->IsUpdateContainerPaths()) {
            FileServer::GetInstance()->Pause();
            FileServer::GetInstance()->Resume();
        }

        // destruct event handlers here so that it will not block file reading task
        ConfigManager::GetInstance()->DeleteHandlers();

        this_thread::sleep_for(chrono::seconds(1));
    }
} // GCOVR_EXCL_STOP

void Application::GenerateInstanceId() {
    mInstanceId = CalculateRandomUUID() + "_" + LoongCollectorMonitor::mIpAddr + "_" + ToString(mStartTime);
}

bool Application::TryGetUUID() {
    mUUIDThread = thread([this] { GetUUIDThread(); });
    // wait 1000 ms
    for (int i = 0; i < 100; ++i) {
        this_thread::sleep_for(chrono::milliseconds(10));
        if (!GetUUID().empty()) {
            return true;
        }
    }
    return false;
}

void Application::Exit() {
#if defined(__ENTERPRISE__) && defined(__linux__) && !defined(__ANDROID__)
    if (AppConfig::GetInstance()->ShennongSocketEnabled()) {
        ShennongManager::GetInstance()->Stop();
    }
#endif

    CollectionPipelineManager::GetInstance()->StopAllPipelines();

    PluginRegistry::GetInstance()->UnloadPlugins();

#ifdef __ENTERPRISE__
    EnterpriseConfigProvider::GetInstance()->Stop();
    LegacyConfigProvider::GetInstance()->Stop();
#else
    auto remoteConfigProviders = GetRemoteConfigProviders();
    for (auto& provider : remoteConfigProviders) {
        provider->Stop();
    }
#endif

    LogtailMonitor::GetInstance()->Stop();
    LoongCollectorMonitor::GetInstance()->Stop();
    LogtailPlugin::GetInstance()->StopBuiltInModules();
    // from now on, alarm should not be used.

    FlusherRunner::GetInstance()->Stop();
    HttpSink::GetInstance()->Stop();

    // TODO: make it common
    FlusherSLS::RecycleResourceIfNotUsed();

    CollectionPipelineManager::GetInstance()->ClearAllPipelines();
<<<<<<< HEAD

#if defined(__ENTERPRISE__) && defined(_MSC_VER)
=======
    TimeKeeper::GetInstance()->Stop();
#if defined(_MSC_VER)
>>>>>>> 25452f34
    ReleaseWindowsSignalObject();
#endif
    LOG_INFO(sLogger, ("exit", "bye!"));
    exit(0);
}

void Application::CheckCriticalCondition(int32_t curTime) {
#ifdef __ENTERPRISE__
    int32_t lastGetConfigTime = EnterpriseConfigProvider::GetInstance()->GetLastConfigGetTime();
    // force to exit if config update thread is block more than 1 hour
    if (lastGetConfigTime > 0 && curTime - lastGetConfigTime > 3600) {
        LOG_ERROR(sLogger, ("last config get time is too old", lastGetConfigTime)("prepare force exit", ""));
        AlarmManager::GetInstance()->SendAlarm(
            LOGTAIL_CRASH_ALARM, "last config get time is too old: " + ToString(lastGetConfigTime) + " force exit");
        AlarmManager::GetInstance()->ForceToSend();
        sleep(10);
        _exit(1);
    }
#endif
}

bool Application::GetUUIDThread() {
    string uuid = CalculateRandomUUID();
    SetUUID(uuid);
    return true;
}

} // namespace logtail<|MERGE_RESOLUTION|>--- conflicted
+++ resolved
@@ -383,13 +383,9 @@
     FlusherSLS::RecycleResourceIfNotUsed();
 
     CollectionPipelineManager::GetInstance()->ClearAllPipelines();
-<<<<<<< HEAD
-
+
+    TimeKeeper::GetInstance()->Stop();
 #if defined(__ENTERPRISE__) && defined(_MSC_VER)
-=======
-    TimeKeeper::GetInstance()->Stop();
-#if defined(_MSC_VER)
->>>>>>> 25452f34
     ReleaseWindowsSignalObject();
 #endif
     LOG_INFO(sLogger, ("exit", "bye!"));
