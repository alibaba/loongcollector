// Copyright 2023 iLogtail Authors
//
// Licensed under the Apache License, Version 2.0 (the "License");
// you may not use this file except in compliance with the License.
// You may obtain a copy of the License at
//
//     http://www.apache.org/licenses/LICENSE-2.0
//
// Unless required by applicable law or agreed to in writing, software
// distributed under the License is distributed on an "AS IS" BASIS,
// WITHOUT WARRANTIES OR CONDITIONS OF ANY KIND, either express or implied.
// See the License for the specific language governing permissions and
// limitations under the License.

#include "application/Application.h"

#ifndef LOGTAIL_NO_TC_MALLOC
#include "gperftools/malloc_extension.h"
#endif

#include <thread>

#include "app_config/AppConfig.h"
#include "collection_pipeline/CollectionPipelineManager.h"
#include "collection_pipeline/plugin/PluginRegistry.h"
#include "collection_pipeline/queue/ExactlyOnceQueueManager.h"
#include "collection_pipeline/queue/SenderQueueManager.h"
#include "common/CrashBackTraceUtil.h"
#include "common/Flags.h"
#include "common/MachineInfoUtil.h"
#include "common/RuntimeUtil.h"
#include "common/StringTools.h"
#include "common/TimeKeeper.h"
#include "common/TimeUtil.h"
#include "common/UUIDUtil.h"
#include "common/version.h"
#include "config/ConfigDiff.h"
#include "config/InstanceConfigManager.h"
#include "config/OnetimeConfigInfoManager.h"
#include "config/watcher/InstanceConfigWatcher.h"
#include "config/watcher/PipelineConfigWatcher.h"
#include "file_server/ConfigManager.h"
#include "file_server/EventDispatcher.h"
#include "file_server/FileServer.h"
#include "file_server/checkpoint/CheckPointManager.h"
#include "file_server/event_handler/LogInput.h"
#include "go_pipeline/LogtailPlugin.h"
#include "logger/Logger.h"
#include "monitor/Monitor.h"
#include "plugin/flusher/sls/DiskBufferWriter.h"
#include "plugin/flusher/sls/FlusherSLS.h"
#include "plugin/input/InputFeedbackInterfaceRegistry.h"
#include "runner/FlusherRunner.h"
#include "runner/ProcessorRunner.h"
#include "runner/sink/http/HttpSink.h"
#include "task_pipeline/TaskPipelineManager.h"
#ifdef __ENTERPRISE__
#include "config/provider/EnterpriseConfigProvider.h"
#include "config/provider/LegacyConfigProvider.h"
#if defined(__linux__) && !defined(__ANDROID__)
#include "common/LinuxDaemonUtil.h"
#include "shennong/ShennongManager.h"
#elif defined(_MSC_VER)
#include "common/WindowsDaemonUtil.h"
#endif
#else
#include "provider/Provider.h"
#endif

DEFINE_FLAG_BOOL(ilogtail_disable_core, "disable core in worker process", true);
DEFINE_FLAG_INT32(file_tags_update_interval, "second", 60);
DEFINE_FLAG_INT32(config_scan_interval, "seconds", 10);
DEFINE_FLAG_INT32(tcmalloc_release_memory_interval, "force release memory held by tcmalloc, seconds", 300);
DEFINE_FLAG_INT32(exit_flushout_duration, "exit process flushout duration", 20 * 1000);
DEFINE_FLAG_INT32(queue_check_gc_interval_sec, "30s", 30);
#if defined(__ENTERPRISE__) && defined(__linux__) && !defined(__ANDROID__)
DEFINE_FLAG_BOOL(enable_cgroup, "", false);
#endif

using namespace std;

namespace logtail {

Application::Application() : mStartTime(time(nullptr)) {
}

void Application::Init() {
    TimeKeeper::GetInstance();
    // change working dir to ./${ILOGTAIL_VERSION}/
    string processExecutionDir = GetProcessExecutionDir();
    AppConfig::GetInstance()->SetProcessExecutionDir(processExecutionDir);
    string newWorkingDir = processExecutionDir + ILOGTAIL_VERSION;
#ifdef _MSC_VER
    int chdirRst = _chdir(newWorkingDir.c_str());
#else
    int chdirRst = chdir(newWorkingDir.c_str());
#endif
    if (chdirRst == 0) {
        LOG_INFO(sLogger, ("working dir", newWorkingDir));
        AppConfig::GetInstance()->SetWorkingDir(newWorkingDir + "/");
    } else {
        // if change error, try change working dir to ./
#ifdef _MSC_VER
        _chdir(GetProcessExecutionDir().c_str());
#else
        chdir(GetProcessExecutionDir().c_str());
#endif
        LOG_INFO(sLogger, ("working dir", GetProcessExecutionDir()));
        AppConfig::GetInstance()->SetWorkingDir(GetProcessExecutionDir());
    }

    AppConfig::GetInstance()->LoadAppConfig(GetAgentConfigFile());
#ifdef __ENTERPRISE__
    if (!InstanceIdentity::Instance()->InitFromFile()) {
        InstanceIdentity::Instance()->InitFromNetwork();
    }
    InstanceIdentity::Instance()->DumpInstanceIdentity();
#endif
    // Initialize basic information: IP, hostname, etc.
    LoongCollectorMonitor::GetInstance();
#ifdef __ENTERPRISE__
    EnterpriseConfigProvider::GetInstance()->Init("enterprise");
#if defined(__linux__)
    if (GlobalConf::Instance()->mStartWorkerStatus == "Crash") {
        AlarmManager::GetInstance()->SendAlarm(LOGTAIL_CRASH_ALARM, "Logtail Restart");
    }
#endif
    // get last crash info
    string backTraceStr = GetCrashBackTrace();
    if (!backTraceStr.empty()) {
        LOG_ERROR(sLogger, ("last logtail crash stack", backTraceStr));
        AlarmManager::GetInstance()->SendAlarm(LOGTAIL_CRASH_STACK_ALARM, backTraceStr);
    }
    if (BOOL_FLAG(ilogtail_disable_core)) {
        ResetCrashBackTrace();
    }
#endif
    // override process related params if designated by user explicitly
    const string& interface = AppConfig::GetInstance()->GetBindInterface();
    const string& configIP = AppConfig::GetInstance()->GetConfigIP();
    if (!configIP.empty()) {
        LoongCollectorMonitor::mIpAddr = configIP;
    } else if (!interface.empty()) {
        LoongCollectorMonitor::mIpAddr = GetHostIp(interface);
        if (LoongCollectorMonitor::mIpAddr.empty()) {
            LOG_WARNING(sLogger,
                        ("failed to get ip from interface", "try to get any available ip")("interface", interface));
        }
    } else if (LoongCollectorMonitor::mIpAddr.empty()) {
        LOG_WARNING(sLogger, ("failed to get ip from hostname or eth0 or bond0", "try to get any available ip"));
    }
    if (LoongCollectorMonitor::mIpAddr.empty()) {
        LoongCollectorMonitor::mIpAddr = GetAnyAvailableIP();
        LOG_INFO(sLogger, ("get available ip succeeded", LoongCollectorMonitor::mIpAddr));
    }

    const string& configHostName = AppConfig::GetInstance()->GetConfigHostName();
    if (!configHostName.empty()) {
        LoongCollectorMonitor::mHostname = configHostName;
    }

    GenerateInstanceId();
    TryGetUUID();

#if defined(__ENTERPRISE__) && defined(__linux__) && !defined(__ANDROID__)
    if (BOOL_FLAG(enable_cgroup)) {
        CreateCGroup();
    }
#endif

    int32_t systemBootTime = AppConfig::GetInstance()->GetSystemBootTime();
    LoongCollectorMonitor::mSystemBootTime = systemBootTime > 0 ? systemBootTime : GetSystemBootTime();

    // generate app_info.json
    Json::Value appInfoJson;
    appInfoJson["ip"] = Json::Value(LoongCollectorMonitor::mIpAddr);
    appInfoJson["hostname"] = Json::Value(LoongCollectorMonitor::mHostname);
    appInfoJson["UUID"] = Json::Value(Application::GetInstance()->GetUUID());
    appInfoJson["instance_id"] = Json::Value(Application::GetInstance()->GetInstanceId());
#ifdef __ENTERPRISE__
    appInfoJson["host_id"] = Json::Value(InstanceIdentity::Instance()->GetEntity()->GetHostID().to_string());
    appInfoJson[GetVersionTag()] = Json::Value(ILOGTAIL_VERSION);
#else
    appInfoJson[GetVersionTag()] = Json::Value(string(ILOGTAIL_VERSION) + " Community Edition");
    appInfoJson["git_hash"] = Json::Value(ILOGTAIL_GIT_HASH);
    appInfoJson["build_date"] = Json::Value(ILOGTAIL_BUILD_DATE);
#endif
#define STRINGIFY(x) #x
#ifdef _MSC_VER
#define VERSION_STR(A) "MSVC " STRINGIFY(A)
#define ILOGTAIL_COMPILER VERSION_STR(_MSC_FULL_VER)
#else
#define VERSION_STR(A, B, C) "GCC " STRINGIFY(A) "." STRINGIFY(B) "." STRINGIFY(C)
#define ILOGTAIL_COMPILER VERSION_STR(__GNUC__, __GNUC_MINOR__, __GNUC_PATCHLEVEL__)
#endif
    appInfoJson["compiler"] = Json::Value(ILOGTAIL_COMPILER);
    appInfoJson["os"] = Json::Value(LoongCollectorMonitor::mOsDetail);
    appInfoJson["update_time"] = GetTimeStamp(time(NULL), "%Y-%m-%d %H:%M:%S");
    string appInfo = appInfoJson.toStyledString();
    OverwriteFile(GetAgentAppInfoFile(), appInfo);
    LOG_INFO(sLogger, ("app info", appInfo));
}

void Application::Start() { // GCOVR_EXCL_START
    LoongCollectorMonitor::mStartTime = GetTimeStamp(time(NULL), "%Y-%m-%d %H:%M:%S");

#if defined(__ENTERPRISE__) && defined(_MSC_VER)
    InitWindowsSignalObject();
#endif

    // resource monitor
    // TODO: move metric related initialization to input Init
    LoongCollectorMonitor::GetInstance()->Init();
    LogtailMonitor::GetInstance()->Init();

    // config provider
    {
        // add local config dir
        filesystem::path localConfigPath = filesystem::path(AppConfig::GetInstance()->GetLoongcollectorConfDir())
            / GetContinuousPipelineConfigDir() / "local";
        error_code ec;
        filesystem::create_directories(localConfigPath, ec);
        if (ec) {
            LOG_WARNING(sLogger,
                        ("failed to create dir for local continuous_pipeline_config",
                         "manual creation may be required")("error code", ec.value())("error msg", ec.message()));
        }
        PipelineConfigWatcher::GetInstance()->AddSource(localConfigPath.string());
    }
#ifdef __ENTERPRISE__
    EnterpriseConfigProvider::GetInstance()->Start();
    LegacyConfigProvider::GetInstance()->Init("legacy");
#else
    InitRemoteConfigProviders();
#endif

    // runner
    BoundedSenderQueueInterface::SetFeedback(ProcessQueueManager::GetInstance());
    HttpSink::GetInstance()->Init();
    FlusherRunner::GetInstance()->Init();
    ProcessorRunner::GetInstance()->Init();

    // flusher_sls resource should be explicitly initialized to allow internal metrics and alarms to be sent
    FlusherSLS::InitResource();

    // plugin registration
    PluginRegistry::GetInstance()->LoadPlugins();
    InputFeedbackInterfaceRegistry::GetInstance()->LoadFeedbackInterfaces();

#if defined(__ENTERPRISE__) && defined(__linux__) && !defined(__ANDROID__)
    if (AppConfig::GetInstance()->ShennongSocketEnabled()) {
        ShennongManager::GetInstance()->Init();
    }
#endif

    // If in purage container mode, it means iLogtail is deployed as Daemonset, so plugin base should be loaded since
    // liveness probe relies on it.
    if (AppConfig::GetInstance()->IsPurageContainerMode()) {
        LogtailPlugin::GetInstance()->LoadPluginBase();
    }
    // Actually, docker env config will not work if not in purage container mode, so there is no need to load plugin
    // base if not in purage container mode. However, we still load it here for backward compatability.
    const char* dockerEnvConfig = getenv("ALICLOUD_LOG_DOCKER_ENV_CONFIG");
    if (dockerEnvConfig != NULL && strlen(dockerEnvConfig) > 0
        && (dockerEnvConfig[0] == 't' || dockerEnvConfig[0] == 'T')) {
        LogtailPlugin::GetInstance()->LoadPluginBase();
    }

    const char* deployMode = getenv("DEPLOY_MODE");
    const char* enableK8sMeta = getenv("ENABLE_KUBERNETES_META");
    if (deployMode != NULL && strlen(deployMode) > 0 && strcmp(deployMode, "singleton") == 0
        && strcmp(enableK8sMeta, "true") == 0) {
        LogtailPlugin::GetInstance()->LoadPluginBase();
    }

<<<<<<< HEAD
    OnetimeConfigInfoManager::GetInstance()->LoadCheckpointFile();

    time_t curTime = 0, lastOnetimeConfigTimeoutCheckTime = 0, lastConfigCheckTime = 0, lastUpdateMetricTime = 0,
           lastCheckTagsTime = 0, lastQueueGCTime = 0, lastCheckUnusedCheckpointsTime = 0;
#ifndef LOGTAIL_NO_TC_MALLOC
    time_t lastTcmallocReleaseMemTime = 0;
#endif
=======
    time_t curTime = 0, lastConfigCheckTime = 0, lastUpdateMetricTime = 0, lastCheckTagsTime = 0, lastQueueGCTime = 0;
>>>>>>> 347d71c3
    while (true) {
        curTime = time(NULL);
        if (curTime - lastCheckTagsTime >= INT32_FLAG(file_tags_update_interval)) {
            AppConfig::GetInstance()->UpdateFileTags();
            lastCheckTagsTime = curTime;
        }
        if (curTime - lastOnetimeConfigTimeoutCheckTime >= 10) {
            OnetimeConfigInfoManager::GetInstance()->DeleteTimeoutConfigFiles();
            lastOnetimeConfigTimeoutCheckTime = curTime;
        }
        if (curTime - lastConfigCheckTime >= INT32_FLAG(config_scan_interval)) {
            auto configDiff = PipelineConfigWatcher::GetInstance()->CheckConfigDiff();
            if (!configDiff.first.IsEmpty()) {
                CollectionPipelineManager::GetInstance()->UpdatePipelines(configDiff.first);
            }
            if (!configDiff.second.IsEmpty()) {
                TaskPipelineManager::GetInstance()->UpdatePipelines(configDiff.second);
            }
            if (!configDiff.first.IsEmpty() || !configDiff.second.IsEmpty()) {
                OnetimeConfigInfoManager::GetInstance()->DumpCheckpointFile();
            }

            InstanceConfigDiff instanceConfigDiff = InstanceConfigWatcher::GetInstance()->CheckConfigDiff();
            if (!instanceConfigDiff.IsEmpty()) {
                InstanceConfigManager::GetInstance()->UpdateInstanceConfigs(instanceConfigDiff);
            }
            lastConfigCheckTime = curTime;
        }
#ifndef LOGTAIL_NO_TC_MALLOC
        if (curTime - gLastTcmallocReleaseMemTime >= INT32_FLAG(tcmalloc_release_memory_interval)) {
            MallocExtension::instance()->ReleaseFreeMemory();
            gLastTcmallocReleaseMemTime = curTime;
        }
#endif
        if (curTime - lastQueueGCTime >= INT32_FLAG(queue_check_gc_interval_sec)) {
            ExactlyOnceQueueManager::GetInstance()->ClearTimeoutQueues();
            // this should be called in the same thread as config update
            SenderQueueManager::GetInstance()->ClearUnusedQueues();
            lastQueueGCTime = curTime;
        }
        if (curTime - lastCheckUnusedCheckpointsTime >= 60) {
            CollectionPipelineManager::GetInstance()->ClearInputUnusedCheckpoints();
            OnetimeConfigInfoManager::GetInstance()->ClearUnusedCheckpoints();
            lastCheckUnusedCheckpointsTime = curTime;
        }
        CollectionPipelineManager::GetInstance()->InputRunnerEventGC();
        if (curTime - lastUpdateMetricTime >= 40) {
            CheckCriticalCondition(curTime);
            lastUpdateMetricTime = curTime;
        }
        if (mSigTermSignalFlag.load()) {
            LOG_INFO(sLogger, ("received SIGTERM signal", "exit process"));
            Exit();
        }
#if defined(__ENTERPRISE__) && defined(_MSC_VER)
        SyncWindowsSignalObject();
#endif
        // 过渡使用
        EventDispatcher::GetInstance()->DumpCheckPointPeriod(curTime);

        if (ConfigManager::GetInstance()->IsUpdateContainerPaths()) {
            FileServer::GetInstance()->Pause();
            FileServer::GetInstance()->Resume();
        }

        // destruct event handlers here so that it will not block file reading task
        ConfigManager::GetInstance()->DeleteHandlers();

        this_thread::sleep_for(chrono::seconds(1));
    }
} // GCOVR_EXCL_STOP

void Application::GenerateInstanceId() {
    mInstanceId = CalculateRandomUUID() + "_" + LoongCollectorMonitor::mIpAddr + "_" + ToString(mStartTime);
}

bool Application::TryGetUUID() {
    mUUIDThread = thread([this] { GetUUIDThread(); });
    // wait 1000 ms
    for (int i = 0; i < 100; ++i) {
        this_thread::sleep_for(chrono::milliseconds(10));
        if (!GetUUID().empty()) {
            return true;
        }
    }
    return false;
}

void Application::Exit() {
#if defined(__ENTERPRISE__) && defined(__linux__) && !defined(__ANDROID__)
    if (AppConfig::GetInstance()->ShennongSocketEnabled()) {
        ShennongManager::GetInstance()->Stop();
    }
#endif

    CollectionPipelineManager::GetInstance()->StopAllPipelines();

    PluginRegistry::GetInstance()->UnloadPlugins();

#ifdef __ENTERPRISE__
    EnterpriseConfigProvider::GetInstance()->Stop();
    LegacyConfigProvider::GetInstance()->Stop();
#else
    auto remoteConfigProviders = GetRemoteConfigProviders();
    for (auto& provider : remoteConfigProviders) {
        provider->Stop();
    }
#endif

    LogtailMonitor::GetInstance()->Stop();
    LoongCollectorMonitor::GetInstance()->Stop();
    LogtailPlugin::GetInstance()->StopBuiltInModules();
    // from now on, alarm should not be used.

    FlusherRunner::GetInstance()->Stop();
    HttpSink::GetInstance()->Stop();

    // TODO: make it common
    FlusherSLS::RecycleResourceIfNotUsed();

    CollectionPipelineManager::GetInstance()->ClearAllPipelines();
    TimeKeeper::GetInstance()->Stop();
#if defined(__ENTERPRISE__) && defined(_MSC_VER)
    ReleaseWindowsSignalObject();
#endif
    LOG_INFO(sLogger, ("exit", "bye!"));
    exit(0);
}

void Application::CheckCriticalCondition(int32_t curTime) {
#ifdef __ENTERPRISE__
    int32_t lastGetConfigTime = EnterpriseConfigProvider::GetInstance()->GetLastConfigGetTime();
    // force to exit if config update thread is block more than 1 hour
    if (lastGetConfigTime > 0 && curTime - lastGetConfigTime > 3600) {
        LOG_ERROR(sLogger, ("last config get time is too old", lastGetConfigTime)("prepare force exit", ""));
        AlarmManager::GetInstance()->SendAlarm(
            LOGTAIL_CRASH_ALARM, "last config get time is too old: " + ToString(lastGetConfigTime) + " force exit");
        AlarmManager::GetInstance()->ForceToSend();
        sleep(10);
        _exit(1);
    }
#endif
}

bool Application::GetUUIDThread() {
    string uuid = CalculateRandomUUID();
    SetUUID(uuid);
    return true;
}

} // namespace logtail<|MERGE_RESOLUTION|>--- conflicted
+++ resolved
@@ -273,17 +273,10 @@
         LogtailPlugin::GetInstance()->LoadPluginBase();
     }
 
-<<<<<<< HEAD
     OnetimeConfigInfoManager::GetInstance()->LoadCheckpointFile();
 
     time_t curTime = 0, lastOnetimeConfigTimeoutCheckTime = 0, lastConfigCheckTime = 0, lastUpdateMetricTime = 0,
            lastCheckTagsTime = 0, lastQueueGCTime = 0, lastCheckUnusedCheckpointsTime = 0;
-#ifndef LOGTAIL_NO_TC_MALLOC
-    time_t lastTcmallocReleaseMemTime = 0;
-#endif
-=======
-    time_t curTime = 0, lastConfigCheckTime = 0, lastUpdateMetricTime = 0, lastCheckTagsTime = 0, lastQueueGCTime = 0;
->>>>>>> 347d71c3
     while (true) {
         curTime = time(NULL);
         if (curTime - lastCheckTagsTime >= INT32_FLAG(file_tags_update_interval)) {
