--- conflicted
+++ resolved
@@ -315,15 +315,12 @@
             SenderQueueManager::GetInstance()->ClearUnusedQueues();
             lastQueueGCTime = curTime;
         }
-<<<<<<< HEAD
         if (curTime - lastCheckUnunsedCheckpointsTime >= 60) {
             CollectionPipelineManager::GetInstance()->ClearInputUnusedCheckpoints();
             OnetimeConfigManager::GetInstance()->ClearUnusedCheckpoints();
             lastCheckUnunsedCheckpointsTime = curTime;
         }
-=======
         CollectionPipelineManager::GetInstance()->InputRunnerEventGC();
->>>>>>> 4b3e2bff
         if (curTime - lastUpdateMetricTime >= 40) {
             CheckCriticalCondition(curTime);
             lastUpdateMetricTime = curTime;
