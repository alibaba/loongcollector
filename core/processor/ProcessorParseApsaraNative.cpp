/*
 * Copyright 2023 iLogtail Authors
 *
 * Licensed under the Apache License, Version 2.0 (the "License");
 * you may not use this file except in compliance with the License.
 * You may obtain a copy of the License at
 *
 *      http://www.apache.org/licenses/LICENSE-2.0
 *
 * Unless required by applicable law or agreed to in writing, software
 * distributed under the License is distributed on an "AS IS" BASIS,
 * WITHOUT WARRANTIES OR CONDITIONS OF ANY KIND, either express or implied.
 * See the License for the specific language governing permissions and
 * limitations under the License.
 */

#include "processor/ProcessorParseApsaraNative.h"
#include "common/Constants.h"
#include "models/LogEvent.h"
<<<<<<< HEAD
#include "app_config/AppConfig.h"
#include "parser/LogParser.h" // for UNMATCH_LOG_KEY
#include <algorithm>
=======
#include "plugin/ProcessorInstance.h"
>>>>>>> 6df9e7ac


namespace logtail {

<<<<<<< HEAD
static const int32_t MAX_BASE_FIELD_NUM = 10;

bool ProcessorParseApsaraNative::Init(const ComponentConfig& config) {
    mSourceKey = DEFAULT_CONTENT_KEY;
    mDiscardUnmatch = config.mDiscardUnmatch;
    mUploadRawLog = config.mUploadRawLog;
    mLogTimeZoneOffsetSecond = config.mLogTimeZoneOffsetSecond;
    mLogGroupSize = &(GetContext().GetProcessProfile().logGroupSize);
    mParseFailures = &(GetContext().GetProcessProfile().parseFailures);
=======
bool ProcessorParseApsaraNative::Init(const ComponentConfig& componentConfig) {
    SetMetricsRecordRef(Name(), componentConfig.GetId());
>>>>>>> 6df9e7ac
    return true;
}

void ProcessorParseApsaraNative::Process(PipelineEventGroup& logGroup) {
    if (logGroup.GetEvents().empty()) {
        return;
    }
    const StringView& logPath = logGroup.GetMetadata(EVENT_META_LOG_FILE_PATH_RESOLVED);
    EventsContainer& events = logGroup.MutableEvents();
    StringView timeStrCache;
    time_t lastLogTime;
    // works good normally. poor performance if most data need to be discarded.
    for (auto it = events.begin(); it != events.end();) {
        if (ProcessEvent(logPath, *it, lastLogTime, timeStrCache)) {
            ++it;
        } else {
            it = events.erase(it);
        }
    }
    return;
}

bool ProcessorParseApsaraNative::ProcessEvent(const StringView& logPath, PipelineEventPtr& e, time_t& lastLogTime, StringView& timeStrCache) {
    if (!IsSupportedEvent(e)) {
        return true;
    }
    LogEvent& sourceEvent = e.Cast<LogEvent>();
    if (!sourceEvent.HasContent(mSourceKey)) {
        return true;
    }
    StringView buffer = sourceEvent.GetContent(mSourceKey);
    int64_t logTime_in_micro = 0;
    time_t logTime = ApsaraEasyReadLogTimeParser(buffer, timeStrCache, lastLogTime, logTime_in_micro);
    if (logTime <= 0) // this case will handle empty apsara log line
    {
        StringView bufOut(buffer);
        if (buffer.size() > (size_t)(1024)) {
            bufOut = buffer.substr(0, 1024);
        }
        if (AppConfig::GetInstance()->IsLogParseAlarmValid()) {
            if (GetContext().GetAlarm().IsLowLevelAlarmValid()) {
                LOG_WARNING(sLogger,
                            ("discard error timeformat log", bufOut)("parsed time",
                                                                     logTime)("project", GetContext().GetProjectName())(
                                "logstore", GetContext().GetLogstoreName())("file", logPath));
            }
        }

        GetContext().GetAlarm().SendAlarm(PARSE_TIME_FAIL_ALARM,
                                               bufOut.to_string() + " $ " + ToString(logTime),
                                               GetContext().GetProjectName(),
                                               GetContext().GetLogstoreName(),
                                               GetContext().GetRegion());
        if (!mDiscardUnmatch) {
            AddLog(LogParser::UNMATCH_LOG_KEY, // __raw_log__
                   sourceEvent.GetContent(mSourceKey),
                   sourceEvent); // legacy behavior, should use sourceKey
        }
        ++(*mParseFailures);
        return false;
    }
    if (BOOL_FLAG(ilogtail_discard_old_data)
        && (time(NULL) - logTime + mLogTimeZoneOffsetSecond) > INT32_FLAG(ilogtail_discard_interval)) {
        if (AppConfig::GetInstance()->IsLogParseAlarmValid()) {
            StringView bufOut(buffer);
            if (buffer.size() > (size_t)(1024)) {
                bufOut = buffer.substr(0, 1024);
            }
            if (GetContext().GetAlarm().IsLowLevelAlarmValid()) {
                LOG_WARNING(sLogger,
                            ("discard history data, first 1k",
                             bufOut)("parsed time", logTime)("project", GetContext().GetProjectName())(
                                "logstore", GetContext().GetLogstoreName())("file", logPath));
            }
            GetContext().GetAlarm().SendAlarm(OUTDATED_LOG_ALARM,
                                              std::string("logTime: ") + ToString(logTime) + ", log:" + bufOut.to_string(),
                                              GetContext().GetProjectName(),
                                              GetContext().GetLogstoreName(),
                                              GetContext().GetRegion());
        }
        ++(*mParseFailures);
        return false;
    }

    // TODO set miscrosecond logTime_in_micro * 1000 % 1000000000
    sourceEvent.SetTimestamp(logTime);
    int32_t beg_index = 0;
    int32_t colon_index = -1;
    int32_t index = -1;
    index = ParseApsaraBaseFields(buffer, sourceEvent);
    if (buffer.data()[index] != 0) {
        do {
            ++index;
            if (buffer.data()[index] == '\t' || buffer.data()[index] == '\0') {
                if (colon_index >= 0) {
                    AddLog(StringView(buffer.data() + beg_index, colon_index - beg_index),
                           StringView(buffer.data() + colon_index + 1, index - colon_index - 1),
                           sourceEvent);
                    colon_index = -1;
                }
                beg_index = index + 1;
            } else if (buffer.data()[index] == ':' && colon_index == -1) {
                colon_index = index;
            }
        } while (buffer.data()[index]);
    }
    if (mAdjustApsaraMicroTimezone) {
        logTime_in_micro = (int64_t)logTime_in_micro - (int64_t)mLogTimeZoneOffsetSecond * (int64_t)1000000;
    }
    StringBuffer sb = sourceEvent.GetSourceBuffer()->AllocateStringBuffer(20);
#if defined(__linux__)
    sb.size = std::min(20, snprintf(sb.data, sb.capacity, "%ld", logTime_in_micro));
#elif defined(_MSC_VER)
    sb.size = std::min(20, snprintf(sb.data, sb.capacity, "%lld", logTime_in_micro));
#endif
    AddLog("microtime", StringView(sb.data, sb.size), sourceEvent);
    return true;
}

time_t ProcessorParseApsaraNative::ApsaraEasyReadLogTimeParser(StringView& buffer, StringView& timeStr, time_t& lastLogTime, int64_t& microTime) {
    int beg_index = 0;
    if (buffer[beg_index] != '[') {
        return 0;
    }
    int curTime = 0;
    if (buffer[1] == '1') // for normal time, e.g 1378882630, starts with '1'
    {
        int i = 0;
        for (; i < 16; i++) // 16 = 10(second width) + 6(micro part)
        {
            const char& c = buffer[1 + i];
            if (c >= '0' && c <= '9') {
                if (i < 10) {
                    curTime = curTime * 10 + c - '0';
                }
                microTime = microTime * 10 + c - '0';
            } else {
                break;
            }
        }
        if (i >= 10) {
            while (i < 16) {
                microTime *= 10;
                i++;
            }
            return curTime;
        }
    }
    // test other date format case
    {
        if (IsPrefixString(buffer.data() + beg_index + 1, timeStr) == true) {
            microTime = (int64_t)lastLogTime * 1000000 + GetApsaraLogMicroTime(buffer);
            return lastLogTime;
        }
        struct tm tm;
        memset(&tm, 0, sizeof(tm));
        long nanosecond = 0;
        int nanosecondLength = 0;
        if (NULL == strptime_ns(buffer.data() + beg_index + 1, "%Y-%m-%d %H:%M:%S", &tm, &nanosecond, &nanosecondLength)) {
            LOG_WARNING(sLogger,
                        ("parse apsara log time", "fail")("string", buffer)("timeformat", "%Y-%m-%d %H:%M:%S"));
            return 0;
        }
        tm.tm_isdst = -1;
        lastLogTime = mktime(&tm);
        // if the time is valid (strptime not return NULL), the date value size must be 19 ,like '2013-09-11 03:11:05'
        timeStr = StringView(buffer.data() + beg_index + 1, 19);

        microTime = (int64_t)lastLogTime * 1000000 + GetApsaraLogMicroTime(buffer);
        return lastLogTime;
    }
}

int32_t ProcessorParseApsaraNative::GetApsaraLogMicroTime(StringView& buffer) {
    int begIndex = 0;
    char tmp[6];
    while (buffer[begIndex]) {
        if (buffer[begIndex] == '.') {
            begIndex++;
            break;
        }
        begIndex++;
    }
    int index = 0;
    while (buffer[begIndex + index] && index < 6) {
        if (buffer[begIndex + index] == ']') {
            break;
        }
        tmp[index] = buffer[begIndex + index];
        index++;
    }
    if (index < 6) {
        for (int i = index; i < 6; i++) {
            tmp[i] = '0';
        }
    }
    char* endPtr;
    return strtol(tmp, &endPtr, 10);
}

bool ProcessorParseApsaraNative::IsPrefixString(const char* all, const StringView& prefix) {
    if (prefix.size() == 0)
        return false;
    for (size_t i = 0; i < prefix.size(); ++i) {
        if (all[i] == '\0')
            return false;
        if (all[i] != prefix[i])
            return false;
    }
    return true;
}

static int32_t FindBaseFields(StringView& buffer, int32_t beginIndexArray[], int32_t endIndexArray[]) {
    int32_t baseFieldNum = 0;
    for (int32_t i = 0; buffer[i] != 0; i++) {
        if (buffer[i] == '[') {
            beginIndexArray[baseFieldNum] = i + 1;
        } else if (buffer[i] == ']') {
            if (buffer[i + 1] == '\t' || buffer[i + 1] == '\0' || buffer[i + 1] == '\n') {
                endIndexArray[baseFieldNum] = i;
                baseFieldNum++;
            }
            if (baseFieldNum >= LogParser::MAX_BASE_FIELD_NUM) {
                break;
            }
            if (buffer[i + 1] == '\t' && buffer[i + 2] != '[') {
                break;
            }
        }
    }
    return baseFieldNum;
}

static bool IsFieldLevel(StringView& buffer, int32_t beginIndex, int32_t endIndex) {
    for (int32_t i = beginIndex; i < endIndex; i++) {
        if (buffer[i] > 'Z' || buffer[i] < 'A') {
            return false;
        }
    }
    return true;
}

static bool IsFieldThread(StringView& buffer, int32_t beginIndex, int32_t endIndex) {
    for (int32_t i = beginIndex; i < endIndex; i++) {
        if (buffer[i] > '9' || buffer[i] < '0') {
            return false;
        }
    }
    return true;
}

static bool IsFieldFileLine(StringView& buffer, int32_t beginIndex, int32_t endIndex) {
    for (int32_t i = beginIndex; i < endIndex; i++) {
        if (buffer[i] == '/' || buffer[i] == '.') {
            return true;
        }
    }
    return false;
}

static int32_t FindColonIndex(StringView& buffer, int32_t beginIndex, int32_t endIndex) {
    for (int32_t i = beginIndex; i < endIndex; i++) {
        if (buffer[i] == ':') {
            return i;
        }
    }
    return endIndex;
}

int32_t ProcessorParseApsaraNative::ParseApsaraBaseFields(StringView& buffer, LogEvent& sourceEvent) {
    int32_t beginIndexArray[MAX_BASE_FIELD_NUM] = {0};
    int32_t endIndexArray[MAX_BASE_FIELD_NUM] = {0};
    int32_t baseFieldNum = FindBaseFields(buffer, beginIndexArray, endIndexArray);
    if (baseFieldNum == 0) {
        return 0;
    }
    int32_t beginIndex, endIndex;
    int32_t findFieldBitMap = 0x0;
    // i=0 field is the time field.
    for (int32_t i = 1; findFieldBitMap != 0x111 && i < baseFieldNum; i++) {
        beginIndex = beginIndexArray[i];
        endIndex = endIndexArray[i];
        if ((findFieldBitMap & 0x1) == 0 && IsFieldLevel(buffer, beginIndex, endIndex)) {
            findFieldBitMap |= 0x1;
            AddLog(LogParser::SLS_KEY_LEVEL, StringView(buffer.data() + beginIndex, endIndex - beginIndex), sourceEvent);
        } else if ((findFieldBitMap & 0x10) == 0 && IsFieldThread(buffer, beginIndex, endIndex)) {
            findFieldBitMap |= 0x10;
            AddLog(LogParser::SLS_KEY_THREAD, StringView(buffer.data() + beginIndex, endIndex - beginIndex), sourceEvent);
        } else if ((findFieldBitMap & 0x100) == 0 && IsFieldFileLine(buffer, beginIndex, endIndex)) {
            findFieldBitMap |= 0x100;
            int32_t colonIndex = FindColonIndex(buffer, beginIndex, endIndex);
            AddLog(LogParser::SLS_KEY_FILE, StringView(buffer.data() + beginIndex, endIndex - beginIndex), sourceEvent);
            if (colonIndex < endIndex) {
                AddLog(LogParser::SLS_KEY_LINE, StringView(buffer.data() + colonIndex + 1, endIndex - colonIndex - 1), sourceEvent);
            }
        }
    }
    return endIndexArray[baseFieldNum - 1]; // return ']' position
}

void ProcessorParseApsaraNative::AddLog(const StringView& key, const StringView& value, LogEvent& targetEvent) {
    targetEvent.SetContentNoCopy(key, value);
    *mLogGroupSize += key.size() + value.size() + 5;
}

bool ProcessorParseApsaraNative::IsSupportedEvent(const PipelineEventPtr& e) {
    return e.Is<LogEvent>();
}

} // namespace logtail<|MERGE_RESOLUTION|>--- conflicted
+++ resolved
@@ -17,31 +17,24 @@
 #include "processor/ProcessorParseApsaraNative.h"
 #include "common/Constants.h"
 #include "models/LogEvent.h"
-<<<<<<< HEAD
 #include "app_config/AppConfig.h"
 #include "parser/LogParser.h" // for UNMATCH_LOG_KEY
+#include "plugin/ProcessorInstance.h"
 #include <algorithm>
-=======
-#include "plugin/ProcessorInstance.h"
->>>>>>> 6df9e7ac
 
 
 namespace logtail {
 
-<<<<<<< HEAD
 static const int32_t MAX_BASE_FIELD_NUM = 10;
 
-bool ProcessorParseApsaraNative::Init(const ComponentConfig& config) {
+bool ProcessorParseApsaraNative::Init(const ComponentConfig& componentConfig) {
     mSourceKey = DEFAULT_CONTENT_KEY;
     mDiscardUnmatch = config.mDiscardUnmatch;
     mUploadRawLog = config.mUploadRawLog;
     mLogTimeZoneOffsetSecond = config.mLogTimeZoneOffsetSecond;
     mLogGroupSize = &(GetContext().GetProcessProfile().logGroupSize);
     mParseFailures = &(GetContext().GetProcessProfile().parseFailures);
-=======
-bool ProcessorParseApsaraNative::Init(const ComponentConfig& componentConfig) {
     SetMetricsRecordRef(Name(), componentConfig.GetId());
->>>>>>> 6df9e7ac
     return true;
 }
 
