--- conflicted
+++ resolved
@@ -26,7 +26,6 @@
 const std::string ProcessorDesensitizeNative::sName = "processor_desensitize_native";
 
 bool ProcessorDesensitizeNative::Init(const Json::Value& config) {
-<<<<<<< HEAD
     std::string errorMsg;
     if (!GetMandatoryStringParam(config, "SourceKey", mSourceKey, errorMsg)) {
         PARAM_ERROR_RETURN(mContext->GetLogger(), errorMsg, sName, mContext->GetConfigName());
@@ -81,18 +80,6 @@
     }
 
     mProcDesensitizeRecodesTotal = GetMetricsRecordRef().CreateCounter(METRIC_PROC_DESENSITIZE_RECORDS_TOTAL);
-}
-
-bool ProcessorDesensitizeNative::Init(const ComponentConfig& componentConfig) {
-    const PipelineConfig& mConfig = componentConfig.GetConfig();
-
-    mSensitiveWordCastOptions = mConfig.mSensitiveWordCastOptions;
-
-    mProcDesensitizeRecodesTotal = GetMetricsRecordRef().CreateCounter(METRIC_PROC_DESENSITIZE_RECORDS_TOTAL);
-
-=======
->>>>>>> 2b3cae75
-    return true;
 }
 
 void ProcessorDesensitizeNative::Process(PipelineEventGroup& logGroup) {
