/*
 * Copyright 2023 iLogtail Authors
 *
 * Licensed under the Apache License, Version 2.0 (the "License");
 * you may not use this file except in compliance with the License.
 * You may obtain a copy of the License at
 *
 *      http://www.apache.org/licenses/LICENSE-2.0
 *
 * Unless required by applicable law or agreed to in writing, software
 * distributed under the License is distributed on an "AS IS" BASIS,
 * WITHOUT WARRANTIES OR CONDITIONS OF ANY KIND, either express or implied.
 * See the License for the specific language governing permissions and
 * limitations under the License.
 */

#include "processor/ProcessorSplitRegexNative.h"

#include "app_config/AppConfig.h"
#include "common/Constants.h"
#include "reader/LogFileReader.h" //SplitState
#include "models/LogEvent.h"
#include "logger/Logger.h"
#include "plugin/instance/ProcessorInstance.h"
#include "monitor/MetricConstants.h"
#include "common/ParamExtractor.h"
#include <string>

namespace logtail {
const std::string ProcessorSplitRegexNative::sName = "processor_split_regex_native";

bool ProcessorSplitRegexNative::Init(const Json::Value& config) {
<<<<<<< HEAD
    std::string errorMsg;
    mSplitKey = DEFAULT_CONTENT_KEY;
    // StartPattern
    std::string pattern;
    if (!GetOptionalStringParam(config, "StartPattern", pattern, errorMsg)) {
        PARAM_WARNING_IGNORE(mContext->GetLogger(), errorMsg, sName, mContext->GetConfigName());
    } else if (!ParseRegex(pattern, mStartPatternRegPtr)) {
        PARAM_WARNING_IGNORE(
            mContext->GetLogger(), "Multiline.StartPattern is not a valid regex", sName, mContext->GetConfigName());
    } else {
        mStartPattern = pattern;
    }

    // ContinuePattern
    pattern.clear();
    if (!GetOptionalStringParam(config, "ContinuePattern", pattern, errorMsg)) {
        PARAM_WARNING_IGNORE(mContext->GetLogger(), errorMsg, sName, mContext->GetConfigName());
    } else if (!ParseRegex(pattern, mContinuePatternRegPtr)) {
        PARAM_WARNING_IGNORE(
            mContext->GetLogger(), "Multiline.ContinuePattern is not a valid regex", sName, mContext->GetConfigName());
    } else {
        mContinuePattern = pattern;
    }

    // EndPattern
    pattern.clear();
    if (!GetOptionalStringParam(config, "EndPattern", pattern, errorMsg)) {
        PARAM_WARNING_IGNORE(mContext->GetLogger(), errorMsg, sName, mContext->GetConfigName());
    } else if (!ParseRegex(pattern, mEndPatternRegPtr)) {
        PARAM_WARNING_IGNORE(
            mContext->GetLogger(), "Multiline.EndPattern is not a valid regex", sName, mContext->GetConfigName());
    } else {
        mEndPattern = pattern;
    }

    if (!GetOptionalBoolParam(config, "KeepingSourceWhenParseFail", mKeepingSourceWhenParseFail, errorMsg)) {
        PARAM_WARNING_DEFAULT(
            mContext->GetLogger(), errorMsg, mKeepingSourceWhenParseFail, sName, mContext->GetConfigName());
    }
    if (!GetOptionalBoolParam(config, "AppendingLogPositionMeta", mAppendingLogPositionMeta, errorMsg)) {
        PARAM_WARNING_DEFAULT(
            mContext->GetLogger(), errorMsg, mAppendingLogPositionMeta, sName, mContext->GetConfigName());
    }
    if (!GetOptionalBoolParam(config, "KeepingSourceWhenParseFail", mKeepingSourceWhenParseFail, errorMsg)) {
        PARAM_WARNING_DEFAULT(
            mContext->GetLogger(), errorMsg, mKeepingSourceWhenParseFail, sName, mContext->GetConfigName());
    }

    mIsMultline = IsMultiline();
    SetLogMultilinePolicy(mStartPattern, mContinuePattern, mEndPattern);


    mFeedLines = &(GetContext().GetProcessProfile().feedLines);
    mSplitLines = &(GetContext().GetProcessProfile().splitLines);
    return true;
}

bool ProcessorSplitRegexNative::IsMultiline() const {
    return (!mStartPattern.empty() && mStartPattern != ".*") || (!mEndPattern.empty() && mEndPattern != ".*");
}

bool ProcessorSplitRegexNative::ParseRegex(const std::string& pattern, std::shared_ptr<boost::regex>& reg) {
    if (pattern.empty() || pattern == ".*") {
        return true;
    }
    try {
        reg.reset(new boost::regex(pattern));
    } catch (...) {
        return false;
    }
    return true;
}

bool ProcessorSplitRegexNative::Init(const ComponentConfig& componentConfig) {
    const PipelineConfig& config = componentConfig.GetConfig();

    mSplitKey = DEFAULT_CONTENT_KEY;
    mIsMultline = config.IsMultiline();
    SetLogMultilinePolicy(config.mLogBeginReg, config.mLogContinueReg, config.mLogEndReg);
    mDiscardUnmatch = config.mDiscardUnmatch;
    mEnableLogPositionMeta = config.mAdvancedConfig.mEnableLogPositionMeta;
    mFeedLines = &(GetContext().GetProcessProfile().feedLines);
    mSplitLines = &(GetContext().GetProcessProfile().splitLines);
=======
>>>>>>> 2b3cae75
    return true;
}

void ProcessorSplitRegexNative::Process(PipelineEventGroup& logGroup) {
    if (logGroup.GetEvents().empty()) {
        return;
    }
    EventsContainer newEvents;
    const StringView& logPath = logGroup.GetMetadata(EventGroupMetaKey::LOG_FILE_PATH_RESOLVED);
    for (const PipelineEventPtr& e : logGroup.GetEvents()) {
        ProcessEvent(logGroup, logPath, e, newEvents);
    }
    *mSplitLines = newEvents.size();
    logGroup.SwapEvents(newEvents);

    return;
}

bool ProcessorSplitRegexNative::IsSupportedEvent(const PipelineEventPtr& e) const {
    return e.Is<LogEvent>();
}

void ProcessorSplitRegexNative::ProcessEvent(PipelineEventGroup& logGroup,
                                             const StringView& logPath,
                                             const PipelineEventPtr& e,
                                             EventsContainer& newEvents) {
    if (!IsSupportedEvent(e)) {
        newEvents.emplace_back(e);
        return;
    }
    const LogEvent& sourceEvent = e.Cast<LogEvent>();
    if (!sourceEvent.HasContent(mSplitKey)) {
        newEvents.emplace_back(e);
        return;
    }
    StringView sourceVal = sourceEvent.GetContent(mSplitKey);
    std::vector<StringView> logIndex; // all splitted logs
    std::vector<StringView> discardIndex; // used to send warning
    int feedLines = 0;
    bool splitSuccess = LogSplit(sourceVal.data(), sourceVal.size(), feedLines, logIndex, discardIndex, logPath);
    *mFeedLines += feedLines;

    if (AppConfig::GetInstance()->IsLogParseAlarmValid() && LogtailAlarm::GetInstance()->IsLowLevelAlarmValid()) {
        if (!splitSuccess) { // warning if unsplittable
            GetContext().GetAlarm().SendAlarm(SPLIT_LOG_FAIL_ALARM,
                                              "split log lines fail, please check log_begin_regex, file:"
                                                  + logPath.to_string()
                                                  + ", logs:" + sourceVal.substr(0, 1024).to_string(),
                                              GetContext().GetProjectName(),
                                              GetContext().GetLogstoreName(),
                                              GetContext().GetRegion());
            LOG_ERROR(GetContext().GetLogger(),
                      ("split log lines fail", "please check log_begin_regex")("file_name", logPath)(
                          "log bytes", sourceVal.size() + 1)("first 1KB log", sourceVal.substr(0, 1024).to_string()));
        }
        for (auto& discardData : discardIndex) { // warning if data loss
            GetContext().GetAlarm().SendAlarm(SPLIT_LOG_FAIL_ALARM,
                                              "split log lines discard data, file:" + logPath.to_string()
                                                  + ", logs:" + discardData.substr(0, 1024).to_string(),
                                              GetContext().GetProjectName(),
                                              GetContext().GetLogstoreName(),
                                              GetContext().GetRegion());
            LOG_WARNING(
                GetContext().GetLogger(),
                ("split log lines discard data", "please check log_begin_regex")("file_name", logPath)(
                    "log bytes", sourceVal.size() + 1)("first 1KB log", discardData.substr(0, 1024).to_string()));
        }
    }
    if (logIndex.size() == 0) {
        return;
    }
    long sourceoffset = 0L;
    if (sourceEvent.HasContent(LOG_RESERVED_KEY_FILE_OFFSET)) {
        sourceoffset = atol(sourceEvent.GetContent(LOG_RESERVED_KEY_FILE_OFFSET).data()); // use safer method
    }
    StringBuffer splitKey = logGroup.GetSourceBuffer()->CopyString(mSplitKey);
    for (auto& content : logIndex) {
        std::unique_ptr<LogEvent> targetEvent = LogEvent::CreateEvent(logGroup.GetSourceBuffer());
        targetEvent->SetTimestamp(sourceEvent.GetTimestamp(), sourceEvent.GetTimestampNanosecond()); // it is easy to forget other fields, better solution?
        targetEvent->SetContentNoCopy(StringView(splitKey.data, splitKey.size), content);
        if (mEnableLogPositionMeta) {
            auto const offset = sourceoffset + (content.data() - sourceVal.data());
            StringBuffer offsetStr = logGroup.GetSourceBuffer()->CopyString(std::to_string(offset));
            targetEvent->SetContentNoCopy(LOG_RESERVED_KEY_FILE_OFFSET, StringView(offsetStr.data, offsetStr.size));
        }
        if (sourceEvent.GetContents().size() > 1) { // copy other fields
            for (auto& kv : sourceEvent.GetContents()) {
                if (kv.first != mSplitKey && kv.first != LOG_RESERVED_KEY_FILE_OFFSET) {
                    targetEvent->SetContentNoCopy(kv.first, kv.second);
                }
            }
        }
        newEvents.emplace_back(std::move(targetEvent));
    }
}

bool ProcessorSplitRegexNative::LogSplit(const char* buffer,
                                         int32_t size,
                                         int32_t& lineFeed,
                                         std::vector<StringView>& logIndex,
                                         std::vector<StringView>& discardIndex,
                                         const StringView& logPath) {
    /*
               | -------------- | -------- \n
        multiBeginIndex      begIndex   endIndex

        multiBeginIndex: used to cache current parsing log. Clear when starting the next log.
        begIndex: the begin index of the current line
        endIndex: the end index of the current line

        Supported regex combination:
        1. begin
        2. begin + continue
        3. begin + end
        4. continue + end
        5. end
    */
    int multiBeginIndex = 0;
    int begIndex = 0;
    int endIndex = 0;
    bool anyMatched = false;
    lineFeed = 0;
    std::string exception;
    SplitState state = SPLIT_UNMATCH;
    while (endIndex <= size) {
        if (endIndex == size || buffer[endIndex] == '\n') {
            lineFeed++;
            exception.clear();
            // State machine with three states (SPLIT_UNMATCH, SPLIT_BEGIN, SPLIT_CONTINUE)
            switch (state) {
                case SPLIT_UNMATCH:
                    if (!mIsMultline) {
                        // Single line log
                        anyMatched = true;
                        logIndex.emplace_back(buffer + begIndex, endIndex - begIndex);
                        multiBeginIndex = endIndex + 1;
                        break;
                    } else if (mLogBeginRegPtr != nullptr) {
                        if (BoostRegexMatch(buffer + begIndex, endIndex - begIndex, *mLogBeginRegPtr, exception)) {
                            // Just clear old cache, task current line as the new cache
                            if (multiBeginIndex != begIndex) {
                                anyMatched = true;
                                logIndex[logIndex.size() - 1] = StringView(logIndex[logIndex.size() - 1].begin(),
                                                                           logIndex[logIndex.size() - 1].length()
                                                                               + begIndex - 1 - multiBeginIndex);
                                multiBeginIndex = begIndex;
                            }
                            state = SPLIT_BEGIN;
                            break;
                        }
                        HandleUnmatchLogs(buffer, multiBeginIndex, endIndex, logIndex, discardIndex);
                        break;
                    }
                    // mLogContinueRegPtr can be matched 0 or multiple times, if not match continue to try mLogEndRegPtr
                    if (mLogContinueRegPtr != nullptr
                        && BoostRegexMatch(buffer + begIndex, endIndex - begIndex, *mLogContinueRegPtr, exception)) {
                        state = SPLIT_CONTINUE;
                        break;
                    }
                    if (mLogEndRegPtr != nullptr
                        && BoostRegexMatch(buffer + begIndex, endIndex - begIndex, *mLogEndRegPtr, exception)) {
                        // output logs in cache from multiBeginIndex to endIndex
                        anyMatched = true;
                        logIndex.emplace_back(buffer + multiBeginIndex, endIndex - multiBeginIndex);
                        multiBeginIndex = endIndex + 1;
                        break;
                    }
                    HandleUnmatchLogs(buffer, multiBeginIndex, endIndex, logIndex, discardIndex);
                    break;

                case SPLIT_BEGIN:
                    // mLogContinueRegPtr can be matched 0 or multiple times, if not match continue to try others.
                    if (mLogContinueRegPtr != nullptr && BoostRegexMatch(buffer + begIndex, endIndex - begIndex, *mLogContinueRegPtr, exception)) {
                        state = SPLIT_CONTINUE;
                        break;
                    }
                    if (mLogEndRegPtr != nullptr) {
                        if (BoostRegexMatch(buffer + begIndex, endIndex - begIndex, *mLogEndRegPtr, exception)) {
                            anyMatched = true;
                            logIndex.emplace_back(buffer + multiBeginIndex, endIndex - multiBeginIndex);
                            multiBeginIndex = endIndex + 1;
                            state = SPLIT_UNMATCH;
                        }
                        // for case: begin unmatch end
                        // so logs cannot be handled as unmatch even if not match LogEngReg
                    } else if (mLogBeginRegPtr != nullptr) {
                        anyMatched = true;
                        if (BoostRegexMatch(buffer + begIndex, endIndex - begIndex, *mLogBeginRegPtr, exception)) {
                            if (multiBeginIndex != begIndex) {
                                logIndex.emplace_back(buffer + multiBeginIndex, begIndex - 1 - multiBeginIndex);
                                multiBeginIndex = begIndex;
                            }
                        } else if (mLogContinueRegPtr != nullptr) {
                            // case: begin+continue, but we meet unmatch log here
                            logIndex.emplace_back(buffer + multiBeginIndex, begIndex - 1 - multiBeginIndex);
                            multiBeginIndex = begIndex;
                            HandleUnmatchLogs(buffer, multiBeginIndex, endIndex, logIndex, discardIndex);
                            state = SPLIT_UNMATCH;
                        }
                        // else case: begin+end or begin, we should keep unmatch log in the cache
                    }
                    break;

                case SPLIT_CONTINUE:
                    // mLogContinueRegPtr can be matched 0 or multiple times, if not match continue to try others.
                    if (mLogContinueRegPtr != nullptr && BoostRegexMatch(buffer + begIndex, endIndex - begIndex, *mLogContinueRegPtr, exception)) {
                        break;
                    }
                    if (mLogEndRegPtr != nullptr) {
                        if (BoostRegexMatch(buffer + begIndex, endIndex - begIndex, *mLogEndRegPtr, exception)) {
                            anyMatched = true;
                            logIndex.emplace_back(buffer + multiBeginIndex, endIndex - multiBeginIndex);
                            multiBeginIndex = endIndex + 1;
                            state = SPLIT_UNMATCH;
                        } else {
                            HandleUnmatchLogs(buffer, multiBeginIndex, endIndex, logIndex, discardIndex);
                            state = SPLIT_UNMATCH;
                        }
                    } else if (mLogBeginRegPtr != nullptr) {
                        if (BoostRegexMatch(buffer + begIndex, endIndex - begIndex, *mLogBeginRegPtr, exception)) {
                            anyMatched = true;
                            logIndex.emplace_back(buffer + multiBeginIndex, begIndex - 1 - multiBeginIndex);
                            multiBeginIndex = begIndex;
                            state = SPLIT_BEGIN;
                        } else {
                            anyMatched = true;
                            logIndex.emplace_back(buffer + multiBeginIndex, begIndex - 1 - multiBeginIndex);
                            multiBeginIndex = begIndex;
                            HandleUnmatchLogs(buffer, multiBeginIndex, endIndex, logIndex, discardIndex);
                            state = SPLIT_UNMATCH;
                        }
                    } else {
                        anyMatched = true;
                        logIndex.emplace_back(buffer + multiBeginIndex, begIndex - 1 - multiBeginIndex);
                        multiBeginIndex = begIndex;
                        HandleUnmatchLogs(buffer, multiBeginIndex, endIndex, logIndex, discardIndex);
                        state = SPLIT_UNMATCH;
                    }
                    break;
            }
            begIndex = endIndex + 1;
            if (!exception.empty()) {
                if (AppConfig::GetInstance()->IsLogParseAlarmValid()) {
                    if (GetContext().GetAlarm().IsLowLevelAlarmValid()) {
                        LOG_ERROR(GetContext().GetLogger(),
                                  ("regex_match in LogSplit fail, exception", exception)("project",
                                                                                         GetContext().GetProjectName())(
                                      "logstore", GetContext().GetLogstoreName())("file", logPath));
                    }
                    GetContext().GetAlarm().SendAlarm(REGEX_MATCH_ALARM,
                                                      "regex_match in LogSplit fail:" + exception + ", file"
                                                          + logPath.to_string(),
                                                      GetContext().GetProjectName(),
                                                      GetContext().GetLogstoreName(),
                                                      GetContext().GetRegion());
                }
            }
        }
        endIndex++;
    }
    // We should clear the log from `multiBeginIndex` to `size`.
    if (multiBeginIndex < size) {
        if (!mIsMultline) {
            logIndex.emplace_back(buffer + multiBeginIndex, size - multiBeginIndex);
        } else {
            endIndex = buffer[size-1] == '\n' ? size -1 : size;
            if (mLogBeginRegPtr != NULL && mLogEndRegPtr == NULL) {
                anyMatched = true;
                // If logs is unmatched, they have been handled immediately. So logs must be matched here.
                logIndex.emplace_back(buffer + multiBeginIndex, endIndex - multiBeginIndex);
            } else if (mLogBeginRegPtr == NULL && mLogContinueRegPtr == NULL && mLogEndRegPtr != NULL) {
                // If there is still logs in cache, it means that there is no end line. We can handle them as unmatched.
                if (mDiscardUnmatch) {
                    for (int i = multiBeginIndex; i <= endIndex; i++) {
                        if (i == endIndex || buffer[i] == '\n') {
                            discardIndex.emplace_back(buffer + multiBeginIndex, i - multiBeginIndex);
                            multiBeginIndex = i + 1;
                        }
                    }
                } else {
                    for (int i = multiBeginIndex; i <= endIndex; i++) {
                        if (i == endIndex || buffer[i] == '\n') {
                            logIndex.emplace_back(buffer + multiBeginIndex, i - multiBeginIndex);
                            multiBeginIndex = i + 1;
                        }
                    }
                }
            } else {
                HandleUnmatchLogs(buffer, multiBeginIndex, endIndex, logIndex, discardIndex);
            }
        }
    }
    return anyMatched;
}

void ProcessorSplitRegexNative::HandleUnmatchLogs(const char* buffer,
                                                  int& multiBeginIndex,
                                                  int endIndex,
                                                  std::vector<StringView>& logIndex,
                                                  std::vector<StringView>& discardIndex) {
    // Cannot determine where log is unmatched here where there is only mLogEndRegPtr
    if (mLogBeginRegPtr == nullptr && mLogContinueRegPtr == nullptr && mLogEndRegPtr != nullptr) {
        return;
    }
    if (mDiscardUnmatch) {
        for (int i = multiBeginIndex; i <= endIndex; i++) {
            if (i == endIndex || buffer[i] == '\n') {
                discardIndex.emplace_back(buffer + multiBeginIndex, i - multiBeginIndex);
                multiBeginIndex = i + 1;
            }
        }
    } else {
        for (int i = multiBeginIndex; i <= endIndex; i++) {
            if (i == endIndex || buffer[i] == '\n') {
                logIndex.emplace_back(buffer + multiBeginIndex, i - multiBeginIndex);
                multiBeginIndex = i + 1;
            }
        }
    }
}

void ProcessorSplitRegexNative::SetLogMultilinePolicy(const std::string& begReg,
                                                      const std::string& conReg,
                                                      const std::string& endReg) {
    mLogBeginReg = begReg;
    if (mLogBeginRegPtr != nullptr) {
        mLogBeginRegPtr.reset();
    }
    if (begReg.empty() == false && begReg != ".*") {
        mLogBeginRegPtr.reset(new boost::regex(begReg));
    }
    mLogContinueReg = conReg;
    if (mLogContinueRegPtr != nullptr) {
        mLogContinueRegPtr.reset();
    }
    if (conReg.empty() == false && conReg != ".*") {
        mLogContinueRegPtr.reset(new boost::regex(conReg));
    }
    mLogEndReg = endReg;
    if (mLogEndRegPtr != nullptr) {
        mLogEndRegPtr.reset();
    }
    if (endReg.empty() == false && endReg != ".*") {
        mLogEndRegPtr.reset(new boost::regex(endReg));
    }
}

} // namespace logtail<|MERGE_RESOLUTION|>--- conflicted
+++ resolved
@@ -30,7 +30,6 @@
 const std::string ProcessorSplitRegexNative::sName = "processor_split_regex_native";
 
 bool ProcessorSplitRegexNative::Init(const Json::Value& config) {
-<<<<<<< HEAD
     std::string errorMsg;
     mSplitKey = DEFAULT_CONTENT_KEY;
     // StartPattern
@@ -101,21 +100,6 @@
     } catch (...) {
         return false;
     }
-    return true;
-}
-
-bool ProcessorSplitRegexNative::Init(const ComponentConfig& componentConfig) {
-    const PipelineConfig& config = componentConfig.GetConfig();
-
-    mSplitKey = DEFAULT_CONTENT_KEY;
-    mIsMultline = config.IsMultiline();
-    SetLogMultilinePolicy(config.mLogBeginReg, config.mLogContinueReg, config.mLogEndReg);
-    mDiscardUnmatch = config.mDiscardUnmatch;
-    mEnableLogPositionMeta = config.mAdvancedConfig.mEnableLogPositionMeta;
-    mFeedLines = &(GetContext().GetProcessProfile().feedLines);
-    mSplitLines = &(GetContext().GetProcessProfile().splitLines);
-=======
->>>>>>> 2b3cae75
     return true;
 }
 
