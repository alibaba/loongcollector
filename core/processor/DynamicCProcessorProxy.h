/*
 * Copyright 2022 iLogtail Authors
 *
 * Licensed under the Apache License, Version 2.0 (the "License");
 * you may not use this file except in compliance with the License.
 * You may obtain a copy of the License at
 *
 *      http://www.apache.org/licenses/LICENSE-2.0
 *
 * Unless required by applicable law or agreed to in writing, software
 * distributed under the License is distributed on an "AS IS" BASIS,
 * WITHOUT WARRANTIES OR CONDITIONS OF ANY KIND, either express or implied.
 * See the License for the specific language governing permissions and
 * limitations under the License.
 */

#pragma once

#include "plugin/creator/CProcessor.h"
#include "plugin/interface/Processor.h"

namespace logtail {

class DynamicCProcessorProxy : public Processor {
public:
    DynamicCProcessorProxy(const char* name);
    ~DynamicCProcessorProxy();

    const std::string& Name() const override { return _name; }
<<<<<<< HEAD
    bool Init(const ComponentConfig& componentConfig) override;
=======
>>>>>>> 2b3cae75
    bool Init(const Json::Value& config) override;
    void Process(PipelineEventGroup& logGroup) override;
    void SetCProcessor(const processor_interface_t* c_ins);

protected:
    bool IsSupportedEvent(const PipelineEventPtr& e) const override;

private:
    std::string _name;
    processor_instance_t* _c_ins;
};

} // namespace logtail<|MERGE_RESOLUTION|>--- conflicted
+++ resolved
@@ -27,10 +27,6 @@
     ~DynamicCProcessorProxy();
 
     const std::string& Name() const override { return _name; }
-<<<<<<< HEAD
-    bool Init(const ComponentConfig& componentConfig) override;
-=======
->>>>>>> 2b3cae75
     bool Init(const Json::Value& config) override;
     void Process(PipelineEventGroup& logGroup) override;
     void SetCProcessor(const processor_interface_t* c_ins);
