/*
 * Copyright 2023 iLogtail Authors
 *
 * Licensed under the Apache License, Version 2.0 (the "License");
 * you may not use this file except in compliance with the License.
 * You may obtain a copy of the License at
 *
 *      http://www.apache.org/licenses/LICENSE-2.0
 *
 * Unless required by applicable law or agreed to in writing, software
 * distributed under the License is distributed on an "AS IS" BASIS,
 * WITHOUT WARRANTIES OR CONDITIONS OF ANY KIND, either express or implied.
 * See the License for the specific language governing permissions and
 * limitations under the License.
 */

#include "processor/ProcessorParseDelimiterNative.h"
#include "common/Constants.h"
#include "models/LogEvent.h"
#include "parser/LogParser.h"
#include "plugin/instance/ProcessorInstance.h"
#include "monitor/MetricConstants.h"
#include "common/ParamExtractor.h"


namespace logtail {
const std::string ProcessorParseDelimiterNative::sName = "processor_parse_delimiter_native";

const std::string ProcessorParseDelimiterNative::s_mDiscardedFieldKey = "_";

bool ProcessorParseDelimiterNative::Init(const Json::Value& config) {
<<<<<<< HEAD
    std::string errorMsg;
    if (!GetMandatoryStringParam(config, "SourceKey", mSourceKey, errorMsg)) {
        PARAM_ERROR_RETURN(mContext->GetLogger(), errorMsg, sName, mContext->GetConfigName());
    }
    if (!GetMandatoryStringParam(config, "Separator", mSeparator, errorMsg)) {
        PARAM_ERROR_RETURN(mContext->GetLogger(), errorMsg, sName, mContext->GetConfigName());
    }

    if (mSeparator == "\\t")
        mSeparator = '\t';
    if (mSeparator.size() == 1) {
        std::string quoteStr = "\"";
        if (!GetOptionalStringParam(config, "Quote", quoteStr, errorMsg)) {
            PARAM_WARNING_DEFAULT(mContext->GetLogger(), errorMsg, mQuote, sName, mContext->GetConfigName());
        } else if (quoteStr.size() == 1) {
            mQuote = quoteStr[0];
        } else {
            errorMsg = "quote for Delimiter Log only support single char(like \")";
            PARAM_ERROR_RETURN(mContext->GetLogger(), errorMsg, sName, mContext->GetConfigName());
        }
    } else if (mSeparator.size() == 0) {
        errorMsg = "separator for Delimiter Log should not be empty";
        PARAM_ERROR_RETURN(mContext->GetLogger(), errorMsg, sName, mContext->GetConfigName());
    }

    if (!GetMandatoryListParam(config, "Keys", mKeys, errorMsg)) {
        PARAM_ERROR_RETURN(mContext->GetLogger(), errorMsg, sName, mContext->GetConfigName());
    }
    if (!GetOptionalBoolParam(config, "AllowingShortenedFields", mAllowingShortenedFields, errorMsg)) {
        PARAM_WARNING_DEFAULT(
            mContext->GetLogger(), errorMsg, mAllowingShortenedFields, sName, mContext->GetConfigName());
    }
    if (!GetOptionalStringParam(config, "OverflowedFieldsTreatment", mOverflowedFieldsTreatment, errorMsg)) {
        PARAM_WARNING_DEFAULT(
            mContext->GetLogger(), errorMsg, mOverflowedFieldsTreatment, sName, mContext->GetConfigName());
    }
    if (!GetOptionalBoolParam(config, "KeepingSourceWhenParseFail", mKeepingSourceWhenParseFail, errorMsg)) {
        PARAM_WARNING_DEFAULT(
            mContext->GetLogger(), errorMsg, mKeepingSourceWhenParseFail, sName, mContext->GetConfigName());
    }
    if (!GetOptionalBoolParam(config, "KeepingSourceWhenParseSucceed", mKeepingSourceWhenParseSucceed, errorMsg)) {
        PARAM_WARNING_DEFAULT(
            mContext->GetLogger(), errorMsg, mKeepingSourceWhenParseSucceed, sName, mContext->GetConfigName());
    }
    if (!GetOptionalStringParam(config, "RenamedSourceKey", mRenamedSourceKey, errorMsg)) {
        PARAM_WARNING_DEFAULT(mContext->GetLogger(), errorMsg, mRenamedSourceKey, sName, mContext->GetConfigName());
    }

    if (!mSeparator.empty())
        mSeparatorChar = mSeparator.data()[0];
    else {
        // This should never happened.
        mSeparatorChar = '\t';
    }

    if (mKeepingSourceWhenParseSucceed && mRenamedSourceKey == mSourceKey) {
        mSourceKeyOverwritten = true;
    }

    for (auto key : mKeys) {
        if (key.compare(mSourceKey) == 0) {
            mSourceKeyOverwritten = true;
        }
        if (key.compare(mRawLogTag) == 0) {
            mRawLogTagOverwritten = true;
        }
    }

    mDelimiterModeFsmParserPtr = new DelimiterModeFsmParser(mQuote, mSeparatorChar);
    mParseFailures = &(GetContext().GetProcessProfile().parseFailures);
    mLogGroupSize = &(GetContext().GetProcessProfile().logGroupSize);

    mProcParseInSizeBytes = GetMetricsRecordRef().CreateCounter(METRIC_PROC_PARSE_IN_SIZE_BYTES);
    mProcParseOutSizeBytes = GetMetricsRecordRef().CreateCounter(METRIC_PROC_PARSE_OUT_SIZE_BYTES);
    mProcDiscardRecordsTotal = GetMetricsRecordRef().CreateCounter(METRIC_PROC_DISCARD_RECORDS_TOTAL);
    mProcParseErrorTotal = GetMetricsRecordRef().CreateCounter(METRIC_PROC_PARSE_ERROR_TOTAL);
    return true;
}

bool ProcessorParseDelimiterNative::Init(const ComponentConfig& componentConfig) {
    const PipelineConfig& config = componentConfig.GetConfig();
    mSourceKey = DEFAULT_CONTENT_KEY;
    mSeparator = config.mSeparator;
    mColumnKeys = config.mColumnKeys;
    mExtractPartialFields = config.mAdvancedConfig.mExtractPartialFields;
    mAutoExtend = config.mAutoExtend;
    mAcceptNoEnoughKeys = config.mAcceptNoEnoughKeys;
    mDiscardUnmatch = config.mDiscardUnmatch;
    mUploadRawLog = config.mUploadRawLog;
    mRawLogTag = config.mAdvancedConfig.mRawLogTag;
    mQuote = config.mQuote;
    if (!mSeparator.empty())
        mSeparatorChar = mSeparator.data()[0];
    else {
        // This should never happened.
        mSeparatorChar = '\t';
    }
    if (mUploadRawLog && mRawLogTag == mSourceKey) {
        mSourceKeyOverwritten = true;
    }
    for (auto key : mColumnKeys) {
        if (key.compare(mSourceKey) == 0) {
            mSourceKeyOverwritten = true;
        }
        if (key.compare(mRawLogTag) == 0) {
            mRawLogTagOverwritten = true;
        }
    }

    mDelimiterModeFsmParserPtr = new DelimiterModeFsmParser(mQuote, mSeparatorChar);
    mParseFailures = &(GetContext().GetProcessProfile().parseFailures);
    mLogGroupSize = &(GetContext().GetProcessProfile().logGroupSize);

    mProcParseInSizeBytes = GetMetricsRecordRef().CreateCounter(METRIC_PROC_PARSE_IN_SIZE_BYTES);
    mProcParseOutSizeBytes = GetMetricsRecordRef().CreateCounter(METRIC_PROC_PARSE_OUT_SIZE_BYTES);
    mProcDiscardRecordsTotal = GetMetricsRecordRef().CreateCounter(METRIC_PROC_DISCARD_RECORDS_TOTAL);
    mProcParseErrorTotal = GetMetricsRecordRef().CreateCounter(METRIC_PROC_PARSE_ERROR_TOTAL);
=======
>>>>>>> 2b3cae75
    return true;
}

void ProcessorParseDelimiterNative::Process(PipelineEventGroup& logGroup) {
    if (logGroup.GetEvents().empty()) {
        return;
    }
    const StringView& logPath = logGroup.GetMetadata(EventGroupMetaKey::LOG_FILE_PATH_RESOLVED);
    EventsContainer& events = logGroup.MutableEvents();
    // works good normally. poor performance if most data need to be discarded.
    for (auto it = events.begin(); it != events.end();) {
        if (ProcessEvent(logPath, *it)) {
            ++it;
        } else {
            it = events.erase(it);
        }
    }
    return;
}

bool ProcessorParseDelimiterNative::ProcessEvent(const StringView& logPath, PipelineEventPtr& e) {
    if (!IsSupportedEvent(e)) {
        return true;
    }
    LogEvent& sourceEvent = e.Cast<LogEvent>();
    if (!sourceEvent.HasContent(mSourceKey)) {
        return true;
    }
    StringView buffer = sourceEvent.GetContent(mSourceKey);
    mProcParseInSizeBytes->Add(buffer.size());
    int32_t endIdx = buffer.size();
    if (endIdx == 0)
        return true;

    for (int32_t i = endIdx - 1; i >= 0; --i) {
        if (buffer.data()[i] == ' ' || '\r' == buffer.data()[i])
            endIdx = i;
        else
            break;
    }
    int32_t begIdx = 0;
    for (int32_t i = 0; i < endIdx; ++i) {
        if (buffer.data()[i] == ' ')
            begIdx = i + 1;
        else
            break;
    }
    if (begIdx >= endIdx)
        return true;
    size_t reserveSize = mAutoExtend ? (mColumnKeys.size() + 10) : (mColumnKeys.size() + 1);
    std::vector<StringView> columnValues;
    std::vector<size_t> colBegIdxs;
    std::vector<size_t> colLens;
    bool parseSuccess = false;
    size_t parsedColCount = 0;
    bool useQuote = (mSeparator.size() == 1) && (mQuote != mSeparatorChar);
    if (mColumnKeys.size() > 0) {
        if (useQuote) {
            columnValues.reserve(reserveSize);
            parseSuccess = mDelimiterModeFsmParserPtr->ParseDelimiterLine(buffer, begIdx, endIdx, columnValues);
            // handle auto extend
            if (!mAutoExtend && columnValues.size() > mColumnKeys.size()) {
                int requiredLen = 0;
                for (size_t i = mColumnKeys.size(); i < columnValues.size(); ++i) {
                    requiredLen += 1 + columnValues[i].size();
                }
                StringBuffer sb = sourceEvent.GetSourceBuffer()->AllocateStringBuffer(requiredLen);
                char* extraFields = sb.data;
                for (size_t i = mColumnKeys.size(); i < columnValues.size(); ++i) {
                    extraFields[0] = mSeparatorChar;
                    extraFields++;
                    memcpy(extraFields, columnValues[i].data(), columnValues[i].size());
                    extraFields += columnValues[i].size();
                }
                // remove extra fields
                columnValues.resize(mColumnKeys.size());
                columnValues.push_back(StringView(sb.data, requiredLen));
            }
            parsedColCount = columnValues.size();
        } else {
            colBegIdxs.reserve(reserveSize);
            colLens.reserve(reserveSize);
            parseSuccess = SplitString(buffer.data(), begIdx, endIdx, colBegIdxs, colLens);
            parsedColCount = colBegIdxs.size();
        }

        if (parseSuccess) {
            if (parsedColCount <= 0 || (!mAcceptNoEnoughKeys && parsedColCount < mColumnKeys.size())) {
                LOG_WARNING(sLogger,
                            ("parse delimiter log fail, keys count unmatch "
                             "columns count, parsed",
                             parsedColCount)("required", mColumnKeys.size())("log", buffer)(
                                "project", GetContext().GetProjectName())("logstore", GetContext().GetLogstoreName())(
                                "file", logPath));
                GetContext().GetAlarm().SendAlarm(PARSE_LOG_FAIL_ALARM,
                                                  std::string("keys count unmatch columns count :")
                                                      + ToString(parsedColCount) + ", required:"
                                                      + ToString(mColumnKeys.size()) + ", logs:" + buffer.to_string(),
                                                  GetContext().GetProjectName(),
                                                  GetContext().GetLogstoreName(),
                                                  GetContext().GetRegion());
                mProcParseErrorTotal->Add(1);
                ++(*mParseFailures);
                parseSuccess = false;
            }
        } else {
            LogtailAlarm::GetInstance()->SendAlarm(PARSE_LOG_FAIL_ALARM,
                                                   std::string("parse delimiter log fail")
                                                       + ", logs:" + buffer.to_string(),
                                                   GetContext().GetProjectName(),
                                                   GetContext().GetLogstoreName(),
                                                   GetContext().GetRegion());
            mProcParseErrorTotal->Add(1);
            ++(*mParseFailures);
            parseSuccess = false;
        }
    } else {
        LogtailAlarm::GetInstance()->SendAlarm(PARSE_LOG_FAIL_ALARM,
                                               "no column keys defined",
                                               GetContext().GetProjectName(),
                                               GetContext().GetLogstoreName(),
                                               GetContext().GetRegion());
        LOG_WARNING(sLogger,
                    ("parse delimiter log fail", "no column keys defined")("project", GetContext().GetProjectName())(
                        "logstore", GetContext().GetLogstoreName())("file", logPath));
        mProcParseErrorTotal->Add(1);
        ++(*mParseFailures);
        parseSuccess = false;
    }

    if (parseSuccess) {
        for (uint32_t idx = 0; idx < parsedColCount; idx++) {
            if (mColumnKeys.size() > idx) {
                if (mExtractPartialFields && mColumnKeys[idx] == s_mDiscardedFieldKey) {
                    continue;
                }
                AddLog(mColumnKeys[idx],
                       useQuote ? columnValues[idx] : StringView(buffer.data() + colBegIdxs[idx], colLens[idx]),
                       sourceEvent);
            } else {
                if (mExtractPartialFields) {
                    continue;
                }
                std::string key = "__column" + ToString(idx) + "__";
                StringBuffer sb = sourceEvent.GetSourceBuffer()->CopyString(key);
                AddLog(StringView(sb.data, sb.size),
                       useQuote ? columnValues[idx] : StringView(buffer.data() + colBegIdxs[idx], colLens[idx]),
                       sourceEvent);
            }
        }
    } else if (!mDiscardUnmatch) {
        AddLog(LogParser::UNMATCH_LOG_KEY, // __raw_log__
               buffer,
               sourceEvent); // legacy behavior, should use sourceKey
    }
    if (parseSuccess || !mDiscardUnmatch) {
        if (mUploadRawLog && (!parseSuccess || !mRawLogTagOverwritten)) {
            AddLog(mRawLogTag, buffer, sourceEvent); // __raw__
        }
        if (parseSuccess && !mSourceKeyOverwritten) {
            sourceEvent.DelContent(mSourceKey);
        }
        return true;
    }
    mProcDiscardRecordsTotal->Add(1);
    return false;
}

bool ProcessorParseDelimiterNative::SplitString(
    const char* buffer, int32_t begIdx, int32_t endIdx, std::vector<size_t>& colBegIdxs, std::vector<size_t>& colLens) {
    if (endIdx <= begIdx || mSeparator.size() == 0 || mColumnKeys.size() == 0)
        return false;
    size_t size = endIdx - begIdx;
    size_t d_size = mSeparator.size();
    if (d_size == 0 || d_size > size) {
        colBegIdxs.push_back(begIdx);
        colLens.push_back(size);
        return true;
    }
    size_t pos = begIdx;
    size_t top = endIdx - d_size;
    while (pos <= top) {
        const char* pch = strstr(buffer + pos, mSeparator.c_str());
        size_t pos2 = pch == NULL ? endIdx : (pch - buffer);
        if (pos2 != pos) {
            colBegIdxs.push_back(pos);
            colLens.push_back(pos2 - pos);
        } else {
            colBegIdxs.push_back(pos);
            colLens.push_back(0);
        }
        if (pos2 == (size_t)endIdx)
            return true;
        pos = pos2 + d_size;
        if (colLens.size() >= mColumnKeys.size() && !mAutoExtend) {
            colBegIdxs.push_back(pos2);
            colLens.push_back(endIdx - pos2);
            return true;
        }
    }
    if (pos <= (size_t)endIdx) {
        colBegIdxs.push_back(pos);
        colLens.push_back(endIdx - pos);
    }
    return true;
}

void ProcessorParseDelimiterNative::AddLog(const StringView& key, const StringView& value, LogEvent& targetEvent) {
    targetEvent.SetContentNoCopy(key, value);
    *mLogGroupSize += key.size() + value.size() + 5;
    mProcParseOutSizeBytes->Add(key.size() + value.size());
}

bool ProcessorParseDelimiterNative::IsSupportedEvent(const PipelineEventPtr& e) const {
    return e.Is<LogEvent>();
}

} // namespace logtail<|MERGE_RESOLUTION|>--- conflicted
+++ resolved
@@ -29,7 +29,6 @@
 const std::string ProcessorParseDelimiterNative::s_mDiscardedFieldKey = "_";
 
 bool ProcessorParseDelimiterNative::Init(const Json::Value& config) {
-<<<<<<< HEAD
     std::string errorMsg;
     if (!GetMandatoryStringParam(config, "SourceKey", mSourceKey, errorMsg)) {
         PARAM_ERROR_RETURN(mContext->GetLogger(), errorMsg, sName, mContext->GetConfigName());
@@ -106,49 +105,6 @@
     mProcParseOutSizeBytes = GetMetricsRecordRef().CreateCounter(METRIC_PROC_PARSE_OUT_SIZE_BYTES);
     mProcDiscardRecordsTotal = GetMetricsRecordRef().CreateCounter(METRIC_PROC_DISCARD_RECORDS_TOTAL);
     mProcParseErrorTotal = GetMetricsRecordRef().CreateCounter(METRIC_PROC_PARSE_ERROR_TOTAL);
-    return true;
-}
-
-bool ProcessorParseDelimiterNative::Init(const ComponentConfig& componentConfig) {
-    const PipelineConfig& config = componentConfig.GetConfig();
-    mSourceKey = DEFAULT_CONTENT_KEY;
-    mSeparator = config.mSeparator;
-    mColumnKeys = config.mColumnKeys;
-    mExtractPartialFields = config.mAdvancedConfig.mExtractPartialFields;
-    mAutoExtend = config.mAutoExtend;
-    mAcceptNoEnoughKeys = config.mAcceptNoEnoughKeys;
-    mDiscardUnmatch = config.mDiscardUnmatch;
-    mUploadRawLog = config.mUploadRawLog;
-    mRawLogTag = config.mAdvancedConfig.mRawLogTag;
-    mQuote = config.mQuote;
-    if (!mSeparator.empty())
-        mSeparatorChar = mSeparator.data()[0];
-    else {
-        // This should never happened.
-        mSeparatorChar = '\t';
-    }
-    if (mUploadRawLog && mRawLogTag == mSourceKey) {
-        mSourceKeyOverwritten = true;
-    }
-    for (auto key : mColumnKeys) {
-        if (key.compare(mSourceKey) == 0) {
-            mSourceKeyOverwritten = true;
-        }
-        if (key.compare(mRawLogTag) == 0) {
-            mRawLogTagOverwritten = true;
-        }
-    }
-
-    mDelimiterModeFsmParserPtr = new DelimiterModeFsmParser(mQuote, mSeparatorChar);
-    mParseFailures = &(GetContext().GetProcessProfile().parseFailures);
-    mLogGroupSize = &(GetContext().GetProcessProfile().logGroupSize);
-
-    mProcParseInSizeBytes = GetMetricsRecordRef().CreateCounter(METRIC_PROC_PARSE_IN_SIZE_BYTES);
-    mProcParseOutSizeBytes = GetMetricsRecordRef().CreateCounter(METRIC_PROC_PARSE_OUT_SIZE_BYTES);
-    mProcDiscardRecordsTotal = GetMetricsRecordRef().CreateCounter(METRIC_PROC_DISCARD_RECORDS_TOTAL);
-    mProcParseErrorTotal = GetMetricsRecordRef().CreateCounter(METRIC_PROC_PARSE_ERROR_TOTAL);
-=======
->>>>>>> 2b3cae75
     return true;
 }
 
