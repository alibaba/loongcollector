/*
 * Copyright 2023 iLogtail Authors
 *
 * Licensed under the Apache License, Version 2.0 (the "License");
 * you may not use this file except in compliance with the License.
 * You may obtain a copy of the License at
 *
 *      http://www.apache.org/licenses/LICENSE-2.0
 *
 * Unless required by applicable law or agreed to in writing, software
 * distributed under the License is distributed on an "AS IS" BASIS,
 * WITHOUT WARRANTIES OR CONDITIONS OF ANY KIND, either express or implied.
 * See the License for the specific language governing permissions and
 * limitations under the License.
 */

#pragma once

#include <cstdint>

#include "boost/regex.hpp"

#include "plugin/interface/Processor.h"

namespace logtail {

class ProcessorSplitRegexNative : public Processor {
public:
    static const std::string sName;

    std::string mSplitKey;
    std::string mStartPattern;
    std::string mContinuePattern;
    std::string mEndPattern;
    std::shared_ptr<boost::regex> mStartPatternRegPtr;
    std::shared_ptr<boost::regex> mContinuePatternRegPtr;
    std::shared_ptr<boost::regex> mEndPatternRegPtr;
    bool mIsMultline;
    bool mAppendingLogPositionMeta = false;
    bool mKeepingSourceWhenParseFail = true;

    const std::string& Name() const override { return sName; }
<<<<<<< HEAD
    bool Init(const ComponentConfig& componentConfig) override;
=======
>>>>>>> 2b3cae75
    bool Init(const Json::Value& config) override;
    void Process(PipelineEventGroup& logGroup) override;

protected:
    bool IsSupportedEvent(const PipelineEventPtr& e) const override;

private:
    bool IsMultiline() const;
    bool ParseRegex(const std::string& pattern, std::shared_ptr<boost::regex>& reg);
    void ProcessEvent(PipelineEventGroup& logGroup,
                      const StringView& logPath,
                      const PipelineEventPtr& e,
                      EventsContainer& newEvents);
    bool LogSplit(const char* buffer,
                  int32_t size,
                  int32_t& lineFeed,
                  std::vector<StringView>& logIndex,
                  std::vector<StringView>& discardIndex,
                  const StringView& logPath);
    void SetLogMultilinePolicy(const std::string& begReg, const std::string& conReg, const std::string& endReg);
    void HandleUnmatchLogs(const char* buffer,
                           int& multiBeginIndex,
                           int endIndex,
                           std::vector<StringView>& logIndex,
                           std::vector<StringView>& discardIndex);

    int* mFeedLines = nullptr;
    int* mSplitLines = nullptr;

    std::string mLogBeginReg;
    std::string mLogContinueReg;
    std::string mLogEndReg;
    std::unique_ptr<boost::regex> mLogBeginRegPtr;
    std::unique_ptr<boost::regex> mLogContinueRegPtr;
    std::unique_ptr<boost::regex> mLogEndRegPtr;
    bool mDiscardUnmatch = false;
    bool mEnableLogPositionMeta = false;
#ifdef APSARA_UNIT_TEST_MAIN
    friend class ProcessorSplitRegexNativeUnittest;
    friend class ProcessorSplitRegexDisacardUnmatchUnittest;
    friend class ProcessorSplitRegexKeepUnmatchUnittest;
#endif
};

} // namespace logtail<|MERGE_RESOLUTION|>--- conflicted
+++ resolved
@@ -40,10 +40,6 @@
     bool mKeepingSourceWhenParseFail = true;
 
     const std::string& Name() const override { return sName; }
-<<<<<<< HEAD
-    bool Init(const ComponentConfig& componentConfig) override;
-=======
->>>>>>> 2b3cae75
     bool Init(const Json::Value& config) override;
     void Process(PipelineEventGroup& logGroup) override;
 
