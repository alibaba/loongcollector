--- conflicted
+++ resolved
@@ -457,7 +457,6 @@
     auto& processProfile = pipeline->GetContext().GetProcessProfile();
     profile = processProfile;
     processProfile.Reset();
-<<<<<<< HEAD
     
     for (auto& eventGroup : outputList) {
         // fill protobuf
@@ -473,22 +472,6 @@
             std::pair<size_t, size_t> pos(logBuffer->readOffset, logBuffer->readLength);
             logBuffer->exactlyOnceCheckpoint->positions.assign(eventGroup.GetEvents().size(), pos);
         }
-=======
-
-    // fill protobuf
-    FillLogGroupLogs(eventGroup, resultGroup, pipeline->GetPipelineConfig().mAdvancedConfig.mEnableTimestampNanosecond);
-    FillLogGroupTags(eventGroup, logFileReader, resultGroup);
-    if (logFileReader->GetPluginFlag()) {
-        LogtailPlugin::GetInstance()->ProcessLogGroup(
-            logFileReader->GetConfigName(), resultGroup, logFileReader->GetSourceId());
-        return 1;
-    }
-    // record log positions for exactly once. TODO: make it correct for each log, current implementation requires
-    // loggroup send in one shot
-    if (logBuffer->exactlyOnceCheckpoint) {
-        std::pair<size_t, size_t> pos(logBuffer->readOffset, logBuffer->readLength);
-        logBuffer->exactlyOnceCheckpoint->positions.assign(eventGroup.GetEvents().size(), pos);
->>>>>>> f22261cc
     }
     return 0;
 }
