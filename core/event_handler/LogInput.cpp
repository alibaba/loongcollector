// Copyright 2022 iLogtail Authors
//
// Licensed under the Apache License, Version 2.0 (the "License");
// you may not use this file except in compliance with the License.
// You may obtain a copy of the License at
//
//      http://www.apache.org/licenses/LICENSE-2.0
//
// Unless required by applicable law or agreed to in writing, software
// distributed under the License is distributed on an "AS IS" BASIS,
// WITHOUT WARRANTIES OR CONDITIONS OF ANY KIND, either express or implied.
// See the License for the specific language governing permissions and
// limitations under the License.

#include "LogInput.h"
#include <time.h>
#include "common/LogtailCommonFlags.h"
#include "common/RuntimeUtil.h"
#include "common/StringTools.h"
#include "common/HashUtil.h"
#include "common/TimeUtil.h"
#include "common/FileSystemUtil.h"
#include "polling/PollingCache.h"
#include "monitor/Monitor.h"
#include "processor/daemon/LogProcess.h"
#include "controller/EventDispatcher.h"
#include "monitor/LogtailAlarm.h"
#include "checkpoint/CheckPointManager.h"
#include "polling/PollingDirFile.h"
#include "polling/PollingModify.h"
#include "reader/LogFileReader.h"
#include "reader/GloablFileDescriptorManager.h"
#include "app_config/AppConfig.h"
#include "sender/Sender.h"
#include "polling/PollingEventQueue.h"
#include "event/BlockEventManager.h"
#include "config_manager/ConfigManager.h"
#include "logger/Logger.h"
#include "EventHandler.h"
#include "HistoryFileImporter.h"
#include "application/Application.h"
#ifdef __ENTERPRISE__
#include "config/provider/EnterpriseConfigProvider.h"
#endif
#include "file_server/FileServer.h"

using namespace std;

DEFINE_FLAG_INT32(check_symbolic_link_interval, "seconds", 120);
DEFINE_FLAG_INT32(check_base_dir_interval, "seconds", 60);
DEFINE_FLAG_INT32(log_input_thread_wait_interval, "microseconds", 20 * 1000);
DEFINE_FLAG_INT64(read_fs_events_interval, "microseconds", 20 * 1000);
DEFINE_FLAG_INT32(check_handler_timeout_interval, "seconds", 180);
DEFINE_FLAG_INT32(dump_inotify_watcher_interval, "seconds", 180);
DEFINE_FLAG_INT32(clear_config_match_interval, "seconds", 600);
DEFINE_FLAG_INT32(check_block_event_interval, "seconds", 1);
DEFINE_FLAG_STRING(local_event_data_file_name, "local event data file name", "local_event.json");
DEFINE_FLAG_INT32(read_local_event_interval, "seconds", 60);
DEFINE_FLAG_BOOL(force_close_file_on_container_stopped,
                 "whether close file handler immediately when associate container stopped",
                 false);

DECLARE_FLAG_BOOL(global_network_success);
DECLARE_FLAG_BOOL(send_prefer_real_ip);
DECLARE_FLAG_BOOL(ilogtail_discard_old_data);


namespace logtail {
LogInput::LogInput() : mAccessMainThreadRWL(ReadWriteLock::PREFER_WRITER) {
    mCheckBaseDirInterval = INT32_FLAG(check_base_dir_interval);
    mCheckSymbolicLinkInterval = INT32_FLAG(check_symbolic_link_interval);
    mInteruptFlag = false;
    mForceClearFlag = false;
    mIdleFlag = false;
    mEventProcessCount = 0;
    mLastUpdateMetricTime = 0;
}

LogInput::~LogInput() {
}

// Start() should only be called once except for UT
void LogInput::Start() {
    mIdleFlag = false;
    static bool initialized = false;
    if (initialized)
        return;
    else
        initialized = true;

    mInteruptFlag = false;
    new Thread([this]() { ProcessLoop(); });
    LOG_INFO(sLogger, ("LogInput", "start"));
}

void LogInput::Resume(bool addCheckPointEventFlag) {
    // Resume sequence: inotify -> LogProcess -> LogInput -> polling (PollingModify -> PollingDirFile)
    ConfigManager::GetInstance()->RegisterHandlers();
    if (addCheckPointEventFlag) {
        EventDispatcher::GetInstance()->AddExistedCheckPointFileEvents();
    }
    LOG_INFO(sLogger, ("LogInput Resume", "start"));
    // LogProcess::GetInstance()->Resume();
    mInteruptFlag = false;
    mAccessMainThreadRWL.unlock();
    PollingModify::GetInstance()->Resume();
    PollingDirFile::GetInstance()->Resume();
    LOG_INFO(sLogger, ("LogInput Resume", "success"));
}

void LogInput::HoldOn() {
    LOG_INFO(sLogger, ("LogInput HoldOn", "start"));
    auto holdOnStart = GetCurrentTimeInMilliSeconds();

    // Hold on sequence: polling (PollingDirFile -> PollingModify) -> LogInput -> LogProcess
    PollingDirFile::GetInstance()->HoldOn();
    PollingModify::GetInstance()->HoldOn();
    mInteruptFlag = true;
    mAccessMainThreadRWL.lock();
    // LogProcess::GetInstance()->HoldOn();

    auto holdOnCost = GetCurrentTimeInMilliSeconds() - holdOnStart;
    LOG_INFO(sLogger, ("LogInput HoldOn", "success")("cost", holdOnCost));
    if (holdOnCost >= 60 * 1000) {
        LogtailAlarm::GetInstance()->SendAlarm(HOLD_ON_TOO_SLOW_ALARM,
                                               "Input HoldOn is too slow: " + std::to_string(holdOnCost));
    }
}

void LogInput::TryReadEvents(bool forceRead) {
    if (mInteruptFlag)
        return;

    if (!forceRead) {
        int64_t curMicroSeconds = GetCurrentTimeInMicroSeconds();
        if (curMicroSeconds - mLastReadEventMicroSeconds >= INT64_FLAG(read_fs_events_interval))
            mLastReadEventMicroSeconds = curMicroSeconds;
        else
            return;
    } else
        mLastReadEventMicroSeconds = GetCurrentTimeInMicroSeconds();

    vector<Event*> inotifyEvents;
    EventDispatcher::GetInstance()->ReadInotifyEvents(inotifyEvents);
    if (inotifyEvents.size() > 0) {
        PushEventQueue(inotifyEvents);
    }

    vector<Event*> pollingEvents;
    PollingEventQueue::GetInstance()->PopAllEvents(pollingEvents);
    if (pollingEvents.size() > 0) {
        PushEventQueue(pollingEvents);
    }

    std::vector<Event*> containerStoppedEvents;
    ConfigManager::GetInstance()->GetContainerStoppedEvents(containerStoppedEvents);
    if (containerStoppedEvents.size() > 0) {
        PushEventQueue(containerStoppedEvents);
    }

    mLastReadEventTime = ((int32_t)time(NULL));
}

void LogInput::FlowControl() {
    const static int32_t FLOW_CONTROL_SLEEP_MICROSECONDS = 20 * 1000; // 20ms
    const static int32_t MAX_SLEEP_COUNT = 50; // 1s
    static int32_t sleepCount = 10;
    static int32_t lastCheckTime = 0;
    int32_t i = 0;
    while (i < sleepCount) {
        if (mInteruptFlag)
            return;
        usleep(FLOW_CONTROL_SLEEP_MICROSECONDS);
        ++i;
        if (i % 5 == 0)
            TryReadEvents(true);
    }

    if (mInteruptFlag)
        return;
    int32_t curTime = time(NULL);
    if (curTime - lastCheckTime >= 1) {
        lastCheckTime = curTime;
        double cpuUsageLevel = LogtailMonitor::Instance()->GetRealtimeCpuLevel();
        if (cpuUsageLevel >= 1.5) {
            sleepCount += 5;
            if (sleepCount > MAX_SLEEP_COUNT)
                sleepCount = MAX_SLEEP_COUNT;
        } else if (cpuUsageLevel >= 1.2) {
            sleepCount += 2;
            if (sleepCount > MAX_SLEEP_COUNT)
                sleepCount = MAX_SLEEP_COUNT;
        } else if (cpuUsageLevel >= 1.0) {
            if (sleepCount < MAX_SLEEP_COUNT)
                ++sleepCount;
        } else if (cpuUsageLevel >= 0.9) {
        } else if (cpuUsageLevel >= 0.6) {
            if (sleepCount > 0)
                --sleepCount;
        } else if (cpuUsageLevel >= 0.3) {
            sleepCount -= 2;
            if (sleepCount < 0)
                sleepCount = 0;
        } else {
            sleepCount -= 5;
            if (sleepCount < 0)
                sleepCount = 0;
        }
        LOG_DEBUG(sLogger, ("cpuUsageLevel", cpuUsageLevel)("sleepCount", sleepCount));
    }
}

bool LogInput::ReadLocalEvents() {
    Json::Value localEventJson; // will contains the root value after parsing.
    ParseConfResult loadRes = ParseConfig(STRING_FLAG(local_event_data_file_name), localEventJson);
    LOG_DEBUG(sLogger, ("load local events", STRING_FLAG(local_event_data_file_name))("result", loadRes));
    if (loadRes != CONFIG_OK || !localEventJson.isArray()) {
        return false;
    }
    // set discard old data flag, so that history data will not be dropped.
    BOOL_FLAG(ilogtail_discard_old_data) = false;
    LOG_INFO(sLogger,
             ("load local events", STRING_FLAG(local_event_data_file_name))("event count", localEventJson.size()));
    for (Json::ValueIterator iter = localEventJson.begin(); iter != localEventJson.end(); ++iter) {
        const Json::Value& eventItem = *iter;
        if (!eventItem.isObject()) {
            continue;
        }

        string source;
        string object;
        string configName;
        if (eventItem.isMember("dir") && eventItem["dir"].isString()) {
            source = eventItem["dir"].asString();
        } else {
            continue;
        }

        if (source.empty()) {
            continue;
        }

        // remove last '/' to makesure source not end with '/'
        if (source[source.size() - 1] == PATH_SEPARATOR[0]) {
            source.resize(source.size() - 1);
        }

        if (eventItem.isMember("name") && eventItem["name"].isString()) {
            object = eventItem["name"].asString();
        } else {
            continue;
        }

        if (object.size() == 0) {
            continue;
        }

        if (eventItem.isMember("config") && eventItem["config"].isString()) {
            configName = eventItem["config"].asString();
        } else {
            continue;
        }

        FileDiscoveryConfig discoveryConfig = FileServer::GetInstance()->GetFileDiscoveryConfig(configName);
        FileReaderConfig readerConfig = FileServer::GetInstance()->GetFileReaderConfig(configName);
        MultilineConfig multilineConfig = FileServer::GetInstance()->GetMultilineConfig(configName);
        uint32_t concurrency = FileServer::GetInstance()->GetExactlyOnceConcurrency(configName);
        if (!readerConfig.first) {
            LOG_WARNING(sLogger, ("can not find config", configName));
            continue;
        }

        HistoryFileEvent historyFileEvent;
        historyFileEvent.mDirName = source;
        historyFileEvent.mFileName = object;
        historyFileEvent.mConfigName = configName;
        historyFileEvent.mDiscoveryconfig = discoveryConfig;
        historyFileEvent.mReaderConfig = readerConfig;
        historyFileEvent.mMultilineConfig = multilineConfig;
        historyFileEvent.mEOConcurrency = concurrency;

        vector<string> objList;
        if (!GetAllFiles(source, object, objList)) {
            LOG_WARNING(sLogger, ("get all files", "failed"));
            continue;
        }

        LOG_INFO(
            sLogger,
            ("process local event, dir", source)("file name", object)("config", configName)(
                "project", readerConfig.second->GetProjectName())("logstore", readerConfig.second->GetLogstoreName()));
        LogtailAlarm::GetInstance()->SendAlarm(LOAD_LOCAL_EVENT_ALARM,
                                               string("process local event, dir:") + source + ", file name:" + object
                                                   + ", config:" + configName
                                                   + ", file count:" + ToString(objList.size()),
                                               readerConfig.second->GetProjectName(),
                                               readerConfig.second->GetLogstoreName(),
                                               readerConfig.second->GetRegion());

        HistoryFileImporter* importer = HistoryFileImporter::GetInstance();
        importer->PushEvent(historyFileEvent);
    }


    // after process event, clear the local file
    FILE* pFile = fopen((GetProcessExecutionDir() + STRING_FLAG(local_event_data_file_name)).c_str(), "w");
    if (pFile != NULL) {
        fclose(pFile);
    }
    return true;
}

void LogInput::ProcessEvent(EventDispatcher* dispatcher, Event* ev) {
    const string& source = ev->GetSource();
    const string& object = ev->GetObject();
    LOG_DEBUG(sLogger,
              ("process event, type", ev->GetTypeString())("dir", ev->GetSource())("filename", ev->GetObject())(
                  "config", ev->GetConfigName()));
    if (ev->IsTimeout())
        dispatcher->UnregisterAllDir(source);
    else {
        if (ev->IsDir()
            && (ev->IsMoveFrom() || (ev->IsContainerStopped() && BOOL_FLAG(force_close_file_on_container_stopped)))) {
            string path = source;
            if (object.size() > 0)
                path += PATH_SEPARATOR + object;
            dispatcher->UnregisterAllDir(path);
        } else if (ev->IsDir() && ev->IsContainerStopped()) {
            string path = source;
            if (object.size() > 0)
                path += PATH_SEPARATOR + object;
            dispatcher->StopAllDir(path);
        } else {
            EventHandler* handler = dispatcher->GetHandler(source.c_str());
            if (handler) {
                handler->Handle(*ev);
                dispatcher->PropagateTimeout(source.c_str());
            } else if (!ev->IsDeleted()) {
                LOG_DEBUG(sLogger,
                          ("LogInput handle event, find no handler", "register for it")("type", ev->GetType())(
                              "wd", ev->GetWd())("source", source)("object", object)("inode", ev->GetInode()));
                if (ConfigManager::GetInstance()->RegisterDirectory(source, object)) {
                    handler = dispatcher->GetHandler(source.c_str());
                    if (handler) {
                        handler->Handle(*ev);
                        dispatcher->PropagateTimeout(source.c_str());
                    }
                }
            }
        }
    }
    delete ev;
}

<<<<<<< HEAD
void LogInput::CheckAndUpdateCriticalMetric(int32_t curTime) {
#ifdef __ENTERPRISE__
    int32_t lastGetConfigTime = EnterpriseConfigProvider::GetInstance()->GetLastConfigGetTime();
    // force to exit if config update thread is block more than 1 hour
    if (lastGetConfigTime > 0 && curTime - lastGetConfigTime > 3600) {
        LOG_ERROR(sLogger, ("last config get time is too old", lastGetConfigTime)("prepare force exit", ""));
        LogtailAlarm::GetInstance()->SendAlarm(
            LOGTAIL_CRASH_ALARM, "last config get time is too old: " + ToString(lastGetConfigTime) + " force exit");
        LogtailAlarm::GetInstance()->ForceToSend();
        sleep(10);
        _exit(1);
    }
#endif
    // if network is fail in 2 hours, force exit (for ant only)
    // work around for no network when docker start
    if (BOOL_FLAG(send_prefer_real_ip) && !BOOL_FLAG(global_network_success)
        && curTime - Application::GetInstance()->GetStartTime() > 7200) {
        LOG_ERROR(sLogger, ("network is fail", "prepare force exit"));
        LogtailAlarm::GetInstance()->SendAlarm(
            LOGTAIL_CRASH_ALARM,
            "network is fail since " + ToString(Application::GetInstance()->GetStartTime()) + " force exit");
        LogtailAlarm::GetInstance()->ForceToSend();
        sleep(10);
        _exit(1);
    }

    int32_t lastDaemonRunTime = Sender::Instance()->GetLastDeamonRunTime();
    if (lastDaemonRunTime > 0 && curTime - lastDaemonRunTime > 3600) {
        LOG_ERROR(sLogger, ("last sender daemon run time is too old", lastDaemonRunTime)("prepare force exit", ""));
        LogtailAlarm::GetInstance()->SendAlarm(LOGTAIL_CRASH_ALARM,
                                               "last sender daemon run time is too old: " + ToString(lastDaemonRunTime)
                                                   + " force exit");
        LogtailAlarm::GetInstance()->ForceToSend();
        sleep(10);
        _exit(1);
    }

    int32_t lastSendTime = Sender::Instance()->GetLastSendTime();
    if (lastSendTime > 0 && curTime - lastSendTime > 3600 * 12) {
        LOG_ERROR(sLogger, ("last send time is too old", lastSendTime)("prepare force exit", ""));
        LogtailAlarm::GetInstance()->SendAlarm(LOGTAIL_CRASH_ALARM,
                                               "last send time is too old: " + ToString(lastSendTime) + " force exit");
        LogtailAlarm::GetInstance()->ForceToSend();
        sleep(10);
        _exit(1);
    }

    LogtailMonitor::Instance()->UpdateMetric("last_send_time", GetTimeStamp(lastSendTime, "%Y-%m-%d %H:%M:%S"));

=======
void LogInput::UpdateCriticalMetric(int32_t curTime) {
>>>>>>> 696ddb1f
    LogtailMonitor::Instance()->UpdateMetric("last_read_event_time",
                                             GetTimeStamp(mLastReadEventTime, "%Y-%m-%d %H:%M:%S"));

    LogtailMonitor::Instance()->UpdateMetric("event_tps", 1.0 * mEventProcessCount / (curTime - mLastUpdateMetricTime));
    LogtailMonitor::Instance()->UpdateMetric("open_fd",
                                             GloablFileDescriptorManager::GetInstance()->GetOpenedFilePtrSize());
    LogtailMonitor::Instance()->UpdateMetric("register_handler", EventDispatcher::GetInstance()->GetHandlerCount());
    LogtailMonitor::Instance()->UpdateMetric("reader_count", CheckPointManager::Instance()->GetReaderCount());
    LogtailMonitor::Instance()->UpdateMetric("multi_config", AppConfig::GetInstance()->IsAcceptMultiConfig());
    mEventProcessCount = 0;
}

void* LogInput::ProcessLoop() {
    LOG_DEBUG(sLogger, ("LogInputThread", "Start"));
    EventDispatcher* dispatcher = EventDispatcher::GetInstance();
    dispatcher->StartTimeCount();
    int32_t prevTime = time(NULL);
    mLastReadEventTime = prevTime;
    int32_t curTime = prevTime;
    srand(prevTime);
    int32_t lastCheckDir = prevTime - rand() % 60;
    int32_t lastCheckSymbolicLink = prevTime - rand() % 60;
    time_t lastCheckHandlerTimeOut = prevTime - rand() % 60;
    int32_t lastDumpInotifyWatcherTime = prevTime - rand() % 60;
    int32_t lastForceClearFlag = prevTime - rand() % 60;
    int32_t lastClearConfigCache = prevTime - rand() % 60;
    mLastReadEventMicroSeconds = 0;
    mLastUpdateMetricTime = prevTime - rand() % 60;
    int32_t lastCheckBlockedTime = prevTime;
    int32_t lastReadLocalEventTime = prevTime;
    mEventProcessCount = 0;
    BlockedEventManager* pBlockedEventManager = BlockedEventManager::GetInstance();
    LogProcess::GetInstance()->SetFeedBack(pBlockedEventManager);
    string path;
    while (true) {
        ReadLock lock(mAccessMainThreadRWL);
        TryReadEvents(false);
        Event* ev = PopEventQueue();
        if (ev != NULL) {
            ++mEventProcessCount;
            if (mIdleFlag)
                delete ev;
            else
                ProcessEvent(dispatcher, ev);
        } else
            usleep(INT32_FLAG(log_input_thread_wait_interval));
        if (mIdleFlag)
            continue;

        curTime = time(NULL);


        if (curTime - lastCheckBlockedTime >= INT32_FLAG(check_block_event_interval)) {
            std::vector<Event*> pEventVec;
            pBlockedEventManager->GetTimeoutEvent(pEventVec, curTime);
            if (pEventVec.size() > 0) {
                PushEventQueue(pEventVec);
            }
            lastCheckBlockedTime = curTime;
        }

        if (curTime - lastReadLocalEventTime >= INT32_FLAG(read_local_event_interval)) {
            ReadLocalEvents();
            lastReadLocalEventTime = curTime;
        }
        if (curTime - mLastUpdateMetricTime >= 40) {
            UpdateCriticalMetric(curTime);
            mLastUpdateMetricTime = curTime;
        }
        if (curTime - lastForceClearFlag > 600 && GetForceClearFlag()) {
            lastForceClearFlag = curTime;
            prevTime = 0;
            lastCheckDir = 0;
            lastCheckHandlerTimeOut = 0;
            lastCheckSymbolicLink = 0;
        }

        if (curTime - prevTime >= INT32_FLAG(timeout_interval)) {
            dispatcher->HandleTimeout();
            prevTime = curTime;
        }

        if (curTime - lastCheckDir >= mCheckBaseDirInterval) {
            // do not need to clear file checkpoint, we will clear all checkpoint after DumpCheckPointToLocal
            // CheckPointManager::Instance()->CheckTimeoutCheckPoint();
            // check root watch dir
            ConfigManager::GetInstance()->RegisterHandlers();
            lastCheckDir = curTime;
        }

        if (curTime - lastCheckSymbolicLink >= mCheckSymbolicLinkInterval) {
            dispatcher->CheckSymbolicLink();
            lastCheckSymbolicLink = curTime;
        }

        if (curTime - lastCheckHandlerTimeOut >= INT32_FLAG(check_handler_timeout_interval)) {
            // call handle timeout
            dispatcher->ProcessHandlerTimeOut();
            lastCheckHandlerTimeOut = curTime;
        }

        if (curTime - lastDumpInotifyWatcherTime > INT32_FLAG(dump_inotify_watcher_interval)) {
            dispatcher->DumpInotifyWatcherDirs();
            lastDumpInotifyWatcherTime = curTime;
        }

        if (curTime - lastClearConfigCache > INT32_FLAG(clear_config_match_interval)) {
            ConfigManager::GetInstance()->ClearConfigMatchCache();
            lastClearConfigCache = curTime;
        }
    }

    LOG_WARNING(sLogger, ("LogInputThread", "Exit"));
    return NULL;
}

void LogInput::PushEventQueue(std::vector<Event*>& eventVec) {
    for (std::vector<Event*>::iterator iter = eventVec.begin(); iter != eventVec.end(); ++iter) {
        string key;
        key.append((*iter)->GetSource())
            .append(">")
            .append((*iter)->GetObject())
            .append(">")
            .append(ToString((*iter)->GetDev()))
            .append(">")
            .append(ToString((*iter)->GetInode()))
            .append(">")
            .append((*iter)->GetConfigName());
        int64_t hashKey = HashSignatureString(key.c_str(), key.size());
        if ((*iter)->GetType() == EVENT_MODIFY) {
            if (mModifyEventSet.find(hashKey) != mModifyEventSet.end()) {
                delete (*iter);
                *iter = NULL;
                continue;
            } else
                mModifyEventSet.insert(hashKey);
        }
        mInotifyEventQueue.push(*iter);
        (*iter)->SetHashKey(hashKey);
    }
}

void LogInput::PushEventQueue(Event* ev) {
    string key;
    key.append(ev->GetSource())
        .append(">")
        .append(ev->GetObject())
        .append(">")
        .append(ToString(ev->GetDev()))
        .append(">")
        .append(ToString(ev->GetInode()))
        .append(">")
        .append(ev->GetConfigName());
    int64_t hashKey = HashSignatureString(key.c_str(), key.size());
    if (ev->GetType() == EVENT_MODIFY) {
        if (mModifyEventSet.find(hashKey) != mModifyEventSet.end()) {
            delete ev;
            return;
        } else
            mModifyEventSet.insert(hashKey);
    }
    ev->SetHashKey(hashKey);
    mInotifyEventQueue.push(ev);
}

Event* LogInput::PopEventQueue() {
    if (mInotifyEventQueue.size() > 0) {
        Event* ev = mInotifyEventQueue.front();
        mInotifyEventQueue.pop();
        if (ev->GetType() == EVENT_MODIFY)
            mModifyEventSet.erase(ev->GetHashKey());
        return ev;
    }
    return NULL;
}

#ifdef APSARA_UNIT_TEST_MAIN
void LogInput::CleanEnviroments() {
    mIdleFlag = true;
    usleep(100 * 1000);
    while (true) {
        Event* ev = PopEventQueue();
        if (ev == NULL)
            break;
        delete ev;
    }
    mModifyEventSet.clear();
}
#endif

} // namespace logtail<|MERGE_RESOLUTION|>--- conflicted
+++ resolved
@@ -352,59 +352,7 @@
     delete ev;
 }
 
-<<<<<<< HEAD
-void LogInput::CheckAndUpdateCriticalMetric(int32_t curTime) {
-#ifdef __ENTERPRISE__
-    int32_t lastGetConfigTime = EnterpriseConfigProvider::GetInstance()->GetLastConfigGetTime();
-    // force to exit if config update thread is block more than 1 hour
-    if (lastGetConfigTime > 0 && curTime - lastGetConfigTime > 3600) {
-        LOG_ERROR(sLogger, ("last config get time is too old", lastGetConfigTime)("prepare force exit", ""));
-        LogtailAlarm::GetInstance()->SendAlarm(
-            LOGTAIL_CRASH_ALARM, "last config get time is too old: " + ToString(lastGetConfigTime) + " force exit");
-        LogtailAlarm::GetInstance()->ForceToSend();
-        sleep(10);
-        _exit(1);
-    }
-#endif
-    // if network is fail in 2 hours, force exit (for ant only)
-    // work around for no network when docker start
-    if (BOOL_FLAG(send_prefer_real_ip) && !BOOL_FLAG(global_network_success)
-        && curTime - Application::GetInstance()->GetStartTime() > 7200) {
-        LOG_ERROR(sLogger, ("network is fail", "prepare force exit"));
-        LogtailAlarm::GetInstance()->SendAlarm(
-            LOGTAIL_CRASH_ALARM,
-            "network is fail since " + ToString(Application::GetInstance()->GetStartTime()) + " force exit");
-        LogtailAlarm::GetInstance()->ForceToSend();
-        sleep(10);
-        _exit(1);
-    }
-
-    int32_t lastDaemonRunTime = Sender::Instance()->GetLastDeamonRunTime();
-    if (lastDaemonRunTime > 0 && curTime - lastDaemonRunTime > 3600) {
-        LOG_ERROR(sLogger, ("last sender daemon run time is too old", lastDaemonRunTime)("prepare force exit", ""));
-        LogtailAlarm::GetInstance()->SendAlarm(LOGTAIL_CRASH_ALARM,
-                                               "last sender daemon run time is too old: " + ToString(lastDaemonRunTime)
-                                                   + " force exit");
-        LogtailAlarm::GetInstance()->ForceToSend();
-        sleep(10);
-        _exit(1);
-    }
-
-    int32_t lastSendTime = Sender::Instance()->GetLastSendTime();
-    if (lastSendTime > 0 && curTime - lastSendTime > 3600 * 12) {
-        LOG_ERROR(sLogger, ("last send time is too old", lastSendTime)("prepare force exit", ""));
-        LogtailAlarm::GetInstance()->SendAlarm(LOGTAIL_CRASH_ALARM,
-                                               "last send time is too old: " + ToString(lastSendTime) + " force exit");
-        LogtailAlarm::GetInstance()->ForceToSend();
-        sleep(10);
-        _exit(1);
-    }
-
-    LogtailMonitor::Instance()->UpdateMetric("last_send_time", GetTimeStamp(lastSendTime, "%Y-%m-%d %H:%M:%S"));
-
-=======
 void LogInput::UpdateCriticalMetric(int32_t curTime) {
->>>>>>> 696ddb1f
     LogtailMonitor::Instance()->UpdateMetric("last_read_event_time",
                                              GetTimeStamp(mLastReadEventTime, "%Y-%m-%d %H:%M:%S"));
 
