// Copyright 2022 iLogtail Authors
//
// Licensed under the Apache License, Version 2.0 (the "License");
// you may not use this file except in compliance with the License.
// You may obtain a copy of the License at
//
//      http://www.apache.org/licenses/LICENSE-2.0
//
// Unless required by applicable law or agreed to in writing, software
// distributed under the License is distributed on an "AS IS" BASIS,
// WITHOUT WARRANTIES OR CONDITIONS OF ANY KIND, either express or implied.
// See the License for the specific language governing permissions and
// limitations under the License.

#include "EventHandler.h"
#include <iostream>
#include <string>
#include <vector>
#include "common/TimeUtil.h"
#include "common/RuntimeUtil.h"
#include "common/FileSystemUtil.h"
#include "common/StringTools.h"
#include "app_config/AppConfig.h"
#include "event/BlockEventManager.h"
#include "controller/EventDispatcher.h"
#include "config_manager/ConfigManager.h"
#include "monitor/LogtailAlarm.h"
#include "processor/daemon/LogProcess.h"
#include "logger/Logger.h"
#include "fuse/FuseFileBlacklist.h"
#include "common/LogFileCollectOffsetIndicator.h"
#include "LogInput.h"
#include "file_server/FileServer.h"

using namespace std;
using namespace sls_logs;

DEFINE_FLAG_INT64(read_file_time_slice, "microseconds", 50 * 1000);
DEFINE_FLAG_INT32(logreader_timeout_interval,
                  "reader hasn't updated for a long time will be removed, seconds",
                  86400 * 20000); // roughly equivalent to not releasing logReader when timed out
DEFINE_FLAG_INT32(cookie_timeout_interval,
                  "rotate cookie hasn't updated for a long time will be removed, seconds",
                  1800);
DEFINE_FLAG_INT32(logreader_count_upperlimit,
                  "when reader (in one dir) count exceed limit, reader hasn't updated for 7 * 24 hours will be removed",
                  5000);
DEFINE_FLAG_INT32(logreader_count_maxlimit,
                  "when reader (in one dir) count exceed limit, reader hasn't updated for 24 hours will be removed",
                  10000);

DEFINE_FLAG_INT32(logreader_count_max,
                  "when reader (in one dir) count exceed limit, modify handler will remove old reader ",
                  100000);

DEFINE_FLAG_INT32(logreader_count_max_remove_count, "remove reader count ", 10000);

DEFINE_FLAG_INT32(logreader_filedeleted_remove_interval,
                  "when file is deleted, reader will be removed after seconds",
                  900);
DEFINE_FLAG_INT32(logreader_filerotate_remove_interval,
                  "when file is rotate, reader will be removed after seconds",
                  600);
DEFINE_FLAG_INT32(rotate_overflow_error_interval, "second", 60);

namespace logtail {

void NormalEventHandler::Handle(const Event& event) {
    bool fileCreateModify = false;
    if (event.IsCreate() || event.IsMoveTo()) {
        if (event.IsDir()) {
            mCreateHandlerPtr->Handle(event);
        } else {
            string fullPath = PathJoin(event.GetSource(), event.GetObject());
            fsutil::PathStat buf;
            if (!fsutil::PathStat::stat(fullPath, buf)) {
                // filename before rollback is not exist this moment
                LOG_DEBUG(sLogger, ("get path info error", fullPath));
            } else if (buf.IsDir()) {
                // register consider timeout
                mCreateHandlerPtr->Handle(event);
            } else if (!buf.IsRegFile()) {
                LOG_INFO(sLogger, ("path is not file or directory, ignore it", fullPath)("stat mode", buf.GetMode()));
                LogtailAlarm::GetInstance()->SendAlarm(UNEXPECTED_FILE_TYPE_MODE_ALARM,
                                                       string("found unexpected type mode: ") + ToString(buf.GetMode())
                                                           + ", file path: " + fullPath);
                return;
            } else if (event.IsCreate())
                fileCreateModify = true;
        }
    } else if (event.IsModify())
        fileCreateModify = true;

    if (fileCreateModify) {
        // register a new handler for source
        // match config, then register
        auto const& path = event.GetSource();
        // warning: following case should occur:
        // a/b & a/b/c both in configuration, but requires
        // its descendants being watched timeout
        // while the other not
        const string& name = event.GetObject();

        // the file suffix which will be ignored
        if (!IsValidSuffix(name))
            return;

        FileDiscoveryConfig config = make_pair(nullptr, nullptr);
        if (event.GetConfigName().empty()) {
            config = ConfigManager::GetInstance()->FindBestMatch(path, name);
        } else {
            config = FileServer::GetInstance()->GetFileDiscoveryConfig(event.GetConfigName());
        }

        if (config.first) {
            LOG_DEBUG(sLogger,
                      ("register dir", PathJoin(path, name))("logstore", config.second->GetLogstoreName())(
                          "max depth", config.first->mMaxDirSearchDepth));
            EventHandler* newHandler = new CreateModifyHandler(mCreateHandlerPtr);
            EventHandler* handler = newHandler;
            if (EventDispatcher::GetInstance()->RegisterEventHandler(path.c_str(), config, handler)) {
                if (handler != newHandler)
                    delete newHandler;
                else
                    ConfigManager::GetInstance()->AddNewHandler(path, handler);
                handler->Handle(event);
            } else {
                delete handler;
            }
            // from now on, it's ret who is responsible for this directory
            // And when it's timeout configmanager will delete it
        }
    }
}

void NormalEventHandler::HandleTimeOut() {
    mCreateHandlerPtr->HandleTimeOut(); // empty call
}

// CreateHandler implementation
// xxx: event.IsDir() true!
void CreateHandler::Handle(const Event& event) {
    // warning: following case should occur:
    // a/b & a/b/c both in configuration, but requires
    // its descendants being watched timeout
    // while the other not
    string object = event.GetObject();
    string path = event.GetSource();
    if (object.size() > 0)
        path += PATH_SEPARATOR + object;
    if (!object.empty() && '.' == object[0]) {
        LOG_INFO(sLogger, ("ignore hidden file or directory", path));
        return;
    }
    FileDiscoveryConfig config = ConfigManager::GetInstance()->FindBestMatch(path);
    if (!config.first)
        return;
    else if (event.IsDir())
        ConfigManager::GetInstance()->RegisterHandlersRecursively(path, config, false);
    else {
        // symbolic link
        if (EventDispatcher::GetInstance()->IsDirRegistered(path) == PATH_INODE_NOT_REGISTERED)
            ConfigManager::GetInstance()->RegisterHandlersRecursively(path, config, true);
    }
}


void CreateHandler::HandleTimeOut() {
    // do nothing
}

// TimeoutHandler implementation
void TimeoutHandler::Handle(const Event& ev) {
    const string& dir = ev.GetSource();
    EventDispatcher::GetInstance()->UnregisterEventHandler(dir.c_str());
    ConfigManager::GetInstance()->RemoveHandler(dir);
}


void TimeoutHandler::HandleTimeOut() {
    // do nothing
}

bool CreateModifyHandler::DumpReaderMeta(bool isRotatorReader, bool checkConfigFlag) {
    for (ModifyHandlerMap::iterator iter = mModifyHandlerPtrMap.begin(); iter != mModifyHandlerPtrMap.end(); ++iter) {
        iter->second->DumpReaderMeta(isRotatorReader, checkConfigFlag);
    }
    return true;
}

ModifyHandler* CreateModifyHandler::GetOrCreateModifyHandler(const std::string& configName,
                                                             const FileDiscoveryConfig& pConfig) {
    ModifyHandlerMap::iterator iter = mModifyHandlerPtrMap.find(configName);
    if (iter != mModifyHandlerPtrMap.end()) {
        return iter->second;
    }
    ModifyHandler* pHanlder = new ModifyHandler(configName, pConfig);
    mModifyHandlerPtrMap.insert(std::make_pair(configName, pHanlder));
    return pHanlder;
}

CreateModifyHandler::~CreateModifyHandler() {
    for (ModifyHandlerMap::iterator iter = mModifyHandlerPtrMap.begin(); iter != mModifyHandlerPtrMap.end(); ++iter) {
        delete iter->second;
    }
    mModifyHandlerPtrMap.clear();
}

// CreateModifyHandler implementation
void CreateModifyHandler::Handle(const Event& event) {
    bool isDir = false;
    auto path = std::string(event.GetSource()).append(PATH_SEPARATOR).append(event.GetObject());

    if (event.IsDir()) {
        isDir = true;
    } else if (event.IsCreate() || event.IsMoveTo()) {
        fsutil::PathStat buf;
        if (!fsutil::PathStat::stat(path, buf))
            LOG_DEBUG(sLogger, ("get path info error", path));
        else if (buf.IsDir())
            isDir = true;
        else if (!buf.IsRegFile()) {
            LOG_INFO(sLogger, ("path is not file or directory, ignore it", path)("stat mode", buf.GetMode()));
            LogtailAlarm::GetInstance()->SendAlarm(UNEXPECTED_FILE_TYPE_MODE_ALARM,
                                                   std::string("found unexpected type mode: ") + ToString(buf.GetMode())
                                                       + ", file path: " + path);
            return;
        }
    }
    if ((event.IsCreate() || event.IsMoveTo()) && isDir) {
        mCreateHandlerPtr->Handle(event);
    } else if (event.IsContainerStopped() && isDir) {
        for (auto& pair : mModifyHandlerPtrMap) {
            LOG_DEBUG(sLogger,
                      ("Handle container stopped event, config", pair.first)("Source", event.GetSource())(
                          "Object", event.GetObject())("Dev", event.GetDev())("Inode", event.GetInode()));
            pair.second->Handle(event);
        }
    } else if (event.IsCreate() || event.IsModify() || event.IsMoveFrom() || event.IsMoveTo() || event.IsDeleted()) {
        if (!event.GetConfigName().empty()) {
            FileDiscoveryConfig pConfig = FileServer::GetInstance()->GetFileDiscoveryConfig(event.GetConfigName());
            if (pConfig.first) {
                LOG_DEBUG(sLogger,
                          ("Process event with existed config", event.GetConfigName())("Source", event.GetSource())(
                              "Object", event.GetObject())("Dev", event.GetDev())("Inode", event.GetInode()));
                GetOrCreateModifyHandler(pConfig.second->GetConfigName(), pConfig)->Handle(event);
            } else {
                // if event is delete
                LOG_WARNING(sLogger, ("can not find config, config may be deleted", event.GetConfigName()));
            }
        } else {
            vector<FileDiscoveryConfig> pConfigVec;
            if (AppConfig::GetInstance()->IsAcceptMultiConfig()) {
                ConfigManager::GetInstance()->FindAllMatch(pConfigVec, event.GetSource(), event.GetObject());
            } else {
                ConfigManager::GetInstance()->FindMatchWithForceFlag(pConfigVec, event.GetSource(), event.GetObject());
            }

            for (auto configIter = pConfigVec.begin(); configIter != pConfigVec.end(); ++configIter) {
                LOG_DEBUG(sLogger,
                          ("Process event with multi config", pConfigVec.size())(event.GetSource(), event.GetObject()));
                GetOrCreateModifyHandler(configIter->second->GetConfigName(), *configIter)->Handle(event);

                // 废弃
                // if (pConfig->mIsFuseMode) {
                //     FuseFileBlacklist::GetInstance()->RemoveFromBlackList(path);
                // }
                // // if file is deleted or moved, inode may be wrong
                // if ((event.IsMoveFrom() || event.IsDeleted()) && pConfig->mMarkOffsetFlag) {
                //     LogFileCollectOffsetIndicator::GetInstance()->DeleteItem(pConfig->mConfigName, path);
                // }
            }
        }
    }
}


void CreateModifyHandler::HandleTimeOut() {
    for (ModifyHandlerMap::iterator iter = mModifyHandlerPtrMap.begin(); iter != mModifyHandlerPtrMap.end(); ++iter) {
        iter->second->HandleTimeOut();
    }
    mCreateHandlerPtr->HandleTimeOut(); // empty call
}

// implementation for ModifyHandler
ModifyHandler::ModifyHandler(const std::string& configName, const FileDiscoveryConfig& pConfig)
    : mConfigName(configName) {
    if (pConfig.first && pConfig.second->GetGlobalConfig().mProcessPriority > 0
        && pConfig.second->GetGlobalConfig().mProcessPriority <= MAX_CONFIG_PRIORITY_LEVEL) {
        mReadFileTimeSlice = (1 << (MAX_CONFIG_PRIORITY_LEVEL - pConfig.second->GetGlobalConfig().mProcessPriority + 1))
            * INT64_FLAG(read_file_time_slice);
    } else {
        mReadFileTimeSlice = INT64_FLAG(read_file_time_slice);
    }
    mLastOverflowErrorTime = 0;
}

ModifyHandler::~ModifyHandler() {
}

void ModifyHandler::MakeSpaceForNewReader() {
    if (mDevInodeReaderMap.size()
        < (size_t)INT32_FLAG(logreader_count_max) + (size_t)INT32_FLAG(logreader_count_max_remove_count)) {
        return;
    }

    vector<LogFileReader*> sortReaderArray;
    sortReaderArray.resize(mDevInodeReaderMap.size());
    size_t index = 0;
    for (DevInodeLogFileReaderMap::iterator iter = mDevInodeReaderMap.begin(); iter != mDevInodeReaderMap.end();
         ++iter) {
        sortReaderArray[index++] = iter->second.get();
    }

    // little to big
    sort(sortReaderArray.begin(), sortReaderArray.end(), ModifyHandler::CompareReaderByUpdateTime);

    const int32_t deleteCount = (int32_t)mDevInodeReaderMap.size() - INT32_FLAG(logreader_count_max);

    for (int i = 0; i < deleteCount; ++i) {
        LogFileReader* pReader = sortReaderArray[i];
        mDevInodeReaderMap.erase(pReader->GetDevInode());
        LogFileReaderPtrArray& readerArray = *pReader->GetReaderArray();
        for (LogFileReaderPtrArray::iterator iter = readerArray.begin(); iter != readerArray.end(); ++iter) {
            if (iter->get() == pReader) {
                readerArray.erase(iter);
                break;
            }
        }
    }

    LOG_WARNING(sLogger,
                ("remove some of the old readers from the log rotator queue",
                 "total log reader count exceeds upper limit")("reader count after clean", mDevInodeReaderMap.size()));
    // randomly choose one project to send alarm
    LogFileReaderPtr oneReader = mDevInodeReaderMap.begin()->second;
    LogtailAlarm::GetInstance()->SendAlarm(
        FILE_READER_EXCEED_ALARM,
        string("total log reader count exceeds upper limit, delete some of the old readers, reader count after clean:")
            + ToString(mDevInodeReaderMap.size()),
        oneReader->GetProject(),
        oneReader->GetLogstore(),
        oneReader->GetRegion());
}


LogFileReaderPtr ModifyHandler::CreateLogFileReaderPtr(const string& path,
                                                       const string& name,
                                                       const DevInode& devInode,
                                                       const FileReaderConfig& readerConfig,
                                                       const MultilineConfig& multilineConfig,
                                                       const FileDiscoveryConfig& discoveryConfig,
                                                       uint32_t exactlyonceConcurrency,
                                                       bool forceBeginingFlag) {
    if (mNameReaderMap.find(name) == mNameReaderMap.end()) {
        LOG_INFO(sLogger,
                 ("create new log reader queue, project",
                  readerConfig.second->GetProjectName())("logstore", readerConfig.second->GetLogstoreName())(
                     "config", readerConfig.second->GetConfigName())("log reader queue name", PathJoin(path, name))(
                     "new log reader queue count", mNameReaderMap.size() + 1));
    }
    LogFileReaderPtrArray& readerArray = mNameReaderMap[name];
    if (readerArray.size() >= readerConfig.first->mRotatorQueueSize) {
        int32_t nowTime = time(NULL);
        if (nowTime - mLastOverflowErrorTime > INT32_FLAG(rotate_overflow_error_interval)) {
            mLastOverflowErrorTime = nowTime;
            LOG_ERROR(
                sLogger,
                ("stop creating new reader",
                 "log reader queue length excceeds upper limit")("project", readerConfig.second->GetProjectName())(
                    "logstore", readerConfig.second->GetLogstoreName())("config", readerConfig.second->GetConfigName())(
                    "log reader queue name", PathJoin(path, name))("max queue length",
                                                                   readerConfig.first->mRotatorQueueSize));
            LogtailAlarm::GetInstance()->SendAlarm(
                DROP_LOG_ALARM,
                string("log reader queue length excceeds upper limit, stop creating new reader, config: ")
                    + readerConfig.second->GetConfigName() + ", log reader queue name: " + PathJoin(path, name)
                    + ", max queue length: " + to_string(readerConfig.first->mRotatorQueueSize),
                readerConfig.second->GetProjectName(),
                readerConfig.second->GetLogstoreName(),
                readerConfig.second->GetRegion());
        }
        return LogFileReaderPtr();
    }

    LOG_INFO(sLogger,
             ("start to create log reader, project",
              readerConfig.second->GetProjectName())("logstore", readerConfig.second->GetLogstoreName())(
                 "config", readerConfig.second->GetConfigName())("log reader queue name", PathJoin(path, name))(
                 "file device", ToString(devInode.dev))("file inode", ToString(devInode.inode)));

    LogFileReaderPtr readerPtr(LogFileReader::CreateLogFileReader(path,
                                                                  name,
                                                                  devInode,
                                                                  readerConfig,
                                                                  multilineConfig,
                                                                  discoveryConfig,
                                                                  exactlyonceConcurrency,
                                                                  forceBeginingFlag));
    if (readerPtr.get() == NULL)
        return LogFileReaderPtr();

    // new log
    bool backFlag = false;
    if (readerPtr->GetRealLogPath().empty() || readerPtr->GetRealLogPath() == readerPtr->GetHostLogPath()) {
        backFlag = true;
        // if reader is a new file(not from checkpoint), and file is rotate file, reset file pos
        if (readerArray.size() > 0 && !readerPtr->IsFromCheckPoint()) {
            LOG_DEBUG(sLogger, ("file rotate, reset new reader pos", PathJoin(path, name)));
            readerPtr->ResetLastFilePos();
        }
    } else {
        backFlag = false;
        // rotate log, push front
        LOG_DEBUG(sLogger, ("rotator log, push front", readerPtr->GetRealLogPath()));
    }

    // need check skip flag first and if flag is false then open fd
    if (!readerPtr->NeedSkipFirstModify()) {
        if (!readerPtr->UpdateFilePtr()) {
            if (errno != EMFILE) {
                LOG_ERROR(
                    sLogger,
                    ("stop creating new reader",
                     "file open failed or file dev inode has been changed since event happened")(
                        "project", readerConfig.second->GetProjectName())("logstore",
                                                                          readerConfig.second->GetLogstoreName())(
                        "config", readerConfig.second->GetConfigName())("log reader queue name", PathJoin(path, name))(
                        "file device", ToString(devInode.dev))("file inode", ToString(devInode.inode)));
                return LogFileReaderPtr();
            }
        } else {
            // if first create, we should check and update file signature, because when blocked, new reader will have no
            // chance to update signature
<<<<<<< HEAD
            if (!readerPtr->CheckFileSignatureAndOffset(false)) {
                LOG_ERROR(sLogger,
                          ("stop creating new reader",
                           "check file signature failed, possibly because file signature has been changed since the "
                           "checkpoint was last saved")("project", readerConfig.second->GetProjectName())("logstore",
                                                                                              readerConfig.second->GetLogstoreName())(
                              "config", readerConfig.second->GetConfigName())("log reader queue name", PathJoin(path, name))(
                              "file device", ToString(devInode.dev))("file inode", ToString(devInode.inode)));
=======
            int64_t fileSize;
            if (!readerPtr->CheckFileSignatureAndOffset(fileSize)) {
                LOG_ERROR(
                    sLogger,
                    ("stop creating new reader",
                     "check file signature failed, possibly because file signature has been changed since the "
                     "checkpoint was last saved")("project", readerConfig.second->GetProjectName())(
                        "logstore", readerConfig.second->GetLogstoreName())(
                        "config", readerConfig.second->GetConfigName())("log reader queue name", PathJoin(path, name))(
                        "file device", ToString(devInode.dev))("file inode", ToString(devInode.inode)));
>>>>>>> 696ddb1f
                return LogFileReaderPtr();
            }
        }
    }

    backFlag ? readerArray.push_back(readerPtr) : readerArray.push_front(readerPtr);
    readerPtr->SetReaderArray(&readerArray);
    mDevInodeReaderMap[devInode] = readerPtr;

    LOG_INFO(sLogger,
             ("log reader creation succeed",
              "pushed into the corresponding reader queue")("project", readerConfig.second->GetProjectName())(
                 "logstore", readerConfig.second->GetLogstoreName())("config", readerConfig.second->GetConfigName())(
                 "log reader queue name", PathJoin(path, name))("log reader queue length", readerArray.size())(
                 "file device", ToString(devInode.dev))("file inode", ToString(devInode.inode))(
                 "file size", readerPtr->GetFileSize())("reading start position", readerPtr->GetLastFilePos()));
    return readerPtr;
}


void ModifyHandler::Handle(const Event& event) {
    const string& path = event.GetSource();
    const string& name = event.GetObject();

    if (!IsValidSuffix(name))
        return;

    DevInode devInode(event.GetDev(), event.GetInode());
    string logPath(path);
    logPath.append(PATH_SEPARATOR).append(name);
    // devInode is known to be invalid for inotify events
    if (!devInode.IsValid() && (event.IsModify() || event.IsCreate() || event.IsMoveTo())) {
        devInode = GetFileDevInode(logPath);
        if (!devInode.IsValid()) {
            // call stat failed, but we should try to find reader because the log file may be moved to another name
            LOG_DEBUG(sLogger, ("get file dev inode error", logPath));
        }
    }

    DevInodeLogFileReaderMap::iterator devInodeIter
        = devInode.IsValid() ? mDevInodeReaderMap.find(devInode) : mDevInodeReaderMap.end();

    // when file is deleted or movefrom, we can't find devinode, so set all log reader's delete flag
    if (event.IsDeleted() || event.IsMoveFrom()) {
        NameLogFileReaderMap::iterator iter = mNameReaderMap.find(name);
        if (iter != mNameReaderMap.end()) {
            LogFileReaderPtrArray& readerArray = iter->second;
            // only set when reader array size is 1
            if (readerArray.size() == (size_t)1) {
                readerArray[0]->SetFileDeleted(true);
                if (readerArray[0]->IsReadToEnd() || readerArray[0]->ShouldForceReleaseDeletedFileFd()) {
                    if (readerArray[0]->IsFileOpened()) {
                        LOG_INFO(
                            sLogger,
                            ("close the log queue header file",
                             "delete event has come, and only one reader exists in the corresponding log queue, and "
                             "the queue header file has been read or is forced to close")(
                                "project", readerArray[0]->GetProject())("logstore", readerArray[0]->GetLogstore())(
                                "config", mConfigName)("log reader queue name", readerArray[0]->GetHostLogPath())(
                                "file device", readerArray[0]->GetDevInode().dev)(
                                "file inode", readerArray[0]->GetDevInode().inode)("file size",
                                                                                   readerArray[0]->GetFileSize()));
                        if (!readerArray[0]->ShouldForceReleaseDeletedFileFd() && readerArray[0]->HasDataInCache()) {
                            ForceReadLogAndPush(readerArray[0]);
                        }
                        // release fd as quick as possible
                        readerArray[0]->CloseFilePtr();
                    }
                }
            }
        }
    } else if (event.IsContainerStopped()) {
        for (auto& pair : mNameReaderMap) {
            LogFileReaderPtrArray& readerArray = pair.second;
            for (auto& reader : readerArray) {
                reader->SetContainerStopped();
                if (reader->IsReadToEnd() || reader->ShouldForceReleaseDeletedFileFd()) {
                    if (reader->IsFileOpened()) {
                        LOG_INFO(
                            sLogger,
                            ("close the file",
                             "the container has been stopped, and current file has been read or is forced to close")(
                                "project", reader->GetProject())("logstore", reader->GetLogstore())(
                                "config", mConfigName)("log reader queue name", reader->GetHostLogPath())(
                                "file device", reader->GetDevInode().dev)("file inode", reader->GetDevInode().inode)(
                                "file size", reader->GetFileSize()));
                        if (!readerArray[0]->ShouldForceReleaseDeletedFileFd() && reader->HasDataInCache()) {
                            ForceReadLogAndPush(readerArray[0]);
                        }
                        // release fd as quick as possible
                        reader->CloseFilePtr();
                    }
                }
            }
        }
    } else if (event.IsModify()) {
        // devInode cannot be found, this means a rotate file(like a.log.1) has event, and reader for rotate file is
        // moved to mRotatorReaderMap
        if (devInode.IsValid() && devInodeIter == mDevInodeReaderMap.end()) {
            DevInodeLogFileReaderMap::iterator rotateIter = mRotatorReaderMap.find(devInode);
            // the reader for file(whether it's a.log or a.log.1) exists in mDevInodeReaderMap or mRotatorReaderMap
            // if we can find reader in mRotatorReaderMap, it means the file after rotating(a.log.1) also matches config
            if (rotateIter != mRotatorReaderMap.end()) {
                // if dev inode change, just return.
                // if find devinode in rotator map, we should check file signature
                // if sig is different, delete this reader and create new one
                // if sig is same and file size not change, ignore it
                // if sig is same and file size is changed, move reader to normal reader map
                LogFileReaderPtr rotatorReader = rotateIter->second;
                LogFileReader::FileCompareResult cmpRst = rotatorReader->CompareToFile(logPath);
                LOG_DEBUG(sLogger,
                          ("find rotator reader", logPath)("compare result", (int)cmpRst)(
                              rotatorReader->GetHostLogPath(), rotatorReader->GetRealLogPath())(
                              ToString(rotatorReader->GetLastFilePos()), devInode.inode)("this", (uint64_t)this));
                switch (cmpRst) {
                    case LogFileReader::FileCompareResult_DevInodeChange:
                        return;
                        break;
                    case LogFileReader::FileCompareResult_SigChange:
                        mRotatorReaderMap.erase(rotateIter);
                        break;
                    case LogFileReader::FileCompareResult_SigSameSizeChange: {
                        rotatorReader->UpdateLogPath(logPath);
                        LogFileReaderPtrArray& readerArray = mNameReaderMap[rotatorReader->GetHostLogPathFile()];
                        // new log
                        if (rotatorReader->GetRealLogPath() == rotatorReader->GetHostLogPath()) {
                            readerArray.push_back(rotatorReader);
                        } else {
                            // rotate log, push front
                            readerArray.push_front(rotatorReader);
                        }
                        rotatorReader->SetReaderArray(&readerArray);
                        mDevInodeReaderMap[devInode] = rotatorReader;
                        mRotatorReaderMap.erase(rotateIter);
                        devInodeIter = mDevInodeReaderMap.find(devInode);
                    } break;
                    case LogFileReader::FileCompareResult_SigSameSizeSame:
                        return;
                        break;
                    case LogFileReader::FileCompareResult_Error:
                        return;
                        break;
                    default:
                        return;
                }
            }
        }
        uint64_t beginTime = GetCurrentTimeInMicroSeconds();
        LogFileReaderPtrArray* readerArrayPtr = NULL;
        if (!devInode.IsValid()) {
            // call stat failed, but we should try to find reader because the log file may be moved to another name
            NameLogFileReaderMap::iterator iter = mNameReaderMap.find(name);
            if (iter != mNameReaderMap.end()) {
                readerArrayPtr = &(iter->second);
            } else {
                LOG_WARNING(sLogger, ("can not find logreader, may be deleted", logPath));
                return;
            }
        } else if (devInodeIter == mDevInodeReaderMap.end()) {
            FileDiscoveryConfig config = FileServer::GetInstance()->GetFileDiscoveryConfig(mConfigName);
            // double check
            // if event with config name, skip check
            if (config.first && (!event.GetConfigName().empty() || config.first->IsMatch(path, name))) {
                FileReaderConfig readerConfig = FileServer::GetInstance()->GetFileReaderConfig(mConfigName);
                MultilineConfig multilineConfig = FileServer::GetInstance()->GetMultilineConfig(mConfigName);
                uint32_t concurrency = FileServer::GetInstance()->GetExactlyOnceConcurrency(mConfigName);
                LogFileReaderPtr readerPtr
                    = CreateLogFileReaderPtr(path, name, devInode, readerConfig, multilineConfig, config, concurrency);
                if (readerPtr.get() == NULL) {
                    LogFileReaderPtrArray& readerArray = mNameReaderMap[name];
                    // if rotate queue is full, try read array header
                    if (readerArray.size() >= readerConfig.first->mRotatorQueueSize) {
                        readerPtr = readerArray[0];
                        // push modify event, use head dev inode
                        // Event* ev = new Event(event.GetSource(), event.GetObject(), event.GetType(), event.GetWd(),
                        // event.GetCookie(), readerArray[0]->GetDevInode().dev, readerArray[0]->GetDevInode().inode);
                        // LogInput::GetInstance()->PushEventQueue(ev);
                    } else {
                        // other fail, return
                        return;
                    }
                }
                // if we need to skip first modify, reset flag and return
                if (readerPtr->NeedSkipFirstModify()) {
                    readerPtr->DisableSkipFirstModify();
                    return;
                }
                readerArrayPtr = readerPtr->GetReaderArray();
            } else {
                return;
            }
        } else {
            devInodeIter->second->UpdateLogPath(logPath);
            readerArrayPtr = devInodeIter->second->GetReaderArray();
        }
        if (readerArrayPtr->size() == 0) {
            LOG_ERROR(sLogger, ("unknow error, reader array size is 0", logPath));
            return;
        }
        LogFileReaderPtr reader = (*readerArrayPtr)[0];
        // If file modified, it means the file is existed, then we should set fileDeletedFlag to false
        // NOTE: This may override the correct delete flag, which will cause fd close delay!
        // reader->SetFileDeleted(false);

        // make sure file open success, or we just return
        bool isFileOpen = reader->IsFileOpened();
        while (!reader->UpdateFilePtr()) {
            if (errno == EMFILE) {
                LOG_WARNING(sLogger,
                            ("too many open files", "skip this read operation")("log path", reader->GetHostLogPath()));
                return;
            }
            // eg: a.log rotate to a.log1, event sequece : a.log write 2min ago, file ptr closed -> a.log rotate a.log1
            // -> logtail process new a.log modify -> open file fail -> [old] delete reader -> logtail process a.log1
            // modify
            //     -> cannot find reader, treat as new file -> read log tail(1MB)
            // so when open file ptr faild, put this reader into rotator map, when process a.log1 modify event, we can
            // find it in rotator map
            LOG_INFO(sLogger,
                     ("open the file failed", "move the corresponding reader to the rotator reader pool")(
                         "project", reader->GetProject())("logstore", reader->GetLogstore())("config", mConfigName)(
                         "log reader queue name", reader->GetHostLogPath())("log reader queue size",
                                                                            readerArrayPtr->size() - 1)(
                         "file device", reader->GetDevInode().dev)("file inode", reader->GetDevInode().inode)(
                         "file size", reader->GetFileSize())("rotator reader pool size", mRotatorReaderMap.size() + 1));
            readerArrayPtr->pop_front();
            mDevInodeReaderMap.erase(reader->GetDevInode());
            mRotatorReaderMap[reader->GetDevInode()] = reader;
            if (readerArrayPtr->size() == 0) {
                return;
            }
            reader = (*readerArrayPtr)[0];
            isFileOpen = reader->IsFileOpened();
            LOG_DEBUG(sLogger, ("read other file", reader->GetDevInode().inode));
        }

        bool recreateReaderFlag = false;
        // if dev inode changed, delete this reader and create reader
        if (!reader->CheckDevInode()) {
            LOG_INFO(sLogger,
                     ("file dev inode changed, create new reader. new path",
                      logPath)("old path", reader->GetHostLogPath())(ToString(readerArrayPtr->size()),
                                                                     mRotatorReaderMap.size())(
                         ToString(reader->GetDevInode().inode), reader->GetLastFilePos())("DevInode map size",
                                                                                          mDevInodeReaderMap.size()));
            recreateReaderFlag = true;
            LogtailAlarm::GetInstance()->SendAlarm(INNER_PROFILE_ALARM,
                                                   string("file dev inode changed, create new reader. new path:")
                                                       + reader->GetHostLogPath() + " ,project:" + reader->GetProject()
                                                       + " ,logstore:" + reader->GetLogstore());
        }
        // if signature is different and logpath is different, delete this reader and create reader
        else if (!reader->CheckFileSignatureAndOffset(isFileOpen) && logPath != reader->GetHostLogPath()) {
            LOG_INFO(sLogger,
                     ("file sig and name both changed, create new reader. new path",
                      logPath)("old path", reader->GetHostLogPath())(ToString(readerArrayPtr->size()),
                                                                     mRotatorReaderMap.size())(
                         ToString(reader->GetDevInode().inode), reader->GetLastFilePos())("DevInode map size",
                                                                                          mDevInodeReaderMap.size()));
            recreateReaderFlag = true;
        }
        if (recreateReaderFlag) {
            LOG_INFO(sLogger,
                     ("need to recreate reader", "remove the corresponding reader from the log reader queue")(
                         "project", reader->GetProject())("logstore", reader->GetLogstore())("config", mConfigName)(
                         "log reader queue name", reader->GetHostLogPath())(
                         "log reader queue size", readerArrayPtr->size() - 1)("file device", reader->GetDevInode().dev)(
                         "file inode", reader->GetDevInode().inode)("file size", reader->GetFileSize()));
            readerArrayPtr->pop_front();
            mDevInodeReaderMap.erase(reader->GetDevInode());
            // delete this reader, do not insert into rotator reader map
            // repush this event and wait for create reader
            Event* ev = new Event(event);
            LogInput::GetInstance()->PushEventQueue(ev);
            return;
        }

        if (reader->ShouldForceReleaseDeletedFileFd()) {
            LOG_INFO(sLogger,
                     ("force closing the file, project", reader->GetProject())("logstore", reader->GetLogstore())(
                         "config", mConfigName)("log reader queue name", reader->GetHostLogPath())(
                         "file device", reader->GetDevInode().dev)("file inode", reader->GetDevInode().inode)(
                         "file size", reader->GetFileSize())("last file position", reader->GetLastFilePos()));
            reader->CloseFilePtr();
        }
        bool hasMoreData;
        do {
            if (!LogProcess::GetInstance()->IsValidToReadLog(reader->GetLogstoreKey())) {
                static int32_t s_lastOutPutTime = 0;
                int32_t curTime = time(NULL);
                if (curTime - s_lastOutPutTime > 600) {
                    s_lastOutPutTime = curTime;
                    LOG_WARNING(sLogger,
                                ("logprocess queue is full, put modify event to event queue again",
                                 reader->GetHostLogPath())(reader->GetProject(), reader->GetLogstore()));

                    LogtailAlarm::GetInstance()->SendAlarm(
                        PROCESS_QUEUE_BUSY_ALARM,
                        string("logprocess queue is full, put modify event to event queue again, file:")
                            + reader->GetHostLogPath() + " ,project:" + reader->GetProject()
                            + " ,logstore:" + reader->GetLogstore());
                }

                BlockedEventManager::GetInstance()->UpdateBlockEvent(
                    reader->GetLogstoreKey(), mConfigName, event, reader->GetDevInode(), curTime);
                return;
            }
            LogBuffer* logBuffer = new LogBuffer;
            hasMoreData = reader->ReadLog(*logBuffer, &event);
            int32_t pushRetry = PushLogToProcessor(reader, logBuffer);
            if (!hasMoreData) {
                if (reader->IsFileDeleted() || reader->IsContainerStopped()) {
                    // release fd as quick as possible
                    LOG_INFO(sLogger,
                             ("close the file",
                              "current file has been read, and is marked deleted or the relative container has been "
                              "stopped")("project", reader->GetProject())("logstore", reader->GetLogstore())(
                                 "config", mConfigName)("log reader queue name", reader->GetHostLogPath())(
                                 "file device", reader->GetDevInode().dev)("file inode", reader->GetDevInode().inode)(
                                 "file size", reader->GetFileSize()));
                    ForceReadLogAndPush(reader);
                    reader->CloseFilePtr();
                }
                break;
            }
            if (pushRetry >= 5 || GetCurrentTimeInMicroSeconds() - beginTime > mReadFileTimeSlice) {
                LOG_DEBUG(
                    sLogger,
                    ("read log breakout", "file io cost 1 time slice (50ms) or push blocked")("pushRetry", pushRetry)(
                        "begin time", beginTime)("path", event.GetSource())("file", event.GetObject()));
                Event* ev = new Event(event);
                ev->SetConfigName(mConfigName);
                LogInput::GetInstance()->PushEventQueue(ev);
                break;
            }

            // When loginput thread hold on, we should repush this event back.
            // If we don't repush and this file has no modify event, this reader will never been read.
            if (LogInput::GetInstance()->IsInterupt()) {
                if (hasMoreData) {
                    LOG_INFO(
                        sLogger,
                        ("read log interupt but has more data, reason", "log input thread hold on")(
                            "action", "repush modify event to event queue")("begin time", beginTime)(
                            "path", event.GetSource())("file", event.GetObject())("inode", reader->GetDevInode().inode)(
                            "offset", reader->GetLastFilePos())("size", reader->GetFileSize()));
                } else {
                    LOG_DEBUG(
                        sLogger,
                        ("read log breakout, reason", "log input thread hold on")(
                            "action", "repush modify event to event queue")("begin time", beginTime)(
                            "path", event.GetSource())("file", event.GetObject())("inode", reader->GetDevInode().inode)(
                            "offset", reader->GetLastFilePos())("size", reader->GetFileSize()));
                }
                Event* ev = new Event(event);
                ev->SetConfigName(mConfigName);
                LogInput::GetInstance()->PushEventQueue(ev);
                break;
            }
        } while (true);

        if (!hasMoreData && readerArrayPtr->size() > (size_t)1) {
            // when a rotated reader finish its reading, it's unlikely that there will be data again
            // so release file fd as quick as possible (open again if new data coming)
            LOG_INFO(sLogger,
                     ("close the file and move the corresponding reader to the rotator reader pool",
                      "current file has been read and more files are waiting in the log reader queue")(
                         "project", reader->GetProject())("logstore", reader->GetLogstore())("config", mConfigName)(
                         "log reader queue name", reader->GetHostLogPath())("log reader queue size",
                                                                            readerArrayPtr->size() - 1)(
                         "file device", reader->GetDevInode().dev)("file inode", reader->GetDevInode().inode)(
                         "file size", reader->GetFileSize())("rotator reader pool size", mRotatorReaderMap.size() + 1));
            ForceReadLogAndPush(reader);
            reader->CloseFilePtr();
            readerArrayPtr->pop_front();
            mDevInodeReaderMap.erase(reader->GetDevInode());
            mRotatorReaderMap[reader->GetDevInode()] = reader;
            // need to push modify event again, but without dev inode
            // use head dev + inode
            Event* ev = new Event(event.GetSource(),
                                  event.GetObject(),
                                  event.GetType(),
                                  event.GetWd(),
                                  event.GetCookie(),
                                  (*readerArrayPtr)[0]->GetDevInode().dev,
                                  (*readerArrayPtr)[0]->GetDevInode().inode);
            ev->SetConfigName(mConfigName);
            LogInput::GetInstance()->PushEventQueue(ev);
        }
    }
    // if a file is created, and dev inode cannot found(this means it's a new file), create reader for this file, then
    // insert reader into mDevInodeReaderMap
    else if (event.IsCreate()) {
        if (!devInode.IsValid()) {
            return;
        }
        if (devInodeIter == mDevInodeReaderMap.end()) {
            FileDiscoveryConfig config = FileServer::GetInstance()->GetFileDiscoveryConfig(mConfigName);
            if (config.first && (!event.GetConfigName().empty() || config.first->IsMatch(path, name))) {
                FileReaderConfig readerConfig = FileServer::GetInstance()->GetFileReaderConfig(mConfigName);
                MultilineConfig multilineConfig = FileServer::GetInstance()->GetMultilineConfig(mConfigName);
                uint32_t concurrency = FileServer::GetInstance()->GetExactlyOnceConcurrency(mConfigName);
                LogFileReaderPtr readerPtr = CreateLogFileReaderPtr(
                    path, name, devInode, readerConfig, multilineConfig, config, concurrency, true);
                if (readerPtr.get() == NULL) {
                    return;
                }
            }
        }
    }
}

void ModifyHandler::HandleTimeOut() {
    MakeSpaceForNewReader();
    DeleteTimeoutReader();
    DeleteRollbackReader();
    // remove deleted reader
    time_t nowTime = time(NULL);
    NameLogFileReaderMap::iterator readerIter = mNameReaderMap.begin();
    size_t closeFilePtrCount = 0;
    size_t maxFilePtrCount = mNameReaderMap.size() > (size_t)100 ? mNameReaderMap.size() / 10 : 100;
    for (; readerIter != mNameReaderMap.end();) {
        bool actioned = false;
        LogFileReaderPtrArray& readerArray = readerIter->second;
        // donot check file delete flag or close ptr when array size > 1
        if (readerArray.size() > 1) {
            LOG_DEBUG(sLogger,
                      ("HandleTimeOut filename", readerIter->first)("dir", readerArray[0]->GetHostLogPath().c_str())(
                          "action", "continue")("reason", "reader array size > 1"));
            ++readerIter;
            actioned = true;
            continue;
        }

        if (readerArray.size() == 1) {
            LogFileReaderPtrArray::iterator iter = readerArray.begin();
            // We don't care about container stop here.
            // Because delete event should come after fd is released and Read will finally return IsFileDeleted true.
            if ((*iter)->IsFileDeleted()
                && nowTime - (*iter)->GetDeletedTime() > INT32_FLAG(logreader_filedeleted_remove_interval)) {
                actioned = true;
                LOG_INFO(
                    sLogger,
                    ("current file is marked deleted with no more readers in the log reader queue for some time",
                     "remove the corresponding reader from the log reader queue")("project", (*iter)->GetProject())(
                        "logstore", (*iter)->GetLogstore())("config", mConfigName)(
                        "log reader queue name", (*iter)->GetHostLogPath())("log reader queue size", 0)(
                        "file device", (*iter)->GetDevInode().dev)("file inode", (*iter)->GetDevInode().inode)(
                        "file size", (*iter)->GetFileSize())("last file position", (*iter)->GetLastFilePos()));
                mDevInodeReaderMap.erase((*iter)->GetDevInode());
                readerArray.erase(iter);
            }
        }
        // only close file ptr when readerArray size is 1
        // because when many file is queued, if we close file ptr, maybe we can't find this file again
        if (readerArray.size() == 1) {
            if (readerArray[0]->CloseTimeoutFilePtr(nowTime)) {
                ++closeFilePtrCount;
                actioned = true;
                LOG_DEBUG(
                    sLogger,
                    ("HandleTimeOut filename", readerIter->first)("dir", readerArray[0]->GetHostLogPath().c_str())(
                        "action", "close")("reason", "file no new data timeout"));
            }
        }
        if (!actioned && readerArray.size() > 0) {
            LOG_DEBUG(sLogger,
                      ("HandleTimeOut filename", readerIter->first)("dir", readerArray[0]->GetHostLogPath().c_str())(
                          "action", "continue")("reason", "nothing to do"));
        }
        if (readerArray.empty()) {
            LOG_INFO(sLogger,
                     ("remove empty log reader queue, config", mConfigName)("log reader queue name", readerIter->first)(
                         "log reader queue count", mNameReaderMap.size()));
            readerIter = mNameReaderMap.erase(readerIter);
        } else {
            ++readerIter;
        }
        if (closeFilePtrCount > maxFilePtrCount) {
            LOG_DEBUG(sLogger,
                      ("HandleTimeOut action",
                       "break")("closeFilePtrCount", closeFilePtrCount)("reason", "close file count > max file count"));
            break;
        }
    }
}

bool ModifyHandler::DumpReaderMeta(bool isRotatorReader, bool checkConfigFlag) {
    if (!isRotatorReader) {
        for (DevInodeLogFileReaderMap::iterator it = mDevInodeReaderMap.begin(); it != mDevInodeReaderMap.end(); ++it) {
            it->second->DumpMetaToMem(checkConfigFlag);
        }
    } else {
        for (DevInodeLogFileReaderMap::iterator it = mRotatorReaderMap.begin(); it != mRotatorReaderMap.end(); ++it) {
            it->second->DumpMetaToMem(checkConfigFlag);
        }
    }
    return true;
}

void ModifyHandler::DeleteTimeoutReader() {
    if ((int32_t)mDevInodeReaderMap.size() > INT32_FLAG(logreader_count_maxlimit))
        DeleteTimeoutReader(86400);
    else if ((int32_t)mDevInodeReaderMap.size() > INT32_FLAG(logreader_count_upperlimit))
        DeleteTimeoutReader(86400 * 7);
    else
        DeleteTimeoutReader(INT32_FLAG(logreader_timeout_interval));
}

void ModifyHandler::DeleteTimeoutReader(int32_t timeoutInterval) {
    time_t curTime = time(NULL);

    NameLogFileReaderMap::iterator readerIter = mNameReaderMap.begin();
    for (; readerIter != mNameReaderMap.end();) {
        LogFileReaderPtrArray& readerArray = readerIter->second;
        for (LogFileReaderPtrArray::iterator iter = readerArray.begin(); iter != readerArray.end();) {
            int32_t interval = curTime - ((*iter)->GetLastUpdateTime());
            if (interval > timeoutInterval) {
                LOG_INFO(sLogger,
                         ("remove the corresponding reader from the log reader queue",
                          "current file has not been updated for a long time")("project", (*iter)->GetProject())(
                             "logstore", (*iter)->GetLogstore())("config", mConfigName)(
                             "log reader queue name", (*iter)->GetHostLogPath())("log reader queue size",
                                                                                 readerArray.size() - 1)(
                             "file device", (*iter)->GetDevInode().dev)("file inode", (*iter)->GetDevInode().inode)(
                             "file size", (*iter)->GetFileSize())("last file position", (*iter)->GetLastFilePos()));
                mDevInodeReaderMap.erase((*iter)->GetDevInode());
                iter = readerArray.erase(iter);
            }
            // if current reader is not timeout, we should skip check last reader
            // because when there are many readers, we only update first reader's last update time in modify handler
            else
                break;
        }
        if (readerArray.empty()) {
            LOG_INFO(sLogger,
                     ("remove empty log reader queue, config", mConfigName)("log reader queue name", readerIter->first)(
                         "log reader queue count", mNameReaderMap.size() - 1));
            readerIter = mNameReaderMap.erase(readerIter);
        } else {
            ++readerIter;
        }
    }
}

void ModifyHandler::DeleteRollbackReader() {
    int32_t curTime = time(NULL);
    DevInodeLogFileReaderMap::iterator readerIter = mRotatorReaderMap.begin();
    vector<DevInode> deletedReaderKeys;
    for (; readerIter != mRotatorReaderMap.end(); ++readerIter) {
        int32_t interval = curTime - readerIter->second->GetLastUpdateTime();
        readerIter->second->CloseTimeoutFilePtr(curTime);
        if (interval > INT32_FLAG(logreader_filerotate_remove_interval)) {
            deletedReaderKeys.push_back(readerIter->first);
            LOG_INFO(sLogger,
                     ("remove the corresponding reader from the reader rotator pool",
                      "current file has not been updated for a long time")("project", readerIter->second->GetProject())(
                         "logstore", readerIter->second->GetLogstore())("config", mConfigName)(
                         "file name", readerIter->second->GetRealLogPath())(
                         "file device", readerIter->second->GetDevInode().dev)("file inode",
                                                                               readerIter->second->GetDevInode().inode)(
                         "file size", readerIter->second->GetFileSize())("last file position",
                                                                         readerIter->second->GetLastFilePos()));
        }
    }
    vector<DevInode>::iterator keyIter = deletedReaderKeys.begin();
    for (; keyIter != deletedReaderKeys.end(); ++keyIter)
        mRotatorReaderMap.erase(*keyIter);
}

void ModifyHandler::ForceReadLogAndPush(LogFileReaderPtr reader) {
    LogBuffer* logBuffer = new LogBuffer;
    auto pEvent = reader->CreateFlushTimeoutEvent();
    reader->ReadLog(*logBuffer, pEvent.get());
    PushLogToProcessor(reader, logBuffer);
}

int32_t ModifyHandler::PushLogToProcessor(LogFileReaderPtr reader, LogBuffer* logBuffer) {
    int32_t pushRetry = 0;
    if (!logBuffer->rawBuffer.empty()) {
        LogFileProfiler::GetInstance()->AddProfilingReadBytes(reader->GetConfigName(),
                                                              reader->GetRegion(),
                                                              reader->GetProject(),
                                                              reader->GetLogstore(),
                                                              reader->GetConvertedPath(),
                                                              reader->GetHostLogPath(),
                                                              reader->GetExtraTags(),
                                                              reader->GetDevInode().dev,
                                                              reader->GetDevInode().inode,
                                                              reader->GetFileSize(),
                                                              reader->GetLastFilePos(),
                                                              time(NULL));
        logBuffer->SetDependecy(reader);
        while (!LogProcess::GetInstance()->PushBuffer(logBuffer)) // 10ms
        {
            ++pushRetry;
            if (pushRetry % 10 == 0)
                LogInput::GetInstance()->TryReadEvents(false);
        }
    } else {
        delete logBuffer;
    }
    return pushRetry;
}

} // namespace logtail<|MERGE_RESOLUTION|>--- conflicted
+++ resolved
@@ -432,16 +432,6 @@
         } else {
             // if first create, we should check and update file signature, because when blocked, new reader will have no
             // chance to update signature
-<<<<<<< HEAD
-            if (!readerPtr->CheckFileSignatureAndOffset(false)) {
-                LOG_ERROR(sLogger,
-                          ("stop creating new reader",
-                           "check file signature failed, possibly because file signature has been changed since the "
-                           "checkpoint was last saved")("project", readerConfig.second->GetProjectName())("logstore",
-                                                                                              readerConfig.second->GetLogstoreName())(
-                              "config", readerConfig.second->GetConfigName())("log reader queue name", PathJoin(path, name))(
-                              "file device", ToString(devInode.dev))("file inode", ToString(devInode.inode)));
-=======
             int64_t fileSize;
             if (!readerPtr->CheckFileSignatureAndOffset(fileSize)) {
                 LOG_ERROR(
@@ -452,7 +442,6 @@
                         "logstore", readerConfig.second->GetLogstoreName())(
                         "config", readerConfig.second->GetConfigName())("log reader queue name", PathJoin(path, name))(
                         "file device", ToString(devInode.dev))("file inode", ToString(devInode.inode)));
->>>>>>> 696ddb1f
                 return LogFileReaderPtr();
             }
         }
@@ -658,7 +647,6 @@
         // reader->SetFileDeleted(false);
 
         // make sure file open success, or we just return
-        bool isFileOpen = reader->IsFileOpened();
         while (!reader->UpdateFilePtr()) {
             if (errno == EMFILE) {
                 LOG_WARNING(sLogger,
@@ -685,10 +673,11 @@
                 return;
             }
             reader = (*readerArrayPtr)[0];
-            isFileOpen = reader->IsFileOpened();
             LOG_DEBUG(sLogger, ("read other file", reader->GetDevInode().inode));
         }
 
+
+        int64_t fileSize = 0;
         bool recreateReaderFlag = false;
         // if dev inode changed, delete this reader and create reader
         if (!reader->CheckDevInode()) {
@@ -705,7 +694,7 @@
                                                        + " ,logstore:" + reader->GetLogstore());
         }
         // if signature is different and logpath is different, delete this reader and create reader
-        else if (!reader->CheckFileSignatureAndOffset(isFileOpen) && logPath != reader->GetHostLogPath()) {
+        else if (!reader->CheckFileSignatureAndOffset(fileSize) && logPath != reader->GetHostLogPath()) {
             LOG_INFO(sLogger,
                      ("file sig and name both changed, create new reader. new path",
                       logPath)("old path", reader->GetHostLogPath())(ToString(readerArrayPtr->size()),
