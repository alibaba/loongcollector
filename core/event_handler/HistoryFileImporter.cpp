--- conflicted
+++ resolved
@@ -112,27 +112,10 @@
             if (!logBuffer->rawBuffer.empty()) {
                 logBuffer->logFileReader = readerSharePtr;
 
-<<<<<<< HEAD
-                PipelineEventGroup group{std::shared_ptr<SourceBuffer>(std::move(logBuffer->sourcebuffer))};
-                readerSharePtr->SetEventGroupMetaAndTag(group);
-
-                LogEvent* event = group.AddLogEvent();
-                time_t logtime = time(nullptr);
-                if (AppConfig::GetInstance()->EnableLogTimeAutoAdjust()) {
-                    logtime += GetTimeDelta();
-                }
-                event->SetTimestamp(logtime);
-                event->SetContentNoCopy(DEFAULT_CONTENT_KEY, logBuffer->rawBuffer);
-                event->SetPosition(logBuffer->readOffset, logBuffer->readLength);
-
-                logProcess->PushBuffer(readerSharePtr->GetQueueKey(), 0, std::move(group), 100000000);
-=======
                 PipelineEventGroup group = LogFileReader::GenerateEventGroup(readerSharePtr, logBuffer.get());
                 
                 // TODO: currently only 1 input is allowed, so we assume 0 here. It should be the actual input seq after refactorization.
-                logProcess->PushBuffer(
-                    readerSharePtr->GetLogstoreKey(), readerSharePtr->GetConfigName(), 0, std::move(group), 100000000);
->>>>>>> 44dea662
+                logProcess->PushBuffer(readerSharePtr->GetQueueKey(), 0, std::move(group), 100000000);
             } else {
                 // when ReadLog return false, retry once
                 if (doneFlag) {
