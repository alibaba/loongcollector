/*
 * Copyright 2023 iLogtail Authors
 *
 * Licensed under the Apache License, Version 2.0 (the "License");
 * you may not use this file except in compliance with the License.
 * You may obtain a copy of the License at
 *
 *      http://www.apache.org/licenses/LICENSE-2.0
 *
 * Unless required by applicable law or agreed to in writing, software
 * distributed under the License is distributed on an "AS IS" BASIS,
 * WITHOUT WARRANTIES OR CONDITIONS OF ANY KIND, either express or implied.
 * See the License for the specific language governing permissions and
 * limitations under the License.
 */

#pragma once

#include <json/json.h>

#include <memory>
#include <string>
#include <unordered_map>
#include <vector>

#include "config/PipelineConfig.h"
#include "models/PipelineEventGroup.h"
<<<<<<< HEAD
#include "monitor/MetricConstants.h"
=======
#include "monitor/LogtailMetric.h"
>>>>>>> 832d52d7
#include "pipeline/PipelineContext.h"
#include "pipeline/plugin/instance/FlusherInstance.h"
#include "pipeline/plugin/instance/InputInstance.h"
#include "pipeline/plugin/instance/ProcessorInstance.h"
#include "pipeline/route/Router.h"
#include "plugin/input/InputContainerStdio.h"
#include "plugin/input/InputFile.h"

namespace logtail {

class Pipeline {
public:
    Pipeline() {
        WriteMetrics::GetInstance()->CreateMetricsRecordRef(mMetricsRecordRef, {});
        mLoadDelayMs = mMetricsRecordRef.CreateCounter("config_load_delay_ms");
    }
    // copy/move control functions are deleted because of mContext
    bool Init(PipelineConfig&& config);
    void Start();
    void Stop(bool isRemoving);
    void Process(std::vector<PipelineEventGroup>& logGroupList, size_t inputIndex);
    bool Send(std::vector<PipelineEventGroup>&& groupList);
    bool FlushBatch();
    void RemoveProcessQueue() const;
    // Should add before or when item pop from ProcessorQueue, must be called in the lock of ProcessorQueue
    void AddInProcessingCnt() { mProcessingCnt.fetch_add(1); }
    // Should sub when or after item push to SenderQueue
    void SubInProcessingCnt() {
        uint16_t currentVal;
        do {
            currentVal = mProcessingCnt.load(std::memory_order_relaxed);
            // cannot sub smaller than 0
            if (currentVal == 0) {
                return;
            }
        } while (!mProcessingCnt.compare_exchange_weak(
            currentVal, currentVal - 1, std::memory_order_release, std::memory_order_relaxed));
    }

    const std::string& Name() const { return mName; }
    PipelineContext& GetContext() const { return mContext; }
    const Json::Value& GetConfig() const { return *mConfig; }
    const std::vector<std::unique_ptr<FlusherInstance>>& GetFlushers() const { return mFlushers; }
    bool IsFlushingThroughGoPipeline() const { return !mGoPipelineWithoutInput.isNull(); }
    const std::unordered_map<std::string, std::unordered_map<std::string, uint32_t>>& GetPluginStatistics() const {
        return mPluginCntMap;
    }

    // only for input_observer_network for compatability
    const std::vector<std::unique_ptr<InputInstance>>& GetInputs() const { return mInputs; }

    std::string GetNowPluginID();
    static std::string GenPluginTypeWithID(std::string pluginType, std::string pluginID);
    PluginInstance::PluginMeta GenNextPluginMeta(bool lastOne);

    bool HasGoPipelineWithInput() const { return !mGoPipelineWithInput.isNull(); }
    bool HasGoPipelineWithoutInput() const { return !mGoPipelineWithoutInput.isNull(); }
    std::string GetConfigNameOfGoPipelineWithInput() const { return mName + "/1"; }
    std::string GetConfigNameOfGoPipelineWithoutInput() const { return mName + "/2"; }

private:
    bool LoadGoPipelines() const;
    void MergeGoPipeline(const Json::Value& src, Json::Value& dst);
    void AddPluginToGoPipeline(const std::string& type,
                               const Json::Value& plugin,
                               const std::string& module,
                               Json::Value& dst);
    void CopyNativeGlobalParamToGoPipeline(Json::Value& root);
    bool ShouldAddPluginToGoPipelineWithInput() const { return mInputs.empty() && mProcessorLine.empty(); }

    std::string mName;
    std::vector<std::unique_ptr<InputInstance>> mInputs;
    std::vector<std::unique_ptr<ProcessorInstance>> mProcessorLine;
    std::vector<std::unique_ptr<FlusherInstance>> mFlushers;
    Router mRouter;
    Json::Value mGoPipelineWithInput;
    Json::Value mGoPipelineWithoutInput;
    mutable PipelineContext mContext;
    std::unordered_map<std::string, std::unordered_map<std::string, uint32_t>> mPluginCntMap;
    std::unique_ptr<Json::Value> mConfig;
    std::atomic_uint16_t mPluginID;
    std::atomic_uint16_t mProcessingCnt;

    // self-observation
    mutable MetricsRecordRef mMetricsRecordRef;
    std::chrono::system_clock::time_point mInitTime;
    CounterPtr mLoadDelayMs;

    mutable MetricsRecordRef mMetricsRecordRef;
    IntGaugePtr mStartTime;
    CounterPtr mProcessorsInEventsCnt;
    CounterPtr mProcessorsInGroupsCnt;
    CounterPtr mProcessorsInGroupDataSizeBytes;
    CounterPtr mProcessorsTotalDelayMs;

#ifdef APSARA_UNIT_TEST_MAIN
        friend class PipelineMock;
    friend class PipelineUnittest;
    friend class InputContainerStdioUnittest;
    friend class InputFileUnittest;
    friend class InputPrometheusUnittest;
    friend class ProcessorTagNativeUnittest;
    friend class FlusherSLSUnittest;
    friend class InputFileSecurityUnittest;
    friend class InputProcessSecurityUnittest;
    friend class InputNetworkSecurityUnittest;
    friend class InputNetworkObserverUnittest;
#endif
};

} // namespace logtail<|MERGE_RESOLUTION|>--- conflicted
+++ resolved
@@ -25,11 +25,8 @@
 
 #include "config/PipelineConfig.h"
 #include "models/PipelineEventGroup.h"
-<<<<<<< HEAD
 #include "monitor/MetricConstants.h"
-=======
 #include "monitor/LogtailMetric.h"
->>>>>>> 832d52d7
 #include "pipeline/PipelineContext.h"
 #include "pipeline/plugin/instance/FlusherInstance.h"
 #include "pipeline/plugin/instance/InputInstance.h"
@@ -113,17 +110,14 @@
     std::atomic_uint16_t mPluginID;
     std::atomic_uint16_t mProcessingCnt;
 
-    // self-observation
-    mutable MetricsRecordRef mMetricsRecordRef;
-    std::chrono::system_clock::time_point mInitTime;
-    CounterPtr mLoadDelayMs;
-
     mutable MetricsRecordRef mMetricsRecordRef;
     IntGaugePtr mStartTime;
     CounterPtr mProcessorsInEventsCnt;
     CounterPtr mProcessorsInGroupsCnt;
     CounterPtr mProcessorsInGroupDataSizeBytes;
     CounterPtr mProcessorsTotalDelayMs;
+    std::chrono::system_clock::time_point mInitTime;
+    CounterPtr mLoadDelayMs;
 
 #ifdef APSARA_UNIT_TEST_MAIN
         friend class PipelineMock;
