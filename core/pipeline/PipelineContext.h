/*
 * Copyright 2023 iLogtail Authors
 *
 * Licensed under the Apache License, Version 2.0 (the "License");
 * you may not use this file except in compliance with the License.
 * You may obtain a copy of the License at
 *
 *      http://www.apache.org/licenses/LICENSE-2.0
 *
 * Unless required by applicable law or agreed to in writing, software
 * distributed under the License is distributed on an "AS IS" BASIS,
 * WITHOUT WARRANTIES OR CONDITIONS OF ANY KIND, either express or implied.
 * See the License for the specific language governing permissions and
 * limitations under the License.
 */

#pragma once

#include <json/json.h>

#include <cstdint>
#include <string>

#include "common/LogstoreFeedbackKey.h"
#include "logger/Logger.h"
#include "models/PipelineEventGroup.h"
#include "monitor/LogFileProfiler.h"
#include "monitor/LogtailAlarm.h"
#include "pipeline/GlobalConfig.h"
#include "queue/FeedbackQueueKey.h"

namespace logtail {

class Pipeline;
class FlusherSLS;

// for compatiblity with shennong profile
struct ProcessProfile {
    int readBytes = 0;
    int skipBytes = 0;
    int feedLines = 0;
    int splitLines = 0;
    int parseFailures = 0;
    int regexMatchFailures = 0;
    int parseTimeFailures = 0;
    int historyFailures = 0;
    int logGroupSize = 0;

    void Reset() { memset(this, 0, sizeof(ProcessProfile)); }
};

class PipelineContext {
public:
    PipelineContext() {}
    PipelineContext(const PipelineContext&) = delete;
    PipelineContext(PipelineContext&&) = delete;
    PipelineContext operator=(const PipelineContext&) = delete;
    PipelineContext operator=(PipelineContext&&) = delete;

    const std::string& GetConfigName() const { return mConfigName; }
    void SetConfigName(const std::string& configName) { mConfigName = configName; }
    uint32_t GetCreateTime() const { return mCreateTime; }
    void SetCreateTime(uint32_t time) { mCreateTime = time; }
    const GlobalConfig& GetGlobalConfig() const { return mGlobalConfig; }
    bool InitGlobalConfig(const Json::Value& config, Json::Value& extendedParams) {
        return mGlobalConfig.Init(config, *this, extendedParams);
    }
    void SetProcessQueueKey(QueueKey key) { mProcessQueueKey = key; }
    QueueKey GetProcessQueueKey() const { return mProcessQueueKey; }
    const Pipeline& GetPipeline() const { return *mPipeline; }
    Pipeline& GetPipeline() { return *mPipeline; }
    void SetPipeline(Pipeline& pipeline) { mPipeline = &pipeline; }

    const std::string& GetProjectName() const;
    const std::string& GetLogstoreName() const;
    const std::string& GetRegion() const;
    LogstoreFeedBackKey GetLogstoreKey() const;
    const FlusherSLS* GetSLSInfo() const { return mSLSInfo; }
    void SetSLSInfo(const FlusherSLS* flusherSLS) { mSLSInfo = flusherSLS; }
    bool RequiringJsonReader() const { return mRequiringJsonReader; }
    void SetRequiringJsonReaderFlag(bool flag) { mRequiringJsonReader = flag; }
    bool IsFirstProcessorApsara() const { return mIsFirstProcessorApsara; }
    void SetIsFirstProcessorApsaraFlag(bool flag) { mIsFirstProcessorApsara = flag; }
<<<<<<< HEAD
    bool IsExactlyOnceEnabled() const {return mEnableExactlyOnce; }
    void SetExactlyOnceFlag(bool flag) { mEnableExactlyOnce = flag; }
=======
    bool IsFirstProcessorJson() const { return mIsFirstProcessorJson; }
    void SetIsFirstProcessorJsonFlag(bool flag) { mIsFirstProcessorJson = flag; }
>>>>>>> 18970613

    ProcessProfile& GetProcessProfile() const { return mProcessProfile; }
    // LogFileProfiler& GetProfiler() { return *mProfiler; }
    const Logger::logger& GetLogger() const { return mLogger; }
    LogtailAlarm& GetAlarm() const { return *mAlarm; };

private:
    static const std::string sEmptyString;

    std::string mConfigName;
    uint32_t mCreateTime;
    GlobalConfig mGlobalConfig;
    QueueKey mProcessQueueKey = -1;
    Pipeline* mPipeline = nullptr;

    // special members for compatability
    const FlusherSLS* mSLSInfo = nullptr;
    bool mRequiringJsonReader = false;
    bool mIsFirstProcessorApsara = false;
<<<<<<< HEAD
    bool mEnableExactlyOnce = false;
=======
    bool mIsFirstProcessorJson = false;
>>>>>>> 18970613

    mutable ProcessProfile mProcessProfile;
    // LogFileProfiler* mProfiler = LogFileProfiler::GetInstance();
    Logger::logger mLogger = sLogger;
    LogtailAlarm* mAlarm = LogtailAlarm::GetInstance();
};

} // namespace logtail<|MERGE_RESOLUTION|>--- conflicted
+++ resolved
@@ -81,13 +81,10 @@
     void SetRequiringJsonReaderFlag(bool flag) { mRequiringJsonReader = flag; }
     bool IsFirstProcessorApsara() const { return mIsFirstProcessorApsara; }
     void SetIsFirstProcessorApsaraFlag(bool flag) { mIsFirstProcessorApsara = flag; }
-<<<<<<< HEAD
+    bool IsFirstProcessorJson() const { return mIsFirstProcessorJson; }
+    void SetIsFirstProcessorJsonFlag(bool flag) { mIsFirstProcessorJson = flag; }
     bool IsExactlyOnceEnabled() const {return mEnableExactlyOnce; }
     void SetExactlyOnceFlag(bool flag) { mEnableExactlyOnce = flag; }
-=======
-    bool IsFirstProcessorJson() const { return mIsFirstProcessorJson; }
-    void SetIsFirstProcessorJsonFlag(bool flag) { mIsFirstProcessorJson = flag; }
->>>>>>> 18970613
 
     ProcessProfile& GetProcessProfile() const { return mProcessProfile; }
     // LogFileProfiler& GetProfiler() { return *mProfiler; }
@@ -107,11 +104,8 @@
     const FlusherSLS* mSLSInfo = nullptr;
     bool mRequiringJsonReader = false;
     bool mIsFirstProcessorApsara = false;
-<<<<<<< HEAD
+    bool mIsFirstProcessorJson = false;
     bool mEnableExactlyOnce = false;
-=======
-    bool mIsFirstProcessorJson = false;
->>>>>>> 18970613
 
     mutable ProcessProfile mProcessProfile;
     // LogFileProfiler* mProfiler = LogFileProfiler::GetInstance();
