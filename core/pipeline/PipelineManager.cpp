/*
 * Copyright 2023 iLogtail Authors
 *
 * Licensed under the Apache License, Version 2.0 (the "License");
 * you may not use this file except in compliance with the License.
 * You may obtain a copy of the License at
 *
 *      http://www.apache.org/licenses/LICENSE-2.0
 *
 * Unless required by applicable law or agreed to in writing, software
 * distributed under the License is distributed on an "AS IS" BASIS,
 * WITHOUT WARRANTIES OR CONDITIONS OF ANY KIND, either express or implied.
 * See the License for the specific language governing permissions and
 * limitations under the License.
 */

#include "pipeline/PipelineManager.h"

#include "config_manager/ConfigManager.h"
#include "file_server/FileServer.h"
#include "go_pipeline/LogtailPlugin.h"
#include "prometheus/PrometheusInputRunner.h"
#if defined(__linux__) && !defined(__ANDROID__)
#include "observer/ObserverManager.h"
#include "ebpf/eBPFServer.h"
#endif
#include "processor/daemon/LogProcess.h"
#if defined(__ENTERPRISE__) && defined(__linux__) && !defined(__ANDROID__)
#include "app_config/AppConfig.h"
#include "shennong/ShennongManager.h"
#include "streamlog/StreamLogManager.h"
#endif
#include "config/feedbacker/ConfigFeedbackReceiver.h"
#include "queue/ProcessQueueManager.h"
#include "queue/QueueKeyManager.h"

using namespace std;

namespace logtail {

void logtail::PipelineManager::UpdatePipelines(PipelineConfigDiff& diff) {
#ifndef APSARA_UNIT_TEST_MAIN
    // 过渡使用
    static bool isFileServerStarted = false, isInputObserverStarted = false;
#if defined(__ENTERPRISE__) && defined(__linux__) && !defined(__ANDROID__)
    static bool isInputStreamStarted = false;
#endif
    bool isInputObserverChanged = false, isInputFileChanged = false, isInputStreamChanged = false,
<<<<<<< HEAD
         isInputContainerStdioChanged = false, inputEbpfChanged = false;
=======
         isInputContainerStdioChanged = false, isInputPrometheusChanged = false;
>>>>>>> 3fe43055
    for (const auto& name : diff.mRemoved) {
        CheckIfInputUpdated(mPipelineNameEntityMap[name]->GetConfig()["inputs"][0],
                            isInputObserverChanged,
                            isInputFileChanged,
                            isInputStreamChanged,
                            isInputContainerStdioChanged,
<<<<<<< HEAD
                            inputEbpfChanged);
=======
                            isInputPrometheusChanged);
>>>>>>> 3fe43055
    }
    for (const auto& config : diff.mModified) {
        CheckIfInputUpdated(*config.mInputs[0],
                            isInputObserverChanged,
                            isInputFileChanged,
                            isInputStreamChanged,
                            isInputContainerStdioChanged,
<<<<<<< HEAD
                            inputEbpfChanged);
=======
                            isInputPrometheusChanged);
>>>>>>> 3fe43055
    }
    for (const auto& config : diff.mAdded) {
        CheckIfInputUpdated(*config.mInputs[0],
                            isInputObserverChanged,
                            isInputFileChanged,
                            isInputStreamChanged,
                            isInputContainerStdioChanged,
<<<<<<< HEAD
                            inputEbpfChanged);
=======
                            isInputPrometheusChanged);
>>>>>>> 3fe43055
    }

#if defined(__ENTERPRISE__) && defined(__linux__) && !defined(__ANDROID__)
    if (AppConfig::GetInstance()->ShennongSocketEnabled()) {
        ShennongManager::GetInstance()->Pause();
    }
    if (isInputStreamStarted && isInputStreamChanged) {
        StreamLogManager::GetInstance()->ShutdownConfigUsage();
    }
#endif
#if defined(__linux__) && !defined(__ANDROID__)
    if (isInputObserverStarted && isInputObserverChanged) {
        ObserverManager::GetInstance()->HoldOn(false);
    }
#endif
    if (isFileServerStarted && (isInputFileChanged || isInputContainerStdioChanged)) {
        FileServer::GetInstance()->Pause();
    }
    LogProcess::GetInstance()->HoldOn();
    LogtailPlugin::GetInstance()->HoldOn(false);
<<<<<<< HEAD
#if defined(__linux__) && !defined(__ANDROID__)
    // 和其它插件不同，ebpf需要init之后才能配置加载，最终状态这个init函数是在插件自己的start函数里面，目前暂时在此过渡。
    if (inputEbpfChanged) {
        logtail::ebpf::eBPFServer::GetInstance()->Init();
    }

#endif
=======
    if (isInputPrometheusChanged) {
        PrometheusInputRunner::GetInstance()->Start();
    }
>>>>>>> 3fe43055
#endif

    for (const auto& name : diff.mRemoved) {
        auto iter = mPipelineNameEntityMap.find(name);
        iter->second->Stop(true);
        DecreasePluginUsageCnt(iter->second->GetPluginStatistics());
        iter->second->RemoveProcessQueue();
        mPipelineNameEntityMap.erase(iter);
        ConfigFeedbackReceiver::GetInstance().FeedbackPipelineConfigStatus(name, ConfigFeedbackStatus::DELETED);
    }
    for (auto& config : diff.mModified) {
        auto p = BuildPipeline(std::move(config));
        if (!p) {
            LOG_WARNING(sLogger,
                        ("failed to build pipeline for existing config",
                         "keep current pipeline running")("config", config.mName));
            LogtailAlarm::GetInstance()->SendAlarm(
                CATEGORY_CONFIG_ALARM,
                "failed to build pipeline for existing config: keep current pipeline running, config: " + config.mName,
                config.mProject,
                config.mLogstore,
                config.mRegion);
            diff.mUnchanged.push_back(config.mName);
            ConfigFeedbackReceiver::GetInstance().FeedbackPipelineConfigStatus(config.mName,
                                                                               ConfigFeedbackStatus::FAILED);
            continue;
        }
        ConfigFeedbackReceiver::GetInstance().FeedbackPipelineConfigStatus(config.mName, ConfigFeedbackStatus::APPLIED);
        LOG_INFO(sLogger,
                 ("pipeline building for existing config succeeded",
                  "stop the old pipeline and start the new one")("config", config.mName));

        auto iter = mPipelineNameEntityMap.find(config.mName);
        iter->second->Stop(false);
        DecreasePluginUsageCnt(iter->second->GetPluginStatistics());
        mPipelineNameEntityMap[config.mName] = p;
        IncreasePluginUsageCnt(p->GetPluginStatistics());
        p->Start();
    }
    for (auto& config : diff.mAdded) {
        auto p = BuildPipeline(std::move(config));
        if (!p) {
            LOG_WARNING(sLogger,
                        ("failed to build pipeline for new config", "skip current object")("config", config.mName));
            LogtailAlarm::GetInstance()->SendAlarm(
                CATEGORY_CONFIG_ALARM,
                "failed to build pipeline for new config: skip current object, config: " + config.mName,
                config.mProject,
                config.mLogstore,
                config.mRegion);
            ConfigFeedbackReceiver::GetInstance().FeedbackPipelineConfigStatus(config.mName,
                                                                               ConfigFeedbackStatus::FAILED);
            continue;
        }
        LOG_INFO(sLogger,
                 ("pipeline building for new config succeeded", "begin to start pipeline")("config", config.mName));
        ConfigFeedbackReceiver::GetInstance().FeedbackPipelineConfigStatus(config.mName, ConfigFeedbackStatus::APPLIED);
        mPipelineNameEntityMap[config.mName] = p;
        IncreasePluginUsageCnt(p->GetPluginStatistics());
        p->Start();
    }

#ifndef APSARA_UNIT_TEST_MAIN
    // 过渡使用，有变更的流水线的Go流水线加载在BuildPipeline中完成
    for (auto& name : diff.mUnchanged) {
        mPipelineNameEntityMap[name]->LoadGoPipelines();
    }
    // 在Flusher改造完成前，先不执行如下步骤，不会造成太大影响
    // Sender::CleanUnusedAk();

    // 过渡使用
    LogtailPlugin::GetInstance()->Resume();
    LogProcess::GetInstance()->Resume();
    if (isInputFileChanged || isInputContainerStdioChanged) {
        if (isFileServerStarted) {
            FileServer::GetInstance()->Resume();
        } else {
            FileServer::GetInstance()->Start();
            isFileServerStarted = true;
        }
    }

#if defined(__linux__) && !defined(__ANDROID__)
    if (isInputObserverChanged) {
        if (isInputObserverStarted) {
            ObserverManager::GetInstance()->Resume();
        } else {
            // input_observer_network always relies on PluginBase
            LogtailPlugin::GetInstance()->LoadPluginBase();
            ObserverManager::GetInstance()->Reload();
            isInputObserverStarted = true;
        }
    }
#endif
#if defined(__ENTERPRISE__) && defined(__linux__) && !defined(__ANDROID__)
    if (isInputStreamChanged) {
        if (isInputStreamStarted) {
            StreamLogManager::GetInstance()->StartupConfigUsage();
        } else {
            if (AppConfig::GetInstance()->GetOpenStreamLog()) {
                StreamLogManager::GetInstance()->Init();
                isInputStreamStarted = true;
            }
        }
    }
    if (AppConfig::GetInstance()->ShennongSocketEnabled()) {
        ShennongManager::GetInstance()->Resume();
    }
#endif
#endif
}

shared_ptr<Pipeline> PipelineManager::FindConfigByName(const string& configName) const {
    auto it = mPipelineNameEntityMap.find(configName);
    if (it != mPipelineNameEntityMap.end()) {
        return it->second;
    }
    return nullptr;
}

vector<string> PipelineManager::GetAllConfigNames() const {
    vector<string> res;
    for (const auto& item : mPipelineNameEntityMap) {
        res.push_back(item.first);
    }
    return res;
}

string PipelineManager::GetPluginStatistics() const {
    Json::Value root;
    ScopedSpinLock lock(mPluginCntMapLock);
    for (const auto& item : mPluginCntMap) {
        for (const auto& plugin : item.second) {
            root[item.first][plugin.first] = Json::Value(plugin.second);
        }
    }
    return root.toStyledString();
}

void PipelineManager::StopAllPipelines() {
    LOG_INFO(sLogger, ("stop all pipelines", "starts"));
#if defined(__ENTERPRISE__) && defined(__linux__) && !defined(__ANDROID__)
    if (AppConfig::GetInstance()->GetOpenStreamLog()) {
        StreamLogManager::GetInstance()->Shutdown();
    }
#endif
#if defined(__linux__) && !defined(__ANDROID__)
    ObserverManager::GetInstance()->HoldOn(true);
    ebpf::eBPFServer::GetInstance()->Stop();
#endif
    FileServer::GetInstance()->Stop();
    PrometheusInputRunner::GetInstance()->Stop();

    bool logProcessFlushFlag = false;
    for (int i = 0; !logProcessFlushFlag && i < 500; ++i) {
        logProcessFlushFlag = LogProcess::GetInstance()->FlushOut(10);
    }
    if (!logProcessFlushFlag) {
        LOG_WARNING(sLogger, ("flush process daemon queue", "failed"));
    } else {
        LOG_INFO(sLogger, ("flush process daemon queue", "succeeded"));
    }
    LogProcess::GetInstance()->HoldOn();

    FlushAllBatch();

    LogtailPlugin::GetInstance()->HoldOn(true);

    // TODO: make it common
    FlusherSLS::RecycleResourceIfNotUsed();

    // Sender should be stopped after profiling threads are stopped.
    LOG_INFO(sLogger, ("stop all pipelines", "succeeded"));
}

shared_ptr<Pipeline> PipelineManager::BuildPipeline(PipelineConfig&& config) {
    shared_ptr<Pipeline> p = make_shared<Pipeline>();
    // only config.mDetail is removed, other members can be safely used later
    if (!p->Init(std::move(config))) {
        return nullptr;
    }
    return p;
}

void PipelineManager::FlushAllBatch() {
    for (const auto& item : mPipelineNameEntityMap) {
        item.second->FlushBatch();
    }
}

void PipelineManager::IncreasePluginUsageCnt(const unordered_map<string, unordered_map<string, uint32_t>>& statistics) {
    for (const auto& item : statistics) {
        for (const auto& plugin : item.second) {
            mPluginCntMap[item.first][plugin.first] += plugin.second;
        }
    }
}

void PipelineManager::DecreasePluginUsageCnt(const unordered_map<string, unordered_map<string, uint32_t>>& statistics) {
    for (const auto& item : statistics) {
        for (const auto& plugin : item.second) {
            mPluginCntMap[item.first][plugin.first] -= plugin.second;
        }
    }
}

void PipelineManager::CheckIfInputUpdated(const Json::Value& config,
                                          bool& isInputObserverChanged,
                                          bool& isInputFileChanged,
                                          bool& isInputStreamChanged,
                                          bool& isInputContainerStdioChanged,
<<<<<<< HEAD
                                          bool& isInputEbpfChanged) {
=======
                                          bool& isInputPrometheusChanged) {
>>>>>>> 3fe43055
    string inputType = config["Type"].asString();
    if (inputType == "input_observer_network") {
        isInputObserverChanged = true;
    } else if (inputType == "input_file") {
        isInputFileChanged = true;
    } else if (inputType == "input_stream") {
        isInputStreamChanged = true;
    } else if (inputType == "input_container_stdio") {
        isInputContainerStdioChanged = true;
<<<<<<< HEAD
    } else if (inputType == "input_ebpf_processprobe_security" || 
        inputType == "input_ebpf_processprobe_observer" ||
        inputType == "input_ebpf_sockettraceprobe_security" ||
        inputType == "input_ebpf_sockettraceprobe_observer" ||
        inputType == "input_ebpf_fileprobe_security" ||
        inputType == "input_ebpf_profilingprobe_observer") {
        isInputEbpfChanged = true;
=======
    } else if (inputType == "input_prometheus") {
        isInputPrometheusChanged = true;
>>>>>>> 3fe43055
    }
}

} // namespace logtail<|MERGE_RESOLUTION|>--- conflicted
+++ resolved
@@ -46,46 +46,27 @@
     static bool isInputStreamStarted = false;
 #endif
     bool isInputObserverChanged = false, isInputFileChanged = false, isInputStreamChanged = false,
-<<<<<<< HEAD
-         isInputContainerStdioChanged = false, inputEbpfChanged = false;
-=======
-         isInputContainerStdioChanged = false, isInputPrometheusChanged = false;
->>>>>>> 3fe43055
+         isInputContainerStdioChanged = false;
     for (const auto& name : diff.mRemoved) {
         CheckIfInputUpdated(mPipelineNameEntityMap[name]->GetConfig()["inputs"][0],
                             isInputObserverChanged,
                             isInputFileChanged,
                             isInputStreamChanged,
-                            isInputContainerStdioChanged,
-<<<<<<< HEAD
-                            inputEbpfChanged);
-=======
-                            isInputPrometheusChanged);
->>>>>>> 3fe43055
+                            isInputContainerStdioChanged);
     }
     for (const auto& config : diff.mModified) {
         CheckIfInputUpdated(*config.mInputs[0],
                             isInputObserverChanged,
                             isInputFileChanged,
                             isInputStreamChanged,
-                            isInputContainerStdioChanged,
-<<<<<<< HEAD
-                            inputEbpfChanged);
-=======
-                            isInputPrometheusChanged);
->>>>>>> 3fe43055
+                            isInputContainerStdioChanged);
     }
     for (const auto& config : diff.mAdded) {
         CheckIfInputUpdated(*config.mInputs[0],
                             isInputObserverChanged,
                             isInputFileChanged,
                             isInputStreamChanged,
-                            isInputContainerStdioChanged,
-<<<<<<< HEAD
-                            inputEbpfChanged);
-=======
-                            isInputPrometheusChanged);
->>>>>>> 3fe43055
+                            isInputContainerStdioChanged);
     }
 
 #if defined(__ENTERPRISE__) && defined(__linux__) && !defined(__ANDROID__)
@@ -106,19 +87,6 @@
     }
     LogProcess::GetInstance()->HoldOn();
     LogtailPlugin::GetInstance()->HoldOn(false);
-<<<<<<< HEAD
-#if defined(__linux__) && !defined(__ANDROID__)
-    // 和其它插件不同，ebpf需要init之后才能配置加载，最终状态这个init函数是在插件自己的start函数里面，目前暂时在此过渡。
-    if (inputEbpfChanged) {
-        logtail::ebpf::eBPFServer::GetInstance()->Init();
-    }
-
-#endif
-=======
-    if (isInputPrometheusChanged) {
-        PrometheusInputRunner::GetInstance()->Start();
-    }
->>>>>>> 3fe43055
 #endif
 
     for (const auto& name : diff.mRemoved) {
@@ -329,12 +297,7 @@
                                           bool& isInputObserverChanged,
                                           bool& isInputFileChanged,
                                           bool& isInputStreamChanged,
-                                          bool& isInputContainerStdioChanged,
-<<<<<<< HEAD
-                                          bool& isInputEbpfChanged) {
-=======
-                                          bool& isInputPrometheusChanged) {
->>>>>>> 3fe43055
+                                          bool& isInputContainerStdioChanged) {
     string inputType = config["Type"].asString();
     if (inputType == "input_observer_network") {
         isInputObserverChanged = true;
@@ -344,18 +307,6 @@
         isInputStreamChanged = true;
     } else if (inputType == "input_container_stdio") {
         isInputContainerStdioChanged = true;
-<<<<<<< HEAD
-    } else if (inputType == "input_ebpf_processprobe_security" || 
-        inputType == "input_ebpf_processprobe_observer" ||
-        inputType == "input_ebpf_sockettraceprobe_security" ||
-        inputType == "input_ebpf_sockettraceprobe_observer" ||
-        inputType == "input_ebpf_fileprobe_security" ||
-        inputType == "input_ebpf_profilingprobe_observer") {
-        isInputEbpfChanged = true;
-=======
-    } else if (inputType == "input_prometheus") {
-        isInputPrometheusChanged = true;
->>>>>>> 3fe43055
     }
 }
 
