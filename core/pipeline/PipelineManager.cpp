/*
 * Copyright 2023 iLogtail Authors
 *
 * Licensed under the Apache License, Version 2.0 (the "License");
 * you may not use this file except in compliance with the License.
 * You may obtain a copy of the License at
 *
 *      http://www.apache.org/licenses/LICENSE-2.0
 *
 * Unless required by applicable law or agreed to in writing, software
 * distributed under the License is distributed on an "AS IS" BASIS,
 * WITHOUT WARRANTIES OR CONDITIONS OF ANY KIND, either express or implied.
 * See the License for the specific language governing permissions and
 * limitations under the License.
 */

#include "pipeline/PipelineManager.h"

<<<<<<< HEAD
=======
#include "file_server/FileServer.h"
#include "go_pipeline/LogtailPlugin.h"
#ifdef __linux__
#include "observer/ObserverManager.h"
#endif
#include "processor/daemon/LogProcess.h"
#include "sender/Sender.h"
#if defined(__ENTERPRISE__) && defined(__linux__)
#include "streamlog/StreamLogManager.h"
#endif

DEFINE_FLAG_INT32(exit_flushout_duration, "exit process flushout duration", 20 * 1000);

>>>>>>> 696ddb1f
using namespace std;

namespace logtail {

<<<<<<< HEAD
shared_ptr<Pipeline> PipelineManager::FindPipelineByName(const string& configName) {
    auto it = mPipelineDict.find(configName);
    if (it != mPipelineDict.end()) {
        return it->second;
=======
void logtail::PipelineManager::UpdatePipelines(ConfigDiff& diff) {
# ifndef APSARA_UNIT_TEST_MAIN
    // 过渡使用
    bool isInputObserverChanged = false, isInputFileChanged = false, isInputStreamChanged = false;
    if (!mIsFirstUpdate) {
        for (const auto& name : diff.mRemoved) {
            CheckIfInputUpdated(mPipelineNameEntityMap[name]->GetConfig()["inputs"][0],
                                isInputObserverChanged,
                                isInputFileChanged,
                                isInputStreamChanged);
        }
        for (const auto& config : diff.mModified) {
            CheckIfInputUpdated(*config.mInputs[0], isInputObserverChanged, isInputFileChanged, isInputStreamChanged);
        }
        for (const auto& config : diff.mAdded) {
            CheckIfInputUpdated(*config.mInputs[0], isInputObserverChanged, isInputFileChanged, isInputStreamChanged);
        }

#if defined(__ENTERPRISE__) && defined(__linux__)
        if (isInputStreamChanged) {
            StreamLogManager::GetInstance()->ShutdownConfigUsage();
        }
#endif
#ifdef __linux__
        if (isInputObserverChanged) {
            ObserverManager::GetInstance()->HoldOn(false);
        }
#endif
        if (isInputFileChanged) {
            FileServer::GetInstance()->Pause();
        }
        LogProcess::GetInstance()->HoldOn();
        LogtailPlugin::GetInstance()->HoldOn(false);
    }
#endif

    for (const auto& name : diff.mRemoved) {
        mPipelineNameEntityMap[name]->Stop(true);
        DecreasePluginUsageCnt(mPipelineNameEntityMap[name]->GetPluginStatistics());
        mPipelineNameEntityMap.erase(name);
    }
    for (auto& config : diff.mModified) {
        auto p = BuildPipeline(std::move(config));
        if (!p) {
            continue;
        }
        mPipelineNameEntityMap[config.mName]->Stop(false);
        DecreasePluginUsageCnt(mPipelineNameEntityMap[config.mName]->GetPluginStatistics());
        mPipelineNameEntityMap[config.mName] = p;
        p->Start();
    }
    for (auto& config : diff.mAdded) {
        auto p = BuildPipeline(std::move(config));
        if (!p) {
            continue;
        }
        mPipelineNameEntityMap[config.mName] = p;
        p->Start();
    }
    
# ifndef APSARA_UNIT_TEST_MAIN
    // 过渡使用
    for (auto& name : diff.mUnchanged) {
        mPipelineNameEntityMap[name]->LoadGoPipelines();
    }
    // 在Flusher改造完成前，先不执行如下步骤，不会造成太大影响
    // Sender::CleanUnusedAk();

    // 过渡使用
    LogtailPlugin::GetInstance()->Resume();
    if (mIsFirstUpdate) {
        LogProcess::GetInstance()->Start();
        FileServer::GetInstance()->Start();
#ifdef __linux__
        ObserverManager::GetInstance()->Reload();
#endif
#if defined(__ENTERPRISE__) && defined(__linux__)
        if (AppConfig::GetInstance()->GetOpenStreamLog()) {
            StreamLogManager::GetInstance()->Init();
        }
#endif
    } else {
        LogProcess::GetInstance()->Resume();
        if (isInputFileChanged) {
            FileServer::GetInstance()->Resume();
        }
#ifdef __linux__
        if (isInputObserverChanged) {
            ObserverManager::GetInstance()->Resume();
        }
#endif
#if defined(__ENTERPRISE__) && defined(__linux__)
        if (isInputStreamChanged) {
            StreamLogManager::GetInstance()->StartupConfigUsage();
        }
#endif
        ConfigManager::GetInstance()->DeleteHandlers();
    }
#endif
}

shared_ptr<Pipeline> PipelineManager::FindPipelineByName(const string& configName) const {
    auto it = mPipelineNameEntityMap.find(configName);
    if (it != mPipelineNameEntityMap.end()) {
        return it->second;
    }
    return nullptr;
}

vector<string> PipelineManager::GetAllPipelineNames() const {
    vector<string> res;
    for (const auto& item : mPipelineNameEntityMap) {
        res.push_back(item.first);
    }
    return res;
}

string PipelineManager::GetPluginStatistics() const {
    Json::Value root;
    ScopedSpinLock lock(mPluginCntMapLock);
    for (const auto& item : mPluginCntMap) {
        for (const auto& plugin : item.second) {
            root[item.first][plugin.first] = Json::Value(plugin.second);
        }
    }
    return root.toStyledString();
}

void PipelineManager::StopAllPipelines() {
#if defined(__ENTERPRISE__) && defined(__linux__)
    StreamLogManager::GetInstance()->Shutdown();
#endif
#ifdef __linux__
    ObserverManager::GetInstance()->HoldOn(true);
#endif
    FileServer::GetInstance()->Stop();

    Sender::Instance()->SetQueueUrgent();
    bool logProcessFlushFlag = false;
    for (int i = 0; !logProcessFlushFlag && i < 500; ++i) {
        // deamon send thread may reset flush, so we should set flush every time
        Sender::Instance()->SetFlush();
        logProcessFlushFlag = LogProcess::GetInstance()->FlushOut(10);
    }
    if (!logProcessFlushFlag) {
        LOG_WARNING(sLogger, ("flush log process buffer", "fail"));
    } else {
        LOG_INFO(sLogger, ("flush log process buffer", "success"));
    }
    LogProcess::GetInstance()->HoldOn();

    LogtailPlugin::GetInstance()->HoldOn(true);

    if (!(Sender::Instance()->FlushOut(INT32_FLAG(exit_flushout_duration)))) {
        LOG_WARNING(sLogger, ("flush out sender data", "fail"));
    } else {
        LOG_INFO(sLogger, ("flush out sender data", "success"));
    }
}

shared_ptr<Pipeline> PipelineManager::BuildPipeline(NewConfig&& config) {
    shared_ptr<Pipeline> p = make_shared<Pipeline>();
    // only config.mDetail is removed, other members can be safely used later
    if (!p->Init(std::move(config))) {
        return nullptr;
>>>>>>> 696ddb1f
    }
    IncreasePluginUsageCnt(p->GetPluginStatistics());
    return p;
}

void PipelineManager::IncreasePluginUsageCnt(const unordered_map<string, unordered_map<string, uint32_t>>& statistics) {
    for (const auto& item : statistics) {
        for (const auto& plugin : item.second) {
            mPluginCntMap[item.first][plugin.first] += plugin.second;
        }
    }
}

void PipelineManager::DecreasePluginUsageCnt(const unordered_map<string, unordered_map<string, uint32_t>>& statistics) {
    for (const auto& item : statistics) {
        for (const auto& plugin : item.second) {
            mPluginCntMap[item.first][plugin.first] -= plugin.second;
        }
    }
}

void PipelineManager::CheckIfInputUpdated(const Json::Value& config,
                                          bool& isInputObserverChanged,
                                          bool& isInputFileChanged,
                                          bool& isInputStreamChanged) {
    string inputType = config["Type"].asString();
    if (inputType == "input_observer_network") {
        isInputObserverChanged = true;
    } else if (inputType == "input_file") {
        isInputFileChanged = true;
    } else if (inputType == "input_stream") {
        isInputStreamChanged = true;
    }
}

} // namespace logtail<|MERGE_RESOLUTION|>--- conflicted
+++ resolved
@@ -16,8 +16,6 @@
 
 #include "pipeline/PipelineManager.h"
 
-<<<<<<< HEAD
-=======
 #include "file_server/FileServer.h"
 #include "go_pipeline/LogtailPlugin.h"
 #ifdef __linux__
@@ -31,17 +29,10 @@
 
 DEFINE_FLAG_INT32(exit_flushout_duration, "exit process flushout duration", 20 * 1000);
 
->>>>>>> 696ddb1f
 using namespace std;
 
 namespace logtail {
 
-<<<<<<< HEAD
-shared_ptr<Pipeline> PipelineManager::FindPipelineByName(const string& configName) {
-    auto it = mPipelineDict.find(configName);
-    if (it != mPipelineDict.end()) {
-        return it->second;
-=======
 void logtail::PipelineManager::UpdatePipelines(ConfigDiff& diff) {
 # ifndef APSARA_UNIT_TEST_MAIN
     // 过渡使用
@@ -207,7 +198,6 @@
     // only config.mDetail is removed, other members can be safely used later
     if (!p->Init(std::move(config))) {
         return nullptr;
->>>>>>> 696ddb1f
     }
     IncreasePluginUsageCnt(p->GetPluginStatistics());
     return p;
