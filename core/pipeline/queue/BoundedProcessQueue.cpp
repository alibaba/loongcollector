--- conflicted
+++ resolved
@@ -53,12 +53,8 @@
         return false;
     }
     item = std::move(mQueue.front());
-<<<<<<< HEAD
-    mQueue.pop();
+    mQueue.pop_front();
     item->AddPipelineInProcessCntIfStop(GetConfigName());
-=======
-    mQueue.pop_front();
->>>>>>> 4f9411bc
     if (ChangeStateIfNeededAfterPop()) {
         GiveFeedback();
     }
@@ -72,23 +68,11 @@
     return true;
 }
 
-<<<<<<< HEAD
-void BoundedProcessQueue::InvalidatePop() {
-    ProcessQueueInterface::InvalidatePop();
-    std::size_t size = mQueue.size();
-    auto pipeline = PipelineManager::GetInstance()->FindConfigByName(GetConfigName());
-    if (pipeline) {
-        for (std::size_t i = 0; i < size; ++i) {
-            mQueue.front()->mPipeline = pipeline;
-            mQueue.push(std::move(mQueue.front()));
-            mQueue.pop();
-=======
 void BoundedProcessQueue::SetPipelineForItems(const std::string& name) const {
     auto p = PipelineManager::GetInstance()->FindConfigByName(name);
     for (auto& item : mQueue) {
         if (!item->mPipeline) {
             item->mPipeline = p;
->>>>>>> 4f9411bc
         }
     }
 }
