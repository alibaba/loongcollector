// Copyright 2024 iLogtail Authors
//
// Licensed under the Apache License, Version 2.0 (the "License");
// you may not use this file except in compliance with the License.
// You may obtain a copy of the License at
//
//     http://www.apache.org/licenses/LICENSE-2.0
//
// Unless required by applicable law or agreed to in writing, software
// distributed under the License is distributed on an "AS IS" BASIS,
// WITHOUT WARRANTIES OR CONDITIONS OF ANY KIND, either express or implied.
// See the License for the specific language governing permissions and
// limitations under the License.

#include "pipeline/queue/CircularProcessQueue.h"

#include "logger/Logger.h"
#include "pipeline/PipelineManager.h"
#include "pipeline/queue/QueueKeyManager.h"

using namespace std;

namespace logtail {

CircularProcessQueue::CircularProcessQueue(size_t cap, int64_t key, uint32_t priority, const PipelineContext& ctx)
    : QueueInterface<std::unique_ptr<ProcessQueueItem>>(key, cap, ctx), ProcessQueueInterface(key, cap, priority, ctx) {
    mMetricsRecordRef.AddLabels({{METRIC_LABEL_KEY_QUEUE_TYPE, "circular"}});
    mDroppedEventsCnt = mMetricsRecordRef.CreateCounter("dropped_events_cnt");
    WriteMetrics::GetInstance()->CommitMetricsRecordRef(mMetricsRecordRef);
}

bool CircularProcessQueue::Push(unique_ptr<ProcessQueueItem>&& item) {
    size_t newCnt = item->mEventGroup.GetEvents().size();
    while (!mQueue.empty() && mEventCnt + newCnt > mCapacity) {
        auto cnt = mQueue.front()->mEventGroup.GetEvents().size();
        auto size = mQueue.front()->mEventGroup.DataSize();
        mEventCnt -= cnt;
        mQueue.pop_front();
        mQueueSize->Set(Size());
        mQueueDataSizeByte->Sub(size);
        mDroppedEventsCnt->Add(cnt);
    }
    if (mEventCnt + newCnt > mCapacity) {
        return false;
    }
    item->mEnqueTime = chrono::system_clock::now();
    auto size = item->mEventGroup.DataSize();
    mQueue.push_back(std::move(item));
    mEventCnt += newCnt;

    mInItemsCnt->Add(1);
    mInItemDataSizeBytes->Add(size);
    mQueueSize->Set(Size());
    mQueueDataSizeByte->Add(size);
    return true;
}

bool CircularProcessQueue::Pop(unique_ptr<ProcessQueueItem>& item) {
    if (!IsValidToPop()) {
        return false;
    }
    item = std::move(mQueue.front());
    item->AddPipelineInProcessCntIfStop(GetConfigName());
    mQueue.pop_front();
    mEventCnt -= item->mEventGroup.GetEvents().size();

    mOutItemsCnt->Add(1);
    mTotalDelayMs->Add(
        std::chrono::duration_cast<std::chrono::milliseconds>(std::chrono::system_clock::now() - item->mEnqueTime)
            .count());
    mQueueSize->Set(Size());
    mQueueDataSizeByte->Sub(item->mEventGroup.DataSize());
    return true;
}

<<<<<<< HEAD
void CircularProcessQueue::InvalidatePop() {
    ProcessQueueInterface::InvalidatePop();
    auto pipeline = PipelineManager::GetInstance()->FindConfigByName(GetConfigName());
    if (pipeline) {
        for (auto it = mQueue.begin(); it != mQueue.end(); ++it) {
            (*it)->mPipeline = pipeline;
=======
void CircularProcessQueue::SetPipelineForItems(const std::string& name) const {
    auto p = PipelineManager::GetInstance()->FindConfigByName(name);
    for (auto& item : mQueue) {
        if (!item->mPipeline) {
            item->mPipeline = p;
>>>>>>> 4f9411bc
        }
    }
}

void CircularProcessQueue::Reset(size_t cap) {
    // it seems more reasonable to retain extra items and process them immediately, however this contray to current
    // framework design so we simply discard extra items, considering that it is a rare case to change capacity
    uint32_t cnt = 0;
    while (!mQueue.empty() && mEventCnt > cap) {
        mEventCnt -= mQueue.front()->mEventGroup.GetEvents().size();
        mQueue.pop_front();
        ++cnt;
    }
    if (cnt > 0) {
        LOG_WARNING(sLogger,
                    ("new circular process queue capacity is smaller than old queue size",
                     "discard old data")("discard cnt", cnt)("config", QueueKeyManager::GetInstance()->GetName(mKey)));
    }
    ProcessQueueInterface::Reset();
    QueueInterface::Reset(cap);
}

} // namespace logtail<|MERGE_RESOLUTION|>--- conflicted
+++ resolved
@@ -73,20 +73,11 @@
     return true;
 }
 
-<<<<<<< HEAD
-void CircularProcessQueue::InvalidatePop() {
-    ProcessQueueInterface::InvalidatePop();
-    auto pipeline = PipelineManager::GetInstance()->FindConfigByName(GetConfigName());
-    if (pipeline) {
-        for (auto it = mQueue.begin(); it != mQueue.end(); ++it) {
-            (*it)->mPipeline = pipeline;
-=======
 void CircularProcessQueue::SetPipelineForItems(const std::string& name) const {
     auto p = PipelineManager::GetInstance()->FindConfigByName(name);
     for (auto& item : mQueue) {
         if (!item->mPipeline) {
             item->mPipeline = p;
->>>>>>> 4f9411bc
         }
     }
 }
