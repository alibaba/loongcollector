/*
 * Copyright 2024 iLogtail Authors
 *
 * Licensed under the Apache License, Version 2.0 (the "License");
 * you may not use this file except in compliance with the License.
 * You may obtain a copy of the License at
 *
 *      http://www.apache.org/licenses/LICENSE-2.0
 *
 * Unless required by applicable law or agreed to in writing, software
 * distributed under the License is distributed on an "AS IS" BASIS,
 * WITHOUT WARRANTIES OR CONDITIONS OF ANY KIND, either express or implied.
 * See the License for the specific language governing permissions and
 * limitations under the License.
 */

#pragma once

#include <memory>
#include <vector>

#include "checkpoint/RangeCheckpoint.h"
#include "logger/Logger.h"
#include "pipeline/queue/BoundedSenderQueueInterface.h"
#include "pipeline/queue/QueueKey.h"
#include "pipeline/queue/SenderQueueItem.h"

namespace logtail {

// not thread-safe, should be protected explicitly by queue manager
class ExactlyOnceSenderQueue : public BoundedSenderQueueInterface {
public:
    ExactlyOnceSenderQueue(const std::vector<RangeCheckpointPtr>& checkpoints,
                           QueueKey key,
                           const PipelineContext& ctx);

    bool Push(std::unique_ptr<SenderQueueItem>&& item) override;
    bool Remove(SenderQueueItem* item) override;
<<<<<<< HEAD
    void GetAvailableItems(std::vector<SenderQueueItem*>& items, int32_t limit) override;
=======
    void GetAllAvailableItems(std::vector<SenderQueueItem*>& items, bool withLimits = true) override;
    void SetPipelineForItems(const std::shared_ptr<Pipeline>& p) const override;

>>>>>>> 0da35cd6
    void Reset(const std::vector<RangeCheckpointPtr>& checkpoints);

private:
    size_t Size() const override { return mSize; }

    std::vector<std::unique_ptr<SenderQueueItem>> mQueue;
    size_t mWrite = 0;
    size_t mSize = 0;

    bool mIsInitialised = false;
    std::vector<RangeCheckpointPtr> mRangeCheckpoints;

#ifdef APSARA_UNIT_TEST_MAIN
    friend class ExactlyOnceSenderQueueUnittest;
    friend class ExactlyOnceQueueManagerUnittest;
#endif
};

} // namespace logtail<|MERGE_RESOLUTION|>--- conflicted
+++ resolved
@@ -36,13 +36,9 @@
 
     bool Push(std::unique_ptr<SenderQueueItem>&& item) override;
     bool Remove(SenderQueueItem* item) override;
-<<<<<<< HEAD
     void GetAvailableItems(std::vector<SenderQueueItem*>& items, int32_t limit) override;
-=======
-    void GetAllAvailableItems(std::vector<SenderQueueItem*>& items, bool withLimits = true) override;
     void SetPipelineForItems(const std::shared_ptr<Pipeline>& p) const override;
 
->>>>>>> 0da35cd6
     void Reset(const std::vector<RangeCheckpointPtr>& checkpoints);
 
 private:
