--- conflicted
+++ resolved
@@ -35,12 +35,8 @@
 
     bool Push(std::unique_ptr<SenderQueueItem>&& item) override;
     bool Remove(SenderQueueItem* item) override;
-<<<<<<< HEAD
     void GetAvailableItems(std::vector<SenderQueueItem*>& items, int32_t limit) override;
-=======
-    void GetAllAvailableItems(std::vector<SenderQueueItem*>& items, bool withLimits = true) override;
     void SetPipelineForItems(const std::shared_ptr<Pipeline>& p) const override;
->>>>>>> 0da35cd6
 
 private:
     size_t Size() const override { return mSize; }
