--- conflicted
+++ resolved
@@ -94,11 +94,8 @@
     void Clear();
     friend class ProcessQueueManagerUnittest;
     friend class PipelineUnittest;
-<<<<<<< HEAD
+    friend class PipelineUpdateUnittest;
     friend class HostMonitorInputRunnerUnittest;
-=======
-    friend class PipelineUpdateUnittest;
->>>>>>> c1683217
 #endif
 };
 
