/*
 * Copyright 2023 iLogtail Authors
 *
 * Licensed under the Apache License, Version 2.0 (the "License");
 * you may not use this file except in compliance with the License.
 * You may obtain a copy of the License at
 *
 *      http://www.apache.org/licenses/LICENSE-2.0
 *
 * Unless required by applicable law or agreed to in writing, software
 * distributed under the License is distributed on an "AS IS" BASIS,
 * WITHOUT WARRANTIES OR CONDITIONS OF ANY KIND, either express or implied.
 * See the License for the specific language governing permissions and
 * limitations under the License.
 */

#pragma once

#include <memory>
#include <string>
#include <unordered_map>

#include "common/Lock.h"
#include "config/ConfigDiff.h"
#include "pipeline/Pipeline.h"

namespace logtail {

class PipelineManager {
public:
    PipelineManager(const PipelineManager&) = delete;
    PipelineManager& operator=(const PipelineManager&) = delete;

    static PipelineManager* GetInstance() {
        static PipelineManager instance;
        return &instance;
    }

    void UpdatePipelines(PipelineConfigDiff& diff);
    std::shared_ptr<Pipeline> FindConfigByName(const std::string& configName) const;
    std::vector<std::string> GetAllConfigNames() const;
    std::string GetPluginStatistics() const;
    // for shennong only
    const std::unordered_map<std::string, std::shared_ptr<Pipeline>>& GetAllPipelines() const {
        return mPipelineNameEntityMap;
    }
    // 过渡使用
    void StopAllPipelines();

private:
    PipelineManager() = default;
    ~PipelineManager() = default;

    virtual std::shared_ptr<Pipeline> BuildPipeline(PipelineConfig&& config); // virtual for ut
    void IncreasePluginUsageCnt(
        const std::unordered_map<std::string, std::unordered_map<std::string, uint32_t>>& statistics);
    void DecreasePluginUsageCnt(
        const std::unordered_map<std::string, std::unordered_map<std::string, uint32_t>>& statistics);
    void FlushAllBatch();
    // 过渡使用
    void CheckIfInputUpdated(const Json::Value& config,
                             bool& isInputObserverChanged,
                             bool& isInputFileChanged,
                             bool& isInputStreamChanged,
                             bool& isInputContainerStdioChanged,
<<<<<<< HEAD
                             bool& isInputPrometheusChanged);
=======
                             bool& isInputEbpfChanged);
>>>>>>> 1fd70099

    std::unordered_map<std::string, std::shared_ptr<Pipeline>> mPipelineNameEntityMap;
    mutable SpinLock mPluginCntMapLock;
    std::unordered_map<std::string, std::unordered_map<std::string, uint32_t>> mPluginCntMap;

#ifdef APSARA_UNIT_TEST_MAIN
    friend class PipelineManagerMock;
    friend class PipelineManagerUnittest;
    friend class CommonConfigProviderUnittest;
#endif
};

} // namespace logtail<|MERGE_RESOLUTION|>--- conflicted
+++ resolved
@@ -63,11 +63,8 @@
                              bool& isInputFileChanged,
                              bool& isInputStreamChanged,
                              bool& isInputContainerStdioChanged,
-<<<<<<< HEAD
-                             bool& isInputPrometheusChanged);
-=======
+                             bool& isInputPrometheusChanged,
                              bool& isInputEbpfChanged);
->>>>>>> 1fd70099
 
     std::unordered_map<std::string, std::shared_ptr<Pipeline>> mPipelineNameEntityMap;
     mutable SpinLock mPluginCntMapLock;
