--- conflicted
+++ resolved
@@ -135,8 +135,7 @@
     return true;
 }
 
-<<<<<<< HEAD
-void Pipeline::Process(PipelineEventGroup& logGroup, std::vector<PipelineEventGroup>& logGroupList) {
+void Pipeline::Process(PipelineEventGroup&& logGroup, std::vector<PipelineEventGroup>& logGroupList) {
     std::cout << "mProcessorLine size: " << mProcessorLine.size() << std::endl;
     for (auto& p : mProcessorLine) {
         p->Process(logGroup);
@@ -145,10 +144,7 @@
         std::cout << "mSplProcessor: " << std::endl;
         mSplProcessor->Process(logGroup, logGroupList);
     } else {
-        logGroupList.emplace_back(logGroup.GetSourceBuffer());
-        logGroupList.back().SwapEvents(logGroup.MutableEvents());
-        logGroupList.back().SwapGroupMetadata(logGroup.MutableGroupMetadata());
-        logGroupList.back().SwapGroupTags(logGroup.MutableTags());
+        logGroupList.emplace_back(std::move(logGroup));
     }
 }
 
@@ -161,13 +157,6 @@
         return false;
     }
     return true;
-=======
-void Pipeline::Process(PipelineEventGroup&& logGroup, std::vector<PipelineEventGroup>& logGroupList) {
-    for (auto& p : mProcessorLine) {
-        p->Process(logGroup);
-    }
-    logGroupList.emplace_back(std::move(logGroup));
->>>>>>> 330aa3de
 }
 
 bool Pipeline::InitAndAddProcessor(std::unique_ptr<ProcessorInstance>&& processor, const PipelineConfig& config) {
