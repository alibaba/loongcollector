--- conflicted
+++ resolved
@@ -24,18 +24,8 @@
 
 namespace logtail {
 
-<<<<<<< HEAD
-const unordered_set<string> GlobalConfig::sNativeParam = {"TopicType",
-                                                          "TopicFormat",
-                                                          "ProcessPriority",
-                                                          "EnableTimestampNanosecond",
-                                                          "UsingOldContentTag",
-                                                          "PipelineMetaTagKey",
-                                                          "AgentEnvMetaTagKey"};
-=======
 const unordered_set<string> GlobalConfig::sNativeParam
     = {"TopicType", "TopicFormat", "Priority", "EnableTimestampNanosecond", "UsingOldContentTag"};
->>>>>>> 660daa1e
 
 bool GlobalConfig::Init(const Json::Value& config, const PipelineContext& ctx, Json::Value& extendedParams) {
     const string moduleName = "global";
