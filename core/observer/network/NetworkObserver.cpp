--- conflicted
+++ resolved
@@ -345,11 +345,6 @@
         LOG_ERROR(sLogger, ("observer depends on glibc1.14", "load glibc func fail"));
         return;
     }
-<<<<<<< HEAD
-    // std::vector<Pipeline*> allObserverConfigs;
-    // ConfigManager::GetInstance()->GetAllObserverConfig(allObserverConfigs);
-=======
->>>>>>> 696ddb1f
     mConfig->BeginLoadConfig();
     for (auto config : mConfig->mAllNetworkConfigs) {
         mConfig->LoadConfig(config);
