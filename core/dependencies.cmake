--- conflicted
+++ resolved
@@ -353,7 +353,6 @@
     endif ()
 endmacro()
 
-<<<<<<< HEAD
 macro(link_spl target_name)
     logtail_define(spl_${target_name} "" "")
     target_link_libraries(${target_name} "/opt/logtail_spl/lib/libspl.a")
@@ -492,12 +491,11 @@
     target_link_libraries(${target_name} "/opt/logtail_spl/lib/libevent_pthreads.a")
 
 endmacro()
-=======
+
 # asan for debug
 macro(link_asan target_name)
     if(CMAKE_BUILD_TYPE MATCHES Debug)
         target_compile_options(${target_name} PUBLIC -fsanitize=address)
         target_link_options(${target_name} PUBLIC -fsanitize=address -static-libasan)
     endif()
-endmacro()
->>>>>>> 49a3f07d
+endmacro()