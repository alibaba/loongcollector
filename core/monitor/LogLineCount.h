/*
 * Copyright 2022 iLogtail Authors
 *
 * Licensed under the Apache License, Version 2.0 (the "License");
 * you may not use this file except in compliance with the License.
 * You may obtain a copy of the License at
 *
 *      http://www.apache.org/licenses/LICENSE-2.0
 *
 * Unless required by applicable law or agreed to in writing, software
 * distributed under the License is distributed on an "AS IS" BASIS,
 * WITHOUT WARRANTIES OR CONDITIONS OF ANY KIND, either express or implied.
 * See the License for the specific language governing permissions and
 * limitations under the License.
 */

#pragma once
#include <string>
#include <unordered_map>
#include <json/json.h>
#include "sls_logs.pb.h"
#include "common/Lock.h"
<<<<<<< HEAD
#include "util.h"
=======
>>>>>>> 696ddb1f

namespace logtail {

// forward declaration
struct LoggroupTimeValue;

class LogLineCount {
public:
    static LogLineCount* GetInstance() {
        static LogLineCount* ptr = new LogLineCount();
        return ptr;
    }

public:
    void NotifySuccess(LoggroupTimeValue* data);
    void InsertLineCountDataToLogGroup(sls_logs::LogGroup& logGroup,
                                       const std::string& region,
                                       const std::string& projectName,
                                       const std::string& logStore,
                                       int32_t minuteTime,
                                       int32_t count);
    void SendLineCountData(bool forceSend = false);
    void DumpLineCountDataToLocal();
    bool ReloadLineCountDataFromLocalFile();
    void EraseItemInMap(const std::string& region, const std::string& projectName, const std::string& logstore);

private:
    LogLineCount();
    ~LogLineCount();

private:
    // NOTICE: LogStoreLineCount stands for succeeded line count of log group, when a log group is written to shard
    // successfully, call back function OnSuccess will be called , thus line count information of a certain region,
    // project, log store in a certain minute will update corresponding map below.
    struct LogStoreLineCount {
        LogStoreLineCount() {}
        LogStoreLineCount(const std::string& region,
                          const std::string& projectName,
                          const std::string& bizLogStore,
                          const std::string& cntProjectName,
                          const std::string& cntLogStore)
            : mRegion(region),
              mProjectName(projectName),
              mBizLogStore(bizLogStore),
              mCntProjectName(cntProjectName),
              mCntLogStore(cntLogStore) {}

        // key: time(in minute)
        typedef std::map<int32_t, int32_t> LogCountPerMinuteMap;
        // NotifySuccess() will change this map, insert log lines in a new minute, or add log lines in an existed minute
        // this map may contain log lines in different minutes because in some occasion, the interval we send the log
        // lines result is bigger than one minute
        LogCountPerMinuteMap mLogCountPerMinuteMap;

        std::string mRegion;
        std::string mProjectName;
        std::string mBizLogStore;
        std::string mCntProjectName;
        std::string mCntLogStore;
    };

    void ClearLineCountData();
    void
    FillLineCountDataFromLocalFile(LogStoreLineCount* lineCount, const std::string& name, const Json::Value& value);

private:
    // NOTICE: we will clear the map once we have traversed all the item and sent them
    // key: projectName + "_" + bizLogStore
    typedef std::unordered_map<std::string, LogStoreLineCount*> LogStoreLineCountMap;
    // key: region
    typedef std::unordered_map<std::string, LogStoreLineCountMap*> RegionLineCountMap;
    static RegionLineCountMap mRegionLineCountMap;
    // we need a lock because different threads will read and write line count map
    PTMutex mLineCountMapLock;

    int32_t mLineCountLastSendTime;
    int32_t mLineCountSendInterval;
    std::string mLineCountDumpFileName;
    std::string mBakLineCountDumpFileName;

#ifdef APSARA_UNIT_TEST_MAIN
    friend class DataIntegrityUnittest;
#endif
};

} // namespace logtail<|MERGE_RESOLUTION|>--- conflicted
+++ resolved
@@ -20,10 +20,6 @@
 #include <json/json.h>
 #include "sls_logs.pb.h"
 #include "common/Lock.h"
-<<<<<<< HEAD
-#include "util.h"
-=======
->>>>>>> 696ddb1f
 
 namespace logtail {
 
