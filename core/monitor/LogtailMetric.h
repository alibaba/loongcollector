/*
 * Copyright 2023 iLogtail Authors
 *
 * Licensed under the Apache License, Version 2.0 (the "License");
 * you may not use this file except in compliance with the License.
 * You may obtain a copy of the License at
 *
 *     http://www.apache.org/licenses/LICENSE-2.0
 *
 * Unless required by applicable law or agreed to in writing, software
 * distributed under the License is distributed on an "AS IS" BASIS,
 * WITHOUT WARRANTIES OR CONDITIONS OF ANY KIND, either express or implied.
 * See the License for the specific language governing permissions and
 * limitations under the License.
 */

#pragma once
#include <atomic>
#include <string>

#include "LoongCollectorMetricTypes.h"
#include "common/Lock.h"
#include "log_pb/sls_logs.pb.h"

namespace logtail {

class MetricsRecord {
private:
    MetricLabelsPtr mLabels;
    DynamicMetricLabelsPtr mDynamicLabels;
    std::atomic_bool mDeleted;
    std::vector<CounterPtr> mCounters;
    std::vector<IntGaugePtr> mIntGauges;
    std::vector<DoubleGaugePtr> mDoubleGauges;
    MetricsRecord* mNext = nullptr;

public:
    MetricsRecord(MetricLabelsPtr labels, DynamicMetricLabelsPtr dynamicLabels = nullptr);
    MetricsRecord() = default;
    void MarkDeleted();
    bool IsDeleted() const;
    const MetricLabelsPtr& GetLabels() const;
    const DynamicMetricLabelsPtr& GetDynamicLabels() const;
    const std::vector<CounterPtr>& GetCounters() const;
    const std::vector<IntGaugePtr>& GetIntGauges() const;
    const std::vector<DoubleGaugePtr>& GetDoubleGauges() const;
    CounterPtr CreateCounter(const std::string& name);
    IntGaugePtr CreateIntGauge(const std::string& name);
    DoubleGaugePtr CreateDoubleGauge(const std::string& name);
    MetricsRecord* Collect();
    void SetNext(MetricsRecord* next);
    MetricsRecord* GetNext() const;
};

class MetricsRecordRef {
private:
    MetricsRecord* mMetrics = nullptr;

public:
    ~MetricsRecordRef();
    MetricsRecordRef() = default;
    MetricsRecordRef(const MetricsRecordRef&) = delete;
    MetricsRecordRef& operator=(const MetricsRecordRef&) = delete;
    MetricsRecordRef(MetricsRecordRef&&) = delete;
    MetricsRecordRef& operator=(MetricsRecordRef&&) = delete;
    void SetMetricsRecord(MetricsRecord* metricRecord);
    const MetricLabelsPtr& GetLabels() const;
    const DynamicMetricLabelsPtr& GetDynamicLabels() const;
    CounterPtr CreateCounter(const std::string& name);
    IntGaugePtr CreateIntGauge(const std::string& name);
    DoubleGaugePtr CreateDoubleGauge(const std::string& name);
    const MetricsRecord* operator->() const;
};

class ReentrantMetricsRecord {
private:
    MetricsRecordRef mMetricsRecordRef;
    std::unordered_map<std::string, CounterPtr> mCounters;
    std::unordered_map<std::string, IntGaugePtr> mIntGauges;
    std::unordered_map<std::string, DoubleGaugePtr> mDoubleGauges;

public:
    void Init(MetricLabels& labels, std::unordered_map<std::string, MetricType>& metricKeys);
    const MetricLabelsPtr& GetLabels() const;
    const DynamicMetricLabelsPtr& GetDynamicLabels() const;
    CounterPtr GetCounter(const std::string& name);
    IntGaugePtr GetIntGauge(const std::string& name);
    DoubleGaugePtr GetDoubleGauge(const std::string& name);
};
using ReentrantMetricsRecordRef = std::shared_ptr<ReentrantMetricsRecord>;

class WriteMetrics {
private:
    WriteMetrics() = default;
    std::mutex mMutex;
    MetricsRecord* mHead = nullptr;

    void Clear();
    MetricsRecord* GetHead();

public:
    ~WriteMetrics();
    static WriteMetrics* GetInstance() {
        static WriteMetrics* ptr = new WriteMetrics();
        return ptr;
    }
    void PreparePluginCommonLabels(const std::string& projectName,
                                   const std::string& logstoreName,
                                   const std::string& region,
                                   const std::string& configName,
                                   const std::string& pluginName,
                                   const std::string& pluginID,
                                   const std::string& nodeID, 
<<<<<<< HEAD
                                   const std::string& childNodeID, 
=======
                                   const std::string& childNodeID,
>>>>>>> ae9f308c
                                   MetricLabels& labels);
    void PrepareMetricsRecordRef(MetricsRecordRef& ref, MetricLabels&& labels, DynamicMetricLabels&& dynamicLabels = {});
    MetricsRecord* DoSnapshot();


#ifdef APSARA_UNIT_TEST_MAIN
    friend class ILogtailMetricUnittest;
#endif
};

class ReadMetrics {
private:
    ReadMetrics() = default;
    mutable ReadWriteLock mReadWriteLock;
    MetricsRecord* mHead = nullptr;
    void Clear();
    MetricsRecord* GetHead();

public:
    ~ReadMetrics();
    static ReadMetrics* GetInstance() {
        static ReadMetrics* ptr = new ReadMetrics();
        return ptr;
    }
    void ReadAsLogGroup(std::map<std::string, sls_logs::LogGroup*>& logGroupMap) const;
    void ReadAsFileBuffer(std::string& metricsContent) const;
    void UpdateMetrics();

#ifdef APSARA_UNIT_TEST_MAIN
    friend class ILogtailMetricUnittest;
#endif
};
} // namespace logtail<|MERGE_RESOLUTION|>--- conflicted
+++ resolved
@@ -111,11 +111,7 @@
                                    const std::string& pluginName,
                                    const std::string& pluginID,
                                    const std::string& nodeID, 
-<<<<<<< HEAD
-                                   const std::string& childNodeID, 
-=======
                                    const std::string& childNodeID,
->>>>>>> ae9f308c
                                    MetricLabels& labels);
     void PrepareMetricsRecordRef(MetricsRecordRef& ref, MetricLabels&& labels, DynamicMetricLabels&& dynamicLabels = {});
     MetricsRecord* DoSnapshot();
