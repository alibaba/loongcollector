/*
 * Copyright 2022 iLogtail Authors
 *
 * Licensed under the Apache License, Version 2.0 (the "License");
 * you may not use this file except in compliance with the License.
 * You may obtain a copy of the License at
 *
 *      http://www.apache.org/licenses/LICENSE-2.0
 *
 * Unless required by applicable law or agreed to in writing, software
 * distributed under the License is distributed on an "AS IS" BASIS,
 * WITHOUT WARRANTIES OR CONDITIONS OF ANY KIND, either express or implied.
 * See the License for the specific language governing permissions and
 * limitations under the License.
 */

#pragma once

#include <atomic>
#include <condition_variable>
#include <future>
#include <mutex>
#include <set>
#include <string>

#include "MetricConstants.h"
#include "MetricManager.h"
#include "MetricStore.h"
#include "Pipeline.h"

#if defined(_MSC_VER)
#include <Windows.h>
#endif

namespace sls_logs {
class LogGroup;
}

namespace logtail {

struct CpuStat {
#if defined(__linux__)
    uint64_t mSysTotalTime;
    uint64_t mSysTime;
    uint64_t mUserTime;
#elif defined(_MSC_VER)
    ULARGE_INTEGER mLastCPU;
    ULARGE_INTEGER mLastSysCPU;
    ULARGE_INTEGER mLastUserCPU;
    int mNumProcessors;
    HANDLE mSelf;
#endif

    // Common info.
    int32_t mViolateNum;
    float mCpuUsage;

    CpuStat() { Reset(); }
    void Reset();
};

struct MemStat {
    int64_t mRss;
    int32_t mViolateNum;

    void Reset() {
        mRss = 0;
        mViolateNum = 0;
    }
};

struct OsCpuStat {
    int64_t mNoIdle;
    int64_t mTotal;
    float mOsCpuUsage;

    void Reset() {
        mNoIdle = 0;
        mTotal = 0;
        mOsCpuUsage = 0;
    }
};

class LogtailMonitor : public MetricStore {
public:
    LogtailMonitor(const LogtailMonitor&) = delete;
    LogtailMonitor& operator=(const LogtailMonitor&) = delete;

    static LogtailMonitor* GetInstance();

    bool Init();
    void Stop();

    uint32_t GetCpuCores();

    // GetRealtimeCpuLevel return a value to indicates current CPU usage level.
    // LogInput use it to do flow control.
    float GetRealtimeCpuLevel() { return mRealtimeCpuStat.mCpuUsage / mScaledCpuUsageUpLimit; }

private:
    LogtailMonitor();
    ~LogtailMonitor() = default;

    void Monitor();
    // GetCpuStat gets current CPU statistics of Logtail process and save it to @cpuStat.
    // @return true if get successfully.
    bool GetCpuStat(CpuStat& cpuStat);
    // GetMemStat gets current memory statistics of Logtail process (save to mMemStat).
    bool GetMemStat();

    // CalCpuStat calculates CPU usage use (@curCpu - @savedCpu) and
    // set @curCpu to @savedCpu after calculation.
    void CalCpuStat(const CpuStat& curCpu, CpuStat& savedCpu);

    // CheckSoftCpuLimit checks if current cpu usage exceeds limit.
    // @return true if the cpu usage exceeds limit continuously.
    bool CheckSoftCpuLimit();
    // CheckSoftMemLimit checks if the memory usage exceeds limit.
    // @return true if the memory usage exceeds limit continuously.
    bool CheckSoftMemLimit();

    bool CheckHardMemLimit();

    // SendStatusProfile collects status profile and send them to server.
    // @suicide indicates if the target LogStore is logtail_suicide_profile.
    //   Because sending is an asynchronous procedure, the caller should wait for
    //   several seconds after calling this method and before _exit(1).
    bool SendStatusProfile(bool suicide);

    // DumpToLocal dumps the @logGroup to local status log.
    void DumpToLocal(const sls_logs::LogGroup& logGroup);

    // DumpMonitorInfo dumps simple monitor information to local.
    bool DumpMonitorInfo(time_t monitorTime);

#if defined(__linux__)
    // GetLoadAvg gets system load information.
    std::string GetLoadAvg();

    // CalCpuCores calculates the number of cores in CPU.
    bool CalCpuCores();

    // CalOsCpuStat calculates system CPU usage and save it into @mOsCpuStatForScale.
    bool CalOsCpuStat();

    // CheckScaledCpuUsageUpLimit updates mScaledCpuUsageUpLimit according to current
    // status and limits in configurations, so that Logtail can adjust its CPU usage.
    void CheckScaledCpuUsageUpLimit();
#endif

    // IsHostIpChanged checks if the host ip is changed during running.
    bool IsHostIpChanged();

    void Suicide();

    std::future<void> mThreadRes;
    std::mutex mThreadRunningMux;
    bool mIsThreadRunning = true;
    std::condition_variable mStopCV;

    // Control report status profile frequency.
    int32_t mStatusCount;

    // Use to calculate realtime CPU level (updated every 1s).
    CpuStat mRealtimeCpuStat;
    // Use to calculate CPU limit, updated regularly (30s by default).
    CpuStat mCpuStat;
    // Memory usage statistics.
    MemStat mMemStat;

    // Current scale up level, updated by CheckScaledCpuUsageUpLimit.
    float mScaledCpuUsageUpLimit;
#if defined(__linux__)
    const static int32_t CPU_STAT_FOR_SCALE_ARRAY_SIZE = 2;
    int32_t mCpuCores = 0;
    CpuStat mCpuStatForScale;
    OsCpuStat mOsCpuStatForScale;
    // mCpuArrayForScale and mOsCpuArrayForScale store lastest two CPU usage of
    // ilogtail process and global.
    float mCpuArrayForScale[CPU_STAT_FOR_SCALE_ARRAY_SIZE];
    float mOsCpuArrayForScale[CPU_STAT_FOR_SCALE_ARRAY_SIZE];
    int32_t mCpuArrayForScaleIdx;
    float mScaledCpuUsageStep;
#endif

#ifdef APSARA_UNIT_TEST_MAIN
    friend class ConfigUpdatorUnittest;
#endif
};

extern const std::string INNER_METRIC_PIPELINE_NAME;

class LoongCollectorMonitor {
public:
    static LoongCollectorMonitor* GetInstance();

    void Init();
    void Stop();

    void StartInnerPipeline();
    std::shared_ptr<Pipeline>& GetMetricPipeline();
    void IncreaseRegionReference(const std::string& region);
    void DecreaseRegionReference(const std::string& region);

    void SetAgentCpu(double cpu) { mAgentCpu->Set(cpu); }
    void SetAgentMemory(uint64_t mem) { mAgentMemory->Set(mem); }
    void SetAgentGoMemory(uint64_t mem) { mAgentGoMemory->Set(mem); }
    void SetAgentGoRoutinesTotal(uint64_t total) { mAgentGoRoutinesTotal->Set(total); }
    void SetAgentOpenFdTotal(uint64_t total) { mAgentOpenFdTotal->Set(total); }
    void SetAgentConfigTotal(uint64_t total) { mAgentConfigTotal->Set(total); }

    static std::string mHostname;
    static std::string mIpAddr;
    static std::string mOsDetail;
    static std::string mUsername;
    static int32_t mSystemBootTime;
    static std::string mECSInstanceID;
    static std::string mECSUserID;
    static std::string mECSRegionID;
    static std::string mStartTime;

private:
<<<<<<< HEAD
    void UpdateMetricPipeline();
    PipelineConfig CreateMetricPipelineConfig();

    std::atomic_bool mInnerPipelineStarted;
    std::shared_ptr<Pipeline> mMetricPipeline;
    std::mutex mMetricPipelineMux;
    std::shared_ptr<Pipeline> mAlarmPipeline;
    std::mutex mAlarmPipelineMux;
    std::set<std::string> mTargetRegions;
    std::mutex mTargetRegionsMux;
=======
    LoongCollectorMonitor();
    ~LoongCollectorMonitor();
>>>>>>> 18cc292b

    // MetricRecord
    MetricsRecordRef mMetricsRecordRef;

    DoubleGaugePtr mAgentCpu;
    IntGaugePtr mAgentMemory;
    IntGaugePtr mAgentGoMemory;
    IntGaugePtr mAgentGoRoutinesTotal;
    IntGaugePtr mAgentOpenFdTotal;
    IntGaugePtr mAgentConfigTotal;
};

} // namespace logtail<|MERGE_RESOLUTION|>--- conflicted
+++ resolved
@@ -220,7 +220,9 @@
     static std::string mStartTime;
 
 private:
-<<<<<<< HEAD
+    LoongCollectorMonitor();
+    ~LoongCollectorMonitor();
+
     void UpdateMetricPipeline();
     PipelineConfig CreateMetricPipelineConfig();
 
@@ -231,10 +233,6 @@
     std::mutex mAlarmPipelineMux;
     std::set<std::string> mTargetRegions;
     std::mutex mTargetRegionsMux;
-=======
-    LoongCollectorMonitor();
-    ~LoongCollectorMonitor();
->>>>>>> 18cc292b
 
     // MetricRecord
     MetricsRecordRef mMetricsRecordRef;
