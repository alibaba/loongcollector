--- conflicted
+++ resolved
@@ -308,13 +308,9 @@
         UpdateMetric("env_config_count", envConfigCount);
         mGlobalEnvConfigTotal->Set(envConfigCount);
     }
-<<<<<<< HEAD
-    UpdateMetric("used_sending_concurrency", FlusherRunner::GetInstance()->GetSendingBufferCount());
-=======
-    int32_t usedSendingConcurrency = Sender::Instance()->GetSendingBufferCount();
+    int32_t usedSendingConcurrency = FlusherRunner::GetInstance()->GetSendingBufferCount();
     UpdateMetric("used_sending_concurrency", usedSendingConcurrency);
     mGlobalUsedSendingConcurrency->Set(usedSendingConcurrency);
->>>>>>> 86d94584
 
     AddLogContent(logPtr, "metric_json", MetricToString());
     AddLogContent(logPtr, "status", CheckLogtailStatus());
