/*
 * Copyright 2023 iLogtail Authors
 *
 * Licensed under the Apache License, Version 2.0 (the "License");
 * you may not use this file except in compliance with the License.
 * You may obtain a copy of the License at
 *
 *     http://www.apache.org/licenses/LICENSE-2.0
 *
 * Unless required by applicable law or agreed to in writing, software
 * distributed under the License is distributed on an "AS IS" BASIS,
 * WITHOUT WARRANTIES OR CONDITIONS OF ANY KIND, either express or implied.
 * See the License for the specific language governing permissions and
 * limitations under the License.
 */

#pragma once

#include "profile_sender/ProfileSender.h"


namespace logtail {

class MetricExportor {
public:
    static MetricExportor* GetInstance() {
        static MetricExportor* ptr = new MetricExportor();
        return ptr;
    }
    void PushMetrics(bool forceSend);
    void PushCoreMetrics();
    void PushGoPluginMetrics();

private:
    MetricExportor();

<<<<<<< HEAD
=======
    void PushCppMetrics();
    void PushGoPluginMetrics();

>>>>>>> c97628b7
    void SendToSLS(std::map<std::string, sls_logs::LogGroup*>& logGroupMap);
    void SendToLocalFile(std::string& metricsContent, const std::string metricsFileNamePrefix);

    int32_t mSendInterval;
    int32_t mLastSendTime;
};
} // namespace logtail<|MERGE_RESOLUTION|>--- conflicted
+++ resolved
@@ -34,12 +34,9 @@
 private:
     MetricExportor();
 
-<<<<<<< HEAD
-=======
     void PushCppMetrics();
     void PushGoPluginMetrics();
 
->>>>>>> c97628b7
     void SendToSLS(std::map<std::string, sls_logs::LogGroup*>& logGroupMap);
     void SendToLocalFile(std::string& metricsContent, const std::string metricsFileNamePrefix);
 
