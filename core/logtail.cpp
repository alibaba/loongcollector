// Copyright 2022 iLogtail Authors
//
// Licensed under the Apache License, Version 2.0 (the "License");
// you may not use this file except in compliance with the License.
// You may obtain a copy of the License at
//
//      http://www.apache.org/licenses/LICENSE-2.0
//
// Unless required by applicable law or agreed to in writing, software
// distributed under the License is distributed on an "AS IS" BASIS,
// WITHOUT WARRANTIES OR CONDITIONS OF ANY KIND, either express or implied.
// See the License for the specific language governing permissions and
// limitations under the License.

#include <sys/wait.h>
#include <sys/socket.h>
#include <syslog.h>
#include <sys/resource.h>
#include <fstream>
#include <vector>
#include <errno.h>
#include "common/version.h"
#include "common/util.h"
#include "common/LogtailCommonFlags.h"
#include "common/RuntimeUtil.h"
#include "common/TimeUtil.h"
#include "common/FileSystemUtil.h"
#include "common/CrashBackTraceUtil.h"
#include "common/MachineInfoUtil.h"
#include "common/ErrorUtil.h"
#include "common/GlobalPara.h"
#include "logger/Logger.h"
#ifdef LOGTAIL_RUNTIME_PLUGIN
#include "plugin/LogtailRuntimePlugin.h"
#endif
#include "plugin/LogtailPlugin.h"
#include "config_manager/ConfigManager.h"
#include "checkpoint/CheckPointManager.h"
#include "processor/LogFilter.h"
#include "controller/EventDispatcher.h"
#include "monitor/Monitor.h"
#include "sender/Sender.h"
#include "profiler/LogtailAlarm.h"
#include "profiler/LogFileProfiler.h"
#include "profiler/LogIntegrity.h"
#include "profiler/LogLineCount.h"
#include "app_config/AppConfig.h"
#include "observer/network/NetworkObserver.h"
using namespace logtail;

#ifdef ENABLE_COMPATIBLE_MODE
extern "C" {
#include <string.h>
asm(".symver memcpy, memcpy@GLIBC_2.2.5");
void* __wrap_memcpy(void* dest, const void* src, size_t n) {
    return memcpy(dest, src, n);
}
}
#endif

DEFINE_FLAG_BOOL(ilogtail_disable_core, "disable core in worker process", true);
DEFINE_FLAG_INT32(fork_interval, "fork dispatcher process interval", 10);
DECLARE_FLAG_INT32(max_open_files_limit);
DECLARE_FLAG_INT32(max_reader_open_files);
DECLARE_FLAG_STRING(ilogtail_config_env_name);
DECLARE_FLAG_STRING(logtail_sys_conf_dir);
DECLARE_FLAG_STRING(check_point_filename);
DECLARE_FLAG_STRING(default_buffer_file_path);
DECLARE_FLAG_STRING(ilogtail_docker_file_path_config);

void HandleSighupSignal(int signum, siginfo_t* info, void* context) {
    ConfigManager::GetInstance()->SetMappingPathsChanged();
}

void HandleSigtermSignal(int signum, siginfo_t* info, void* context) {
    LogtailGlobalPara::Instance()->SetSigtermFlag(true);
}

void disable_core(void) {
    struct rlimit rlim;
    rlim.rlim_cur = rlim.rlim_max = 0;
    setrlimit(RLIMIT_CORE, &rlim);
}

void enable_core(void) {
    struct rlimit rlim_old;
    struct rlimit rlim_new;
    if (getrlimit(RLIMIT_CORE, &rlim_old) == 0) {
        rlim_new.rlim_cur = rlim_new.rlim_max = 1024 * 1024 * 1024;
        if (setrlimit(RLIMIT_CORE, &rlim_new) != 0) {
            rlim_new.rlim_cur = rlim_old.rlim_cur;
            rlim_new.rlim_max = rlim_old.rlim_max;
            (void)setrlimit(RLIMIT_CORE, &rlim_new);
        }
    }
}

static void overwrite_community_edition_flags() {
    // support run in installation dir on default
    STRING_FLAG(logtail_sys_conf_dir) = ".";
    STRING_FLAG(check_point_filename) = "checkpoint/logtail_check_point";
    STRING_FLAG(default_buffer_file_path) = "checkpoint";
    STRING_FLAG(ilogtail_docker_file_path_config) = "checkpoint/docker_path_config.json";
}

// Main routine of worker process.
void do_worker_process() {
    Logger::Instance().InitGlobalLoggers();

    struct sigaction sigtermSig;
    sigemptyset(&sigtermSig.sa_mask);
    sigtermSig.sa_sigaction = HandleSigtermSignal;
    sigtermSig.sa_flags = SA_SIGINFO;
    if (sigaction(SIGTERM, &sigtermSig, NULL) < 0) {
        APSARA_LOG_ERROR(sLogger, ("install SIGTERM", "fail"));
        exit(5);
    }
    if (sigaction(SIGINT, &sigtermSig, NULL) < 0) {
        APSARA_LOG_ERROR(sLogger, ("install SIGINT", "fail"));
        exit(5);
    }

    struct sigaction sighupSig;
    sigemptyset(&sighupSig.sa_mask);
    sighupSig.sa_sigaction = HandleSighupSignal;
    sighupSig.sa_flags = SA_SIGINFO;
    if (sigaction(SIGHUP, &sighupSig, NULL) < 0) {
        APSARA_LOG_ERROR(sLogger, ("install SIGHUP", "fail"));
        exit(5);
    }

#ifndef LOGTAIL_NO_TC_MALLOC
    if (BOOL_FLAG(ilogtail_disable_core)) {
        disable_core();
    } else {
        enable_core();
    }
#else
    enable_core();
#endif
    // Initialize basic information: IP, hostname, etc.
    LogFileProfiler::GetInstance();

    // change working dir to ./${ILOGTAIL_VERSION}/
    std::string processExecutionDir = GetProcessExecutionDir();
    std::string newWorkingDir = processExecutionDir + ILOGTAIL_VERSION;
    AppConfig::GetInstance()->SetProcessExecutionDir(processExecutionDir);
    int chdirRst = chdir(newWorkingDir.c_str());
    if (chdirRst == 0) {
        APSARA_LOG_INFO(sLogger, ("change working dir", newWorkingDir));
        AppConfig::GetInstance()->SetWorkingDir(newWorkingDir + "/");
    } else {
        // if change error, try change working dir to ./
        APSARA_LOG_INFO(sLogger, ("change working dir", newWorkingDir)("fail, reason", ErrnoToString(GetErrno())));
        chdirRst = chdir(GetProcessExecutionDir().c_str());
        APSARA_LOG_INFO(sLogger, ("change working dir", GetProcessExecutionDir())("result", chdirRst));
        AppConfig::GetInstance()->SetWorkingDir(GetProcessExecutionDir());
    }

    overwrite_community_edition_flags();

    char* configEnv = getenv(STRING_FLAG(ilogtail_config_env_name).c_str());
    if (configEnv == NULL || strlen(configEnv) == 0) {
        AppConfig::GetInstance()->LoadAppConfig(STRING_FLAG(ilogtail_config));
    } else {
        AppConfig::GetInstance()->LoadAppConfig(configEnv);
    }

    const std::string& interface = AppConfig::GetInstance()->GetBindInterface();
    const std::string& configIP = AppConfig::GetInstance()->GetConfigIP();

    if (configIP.size() > 0) {
        LogFileProfiler::mIpAddr = configIP;
        LogtailMonitor::Instance()->UpdateConstMetric("logtail_ip", GetHostIp());
    } else if (interface.size() > 0)
        LogFileProfiler::mIpAddr = GetHostIp(interface);
    if (LogFileProfiler::mIpAddr.empty()) {
        LogFileProfiler::mIpAddr = GetAnyAvailableIP();
        APSARA_LOG_INFO(sLogger,
                        ("IP is still empty, specified interface", interface)("try to get any available IP",
                                                                              LogFileProfiler::mIpAddr));
    }

    const std::string& configHostName = AppConfig::GetInstance()->GetConfigHostName();
    if (configHostName.size() > 0) {
        LogFileProfiler::mHostname = configHostName;
        LogtailMonitor::Instance()->UpdateConstMetric("logtail_hostname", GetHostName());
    }

    int32_t systemBootTime = AppConfig::GetInstance()->GetSystemBootTime();
    LogFileProfiler::mSystemBootTime = systemBootTime > 0 ? systemBootTime : GetSystemBootTime();

    LogtailMonitor::Instance()->UpdateConstMetric("start_time", GetTimeStamp(time(NULL), "%Y-%m-%d %H:%M:%S"));

    // use a thread to get uuid
    if (!ConfigManager::GetInstance()->TryGetUUID()) {
        APSARA_LOG_INFO(sLogger, ("get none dmi uuid", "maybe this is a docker runtime"));
    }

#ifdef LOGTAIL_RUNTIME_PLUGIN
    LogtailRuntimePlugin::GetInstance()->LoadPluginBase();
#endif

    // load local config first
    ConfigManager::GetInstance()->GetLocalConfigUpdate();
    ConfigManager::GetInstance()->LoadConfig(AppConfig::GetInstance()->GetUserConfigPath());
    ConfigManager::GetInstance()->LoadDockerConfig();
    // mNameCoonfigMap is empty, configExistFlag is false
    bool configExistFlag = !ConfigManager::GetInstance()->GetAllConfig().empty();

    //set max open file limit
    struct rlimit rlimMaxOpenFiles;
    rlimMaxOpenFiles.rlim_cur = rlimMaxOpenFiles.rlim_max = INT32_FLAG(max_open_files_limit);
    if (0 != setrlimit(RLIMIT_NOFILE, &rlimMaxOpenFiles)) {
        APSARA_LOG_ERROR(sLogger,
                         ("set resource limit error, open file limit",
                          INT32_FLAG(max_open_files_limit))("reason", ErrnoToString(GetErrno())));
        if (getrlimit(RLIMIT_NOFILE, &rlimMaxOpenFiles) == 0) {
            APSARA_LOG_ERROR(
                sLogger,
                ("this process's resource limit ", rlimMaxOpenFiles.rlim_cur)("max", rlimMaxOpenFiles.rlim_max));
            if (rlimMaxOpenFiles.rlim_max > (rlim_t)INT32_FLAG(max_open_files_limit)) {
                rlimMaxOpenFiles.rlim_max = INT32_FLAG(max_open_files_limit);
            }
            if (rlimMaxOpenFiles.rlim_max < (rlim_t)100) {
                rlimMaxOpenFiles.rlim_max = 100;
            }
            INT32_FLAG(max_open_files_limit) = rlimMaxOpenFiles.rlim_max;
            INT32_FLAG(max_reader_open_files) = (int32_t)(INT32_FLAG(max_open_files_limit) * 0.8);
        } else {
            APSARA_LOG_ERROR(sLogger,
                             ("get resource limit error, "
                              "set max open files to 800",
                              ErrnoToString(GetErrno())));
            INT32_FLAG(max_open_files_limit) = 1024;
            INT32_FLAG(max_reader_open_files) = (int32_t)(1024 * 0.8);
        }
    }

    std::string backTraceStr = GetCrashBackTrace();
    if (backTraceStr.size() > 0) {
        APSARA_LOG_ERROR(sLogger, ("last logtail crash stack", backTraceStr));
        LogtailAlarm::GetInstance()->SendAlarm(LOGTAIL_CRASH_STACK_ALARM, backTraceStr);
    }

    InitCrashBackTrace();

    LogtailMonitor::Instance()->InitMonitor();
    LogFilter::Instance()->InitFilter(STRING_FLAG(user_log_config));
    Sender::Instance()->InitSender();
    LogtailPlugin* pPlugin = LogtailPlugin::GetInstance();
    if (pPlugin->LoadPluginBase()) {
        pPlugin->Resume();
    }
    NetworkObserver::GetInstance()->Reload();
    CheckPointManager::Instance()->LoadCheckPoint();

    // added by xianzhi(bowen.gbw@antfin.com)
    // read local data_integrity json file and line count file
    LogIntegrity::GetInstance()->ReloadIntegrityDataFromLocalFile();
    LogLineCount::GetInstance()->ReloadLineCountDataFromLocalFile();

    // Collect application information and write them to app_info.json.
    Json::Value appInfoJson;
    appInfoJson["ip"] = Json::Value(LogFileProfiler::mIpAddr);
    appInfoJson["hostname"] = Json::Value(LogFileProfiler::mHostname);
    appInfoJson["UUID"] = Json::Value(ConfigManager::GetInstance()->GetUUID());
    appInfoJson["instance_id"] = Json::Value(ConfigManager::GetInstance()->GetInstanceId());
    appInfoJson["logtail_version"] = Json::Value(std::string(ILOGTAIL_VERSION) + " Community Edition");
    appInfoJson["git_hash"] = Json::Value(ILOGTAIL_GIT_HASH);
#define STRINGIFY(x) #x
<<<<<<< HEAD
#define VERSION_STR(A,B,C) "GCC " STRINGIFY(A) "." STRINGIFY(B) "." STRINGIFY(C)
=======
#define VERSION_STR(A, B, C) "GCC " STRINGIFY(A) "." STRINGIFY(B) "." STRINGIFY(C)
>>>>>>> dd1e1bdd
#define ILOGTAIL_COMPILER VERSION_STR(__GNUC__, __GNUC_MINOR__, __GNUC_PATCHLEVEL__)
    appInfoJson["compiler"] = Json::Value(ILOGTAIL_COMPILER);
    appInfoJson["build_date"] = Json::Value(ILOGTAIL_BUILD_DATE);
    appInfoJson["os"] = Json::Value(LogFileProfiler::mOsDetail);
    appInfoJson["update_time"] = GetTimeStamp(time(NULL), "%Y-%m-%d %H:%M:%S");
    std::string appInfo = appInfoJson.toStyledString();
    OverwriteFile(GetProcessExecutionDir() + STRING_FLAG(app_info_file), appInfo);
    APSARA_LOG_INFO(sLogger, ("Logtail started, appInfo", appInfo));

    ConfigManager::GetInstance()->InitUpdateConfig(configExistFlag);
    ConfigManager::GetInstance()->RegisterHandlers();
    EventDispatcher::GetInstance()->AddExistedCheckPointFileEvents();

    // [Main thread] Run the Dispatch routine.
    EventDispatcher::GetInstance()->Dispatch();
}

int main(int argc, char** argv) {
    gflags::SetUsageMessage(
        std::string("The Lightweight Collector of SLS in Alibaba Cloud\nUsage: ./ilogtail [OPTION]"));
    gflags::SetVersionString(std::string(ILOGTAIL_VERSION) + " Community Edition");
    google::ParseCommandLineFlags(&argc, &argv, true);
    // check addr config
    Json::Value addrConfigJson;
    ParseConfResult addrRes = ParseConfig(STRING_FLAG(ilogtail_config), addrConfigJson);
    if (addrRes == CONFIG_INVALID_FORMAT) {
        // Check if the file is existing and empty? if true, do not exit.
        if (!IsEmptyConfigJSONFile(STRING_FLAG(ilogtail_config))) {
            syslog(LOG_WARNING,
                   (std::string("load ilogtail config fail, file content is not "
                                "valid json: ")
                    + STRING_FLAG(ilogtail_config))
                       .c_str());
            exit(4);
        }
    }

    if (setenv("TCMALLOC_RELEASE_RATE", "10.0", 1) == -1) {
        exit(3);
    }
    do_worker_process();

    return 0;
}<|MERGE_RESOLUTION|>--- conflicted
+++ resolved
@@ -269,11 +269,7 @@
     appInfoJson["logtail_version"] = Json::Value(std::string(ILOGTAIL_VERSION) + " Community Edition");
     appInfoJson["git_hash"] = Json::Value(ILOGTAIL_GIT_HASH);
 #define STRINGIFY(x) #x
-<<<<<<< HEAD
-#define VERSION_STR(A,B,C) "GCC " STRINGIFY(A) "." STRINGIFY(B) "." STRINGIFY(C)
-=======
 #define VERSION_STR(A, B, C) "GCC " STRINGIFY(A) "." STRINGIFY(B) "." STRINGIFY(C)
->>>>>>> dd1e1bdd
 #define ILOGTAIL_COMPILER VERSION_STR(__GNUC__, __GNUC_MINOR__, __GNUC_PATCHLEVEL__)
     appInfoJson["compiler"] = Json::Value(ILOGTAIL_COMPILER);
     appInfoJson["build_date"] = Json::Value(ILOGTAIL_BUILD_DATE);
