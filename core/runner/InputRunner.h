--- conflicted
+++ resolved
@@ -26,11 +26,8 @@
     virtual void Init() = 0;
     virtual void Stop() = 0;
     virtual bool HasRegisteredPlugins() const = 0;
-<<<<<<< HEAD
     virtual void ClearUnusedCheckpoints() {}
-=======
     virtual void EventGC() {}
->>>>>>> 4b3e2bff
 };
 
 } // namespace logtail