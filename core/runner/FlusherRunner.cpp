// Copyright 2024 iLogtail Authors
//
// Licensed under the Apache License, Version 2.0 (the "License");
// you may not use this file except in compliance with the License.
// You may obtain a copy of the License at
//
//      http://www.apache.org/licenses/LICENSE-2.0
//
// Unless required by applicable law or agreed to in writing, software
// distributed under the License is distributed on an "AS IS" BASIS,
// WITHOUT WARRANTIES OR CONDITIONS OF ANY KIND, either express or implied.
// See the License for the specific language governing permissions and
// limitations under the License.

#include "runner/FlusherRunner.h"

#include "app_config/AppConfig.h"
#include "application/Application.h"
#include "common/LogtailCommonFlags.h"
#include "common/StringTools.h"
#include "common/http/HttpRequest.h"
#include "logger/Logger.h"
#include "monitor/AlarmManager.h"
#include "pipeline/plugin/interface/HttpFlusher.h"
#include "pipeline/queue/QueueKeyManager.h"
#include "pipeline/queue/SenderQueueItem.h"
#include "pipeline/queue/SenderQueueManager.h"
#include "plugin/flusher/sls/DiskBufferWriter.h"
<<<<<<< HEAD
#include "runner/sink/http/HttpSink.h"
=======
// TODO: temporarily used here
#include "plugin/flusher/sls/PackIdManager.h"
#include "plugin/flusher/sls/SLSClientManager.h"
>>>>>>> 9800d9e1

DEFINE_FLAG_INT32(flusher_runner_exit_timeout_sec, "", 60);

DECLARE_FLAG_INT32(discard_send_fail_interval);

using namespace std;

namespace logtail {

bool FlusherRunner::Init() {
    LoadModuleConfig(true);
    mCallback = [this]() { return LoadModuleConfig(false); };
    AppConfig::GetInstance()->RegisterCallback("max_bytes_per_sec", &mCallback);

    WriteMetrics::GetInstance()->PrepareMetricsRecordRef(
        mMetricsRecordRef,
        MetricCategory::METRIC_CATEGORY_RUNNER,
        {{METRIC_LABEL_KEY_RUNNER_NAME, METRIC_LABEL_VALUE_RUNNER_NAME_FLUSHER}});
    mInItemsTotal = mMetricsRecordRef.CreateCounter(METRIC_RUNNER_IN_ITEMS_TOTAL);
    mInItemDataSizeBytes = mMetricsRecordRef.CreateCounter(METRIC_RUNNER_IN_SIZE_BYTES);
    mOutItemsTotal = mMetricsRecordRef.CreateCounter(METRIC_RUNNER_OUT_ITEMS_TOTAL);
    mTotalDelayMs = mMetricsRecordRef.CreateTimeCounter(METRIC_RUNNER_TOTAL_DELAY_MS);
    mLastRunTime = mMetricsRecordRef.CreateIntGauge(METRIC_RUNNER_LAST_RUN_TIME);
    mInItemRawDataSizeBytes = mMetricsRecordRef.CreateCounter(METRIC_RUNNER_FLUSHER_IN_RAW_SIZE_BYTES);
    mWaitingItemsTotal = mMetricsRecordRef.CreateIntGauge(METRIC_RUNNER_FLUSHER_WAITING_ITEMS_TOTAL);

    mThreadRes = async(launch::async, &FlusherRunner::Run, this);
    mLastCheckSendClientTime = time(nullptr);
    mIsFlush = false;

    return true;
}

bool FlusherRunner::LoadModuleConfig(bool isInit) {
    auto ValidateFn = [](const std::string& key, const int32_t value) -> bool {
        if (key == "max_bytes_per_sec") {
            if (value < (int32_t)(1024 * 1024)) {
                return false;
            }
            return true;
        }
        return true;
    };
    if (isInit) {
        // Only handle parameters that do not allow hot loading
    }
    auto maxBytePerSec = AppConfig::GetInstance()->MergeInt32(
        kDefaultMaxSendBytePerSec, AppConfig::GetInstance()->GetMaxBytePerSec(), "max_bytes_per_sec", ValidateFn);
    AppConfig::GetInstance()->SetMaxBytePerSec(maxBytePerSec);
    UpdateSendFlowControl();
    return true;
}

void FlusherRunner::UpdateSendFlowControl() {
    // when inflow exceed 30MB/s, FlowControl lose precision
    if (AppConfig::GetInstance()->GetMaxBytePerSec() >= 30 * 1024 * 1024) {
        mEnableRateLimiter = false;
    }
    LOG_INFO(sLogger,
             ("send byte per second limit", AppConfig::GetInstance()->GetMaxBytePerSec())(
                 "send flow control", mEnableRateLimiter ? "enable" : "disable"));
}

void FlusherRunner::Stop() {
    mIsFlush = true;
    SenderQueueManager::GetInstance()->Trigger();
    if (!mThreadRes.valid()) {
        return;
    }
    future_status s = mThreadRes.wait_for(chrono::seconds(INT32_FLAG(flusher_runner_exit_timeout_sec)));
    if (s == future_status::ready) {
        LOG_INFO(sLogger, ("flusher runner", "stopped successfully"));
    } else {
        LOG_WARNING(sLogger, ("flusher runner", "forced to stopped"));
    }
}

void FlusherRunner::DecreaseHttpSendingCnt() {
    --mHttpSendingCnt;
    SenderQueueManager::GetInstance()->Trigger();
}

void FlusherRunner::PushToHttpSink(SenderQueueItem* item, bool withLimit) {
    // TODO: use semaphore instead
    while (withLimit && !Application::GetInstance()->IsExiting()
           && GetSendingBufferCount() >= AppConfig::GetInstance()->GetSendRequestGlobalConcurrency()) {
        this_thread::sleep_for(chrono::milliseconds(10));
    }

    unique_ptr<HttpSinkRequest> req;
    bool keepItem = false;
    string errMsg;
    if (!static_cast<HttpFlusher*>(item->mFlusher)->BuildRequest(item, req, &keepItem, &errMsg)) {
        if (keepItem
            && chrono::duration_cast<chrono::seconds>(chrono::system_clock::now() - item->mFirstEnqueTime).count()
                < INT32_FLAG(discard_send_fail_interval)) {
            item->mStatus = SendingStatus::IDLE;
            LOG_DEBUG(sLogger,
                      ("failed to build request", "retry later")("item address", item)(
                          "config-flusher-dst", QueueKeyManager::GetInstance()->GetName(item->mQueueKey)));
            SenderQueueManager::GetInstance()->DecreaseConcurrencyLimiterInSendingCnt(item->mQueueKey);
        } else {
            LOG_WARNING(sLogger,
                        ("failed to build request", "discard item")("item address", item)(
                            "config-flusher-dst", QueueKeyManager::GetInstance()->GetName(item->mQueueKey)));
            SenderQueueManager::GetInstance()->DecreaseConcurrencyLimiterInSendingCnt(item->mQueueKey);
            SenderQueueManager::GetInstance()->RemoveItem(item->mQueueKey, item);
        }
        return;
    }

    req->mEnqueTime = item->mLastSendTime = chrono::system_clock::now();
    LOG_DEBUG(sLogger,
              ("send item to http sink, item address", item)("config-flusher-dst",
                                                             QueueKeyManager::GetInstance()->GetName(item->mQueueKey))(
                  "sending cnt", ToString(mHttpSendingCnt.load() + 1)));
    HttpSink::GetInstance()->AddRequest(std::move(req));
    ++mHttpSendingCnt;
}

void FlusherRunner::Run() {
    LOG_INFO(sLogger, ("flusher runner", "started"));
    while (true) {
        auto curTime = chrono::system_clock::now();
        mLastRunTime->Set(chrono::duration_cast<chrono::seconds>(curTime.time_since_epoch()).count());

        vector<SenderQueueItem*> items;
        int32_t limit
            = Application::GetInstance()->IsExiting() ? -1 : AppConfig::GetInstance()->GetSendRequestGlobalConcurrency();
        SenderQueueManager::GetInstance()->GetAvailableItems(items, limit);
        if (items.empty()) {
            SenderQueueManager::GetInstance()->Wait(1000);
        } else {
            LOG_DEBUG(sLogger, ("got items from sender queue, cnt", items.size()));
            for (auto itr = items.begin(); itr != items.end(); ++itr) {
                mInItemDataSizeBytes->Add((*itr)->mData.size());
                mInItemRawDataSizeBytes->Add((*itr)->mRawSize);
            }
            mInItemsTotal->Add(items.size());
            mWaitingItemsTotal->Add(items.size());
        }

        for (auto itr = items.begin(); itr != items.end(); ++itr) {
            LOG_DEBUG(
                sLogger,
                ("got item from sender queue, item address",
                 *itr)("config-flusher-dst", QueueKeyManager::GetInstance()->GetName((*itr)->mQueueKey))(
                    "wait time",
                    ToString(chrono::duration_cast<chrono::milliseconds>(curTime - (*itr)->mFirstEnqueTime).count())
                        + "ms")("try cnt", ToString((*itr)->mTryCnt)));

            // TODO: use rate limiter instead
            if (!Application::GetInstance()->IsExiting() && mEnableRateLimiter) {
                RateLimiter::FlowControl((*itr)->mRawSize, mSendLastTime, mSendLastByte, true);
            }

            Dispatch(*itr);
            mWaitingItemsTotal->Sub(1);
            mOutItemsTotal->Add(1);
            mTotalDelayMs->Add(chrono::system_clock::now() - curTime);
        }

<<<<<<< HEAD
=======
        // TODO: move the following logic to scheduler
        if ((time(NULL) - mLastCheckSendClientTime) > INT32_FLAG(check_send_client_timeout_interval)) {
            SLSClientManager::GetInstance()->CleanTimeoutClient();
            PackIdManager::GetInstance()->CleanTimeoutEntry();
            mLastCheckSendClientTime = time(NULL);
        }
>>>>>>> 9800d9e1
        if (mIsFlush && SenderQueueManager::GetInstance()->IsAllQueueEmpty()) {
            break;
        }
    }
}

void FlusherRunner::Dispatch(SenderQueueItem* item) {
    switch (item->mFlusher->GetSinkType()) {
        case SinkType::HTTP:
            // TODO: make it common for all http flushers
            if (!BOOL_FLAG(enable_full_drain_mode) && Application::GetInstance()->IsExiting()
                && item->mFlusher->Name() == "flusher_sls") {
                DiskBufferWriter::GetInstance()->PushToDiskBuffer(item, 3);
                SenderQueueManager::GetInstance()->RemoveItem(item->mQueueKey, item);
            } else {
                PushToHttpSink(item);
            }
            break;
        default:
            SenderQueueManager::GetInstance()->RemoveItem(item->mQueueKey, item);
            break;
    }
}

} // namespace logtail<|MERGE_RESOLUTION|>--- conflicted
+++ resolved
@@ -26,13 +26,7 @@
 #include "pipeline/queue/SenderQueueItem.h"
 #include "pipeline/queue/SenderQueueManager.h"
 #include "plugin/flusher/sls/DiskBufferWriter.h"
-<<<<<<< HEAD
 #include "runner/sink/http/HttpSink.h"
-=======
-// TODO: temporarily used here
-#include "plugin/flusher/sls/PackIdManager.h"
-#include "plugin/flusher/sls/SLSClientManager.h"
->>>>>>> 9800d9e1
 
 DEFINE_FLAG_INT32(flusher_runner_exit_timeout_sec, "", 60);
 
@@ -195,15 +189,6 @@
             mTotalDelayMs->Add(chrono::system_clock::now() - curTime);
         }
 
-<<<<<<< HEAD
-=======
-        // TODO: move the following logic to scheduler
-        if ((time(NULL) - mLastCheckSendClientTime) > INT32_FLAG(check_send_client_timeout_interval)) {
-            SLSClientManager::GetInstance()->CleanTimeoutClient();
-            PackIdManager::GetInstance()->CleanTimeoutEntry();
-            mLastCheckSendClientTime = time(NULL);
-        }
->>>>>>> 9800d9e1
         if (mIsFlush && SenderQueueManager::GetInstance()->IsAllQueueEmpty()) {
             break;
         }
