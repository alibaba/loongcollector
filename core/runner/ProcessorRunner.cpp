// Copyright 2024 iLogtail Authors
//
// Licensed under the Apache License, Version 2.0 (the "License");
// you may not use this file except in compliance with the License.
// You may obtain a copy of the License at
//
//      http://www.apache.org/licenses/LICENSE-2.0
//
// Unless required by applicable law or agreed to in writing, software
// distributed under the License is distributed on an "AS IS" BASIS,
// WITHOUT WARRANTIES OR CONDITIONS OF ANY KIND, either express or implied.
// See the License for the specific language governing permissions and
// limitations under the License.

#include "runner/ProcessorRunner.h"

#include "app_config/AppConfig.h"
#include "batch/TimeoutFlushManager.h"
#include "common/Flags.h"
#include "go_pipeline/LogtailPlugin.h"
#include "models/EventPool.h"
#include "monitor/AlarmManager.h"
#include "monitor/metric_constants/MetricConstants.h"
#include "pipeline/PipelineManager.h"
#include "queue/ProcessQueueManager.h"
#include "queue/QueueKeyManager.h"

DEFINE_FLAG_INT32(default_flush_merged_buffer_interval, "default flush merged buffer, seconds", 1);
DEFINE_FLAG_INT32(processor_runner_exit_timeout_sec, "", 60);

DECLARE_FLAG_INT32(max_send_log_group_size);

using namespace std;

namespace logtail {

thread_local MetricsRecordRef ProcessorRunner::sMetricsRecordRef;
thread_local CounterPtr ProcessorRunner::sInGroupsCnt;
thread_local CounterPtr ProcessorRunner::sInEventsCnt;
thread_local CounterPtr ProcessorRunner::sInGroupDataSizeBytes;
thread_local IntGaugePtr ProcessorRunner::sLastRunTime;

ProcessorRunner::ProcessorRunner()
    : mThreadCount(AppConfig::GetInstance()->GetProcessThreadCount()), mThreadRes(mThreadCount) {
}

void ProcessorRunner::Init() {
    for (uint32_t threadNo = 0; threadNo < mThreadCount; ++threadNo) {
        mThreadRes[threadNo] = async(launch::async, &ProcessorRunner::Run, this, threadNo);
    }
    mIsFlush = false;
}

void ProcessorRunner::Stop() {
    mIsFlush = true;
    ProcessQueueManager::GetInstance()->Trigger();
    for (uint32_t threadNo = 0; threadNo < mThreadCount; ++threadNo) {
        if (!mThreadRes[threadNo].valid()) {
            continue;
        }
        future_status s = mThreadRes[threadNo].wait_for(chrono::seconds(INT32_FLAG(processor_runner_exit_timeout_sec)));
        if (s == future_status::ready) {
            LOG_INFO(sLogger, ("processor runner", "stopped successfully")("threadNo", threadNo));
        } else {
            LOG_WARNING(sLogger, ("processor runner", "forced to stopped")("threadNo", threadNo));
        }
    }
}

bool ProcessorRunner::PushQueue(QueueKey key, size_t inputIndex, PipelineEventGroup&& group, uint32_t retryTimes) {
    unique_ptr<ProcessQueueItem> item = make_unique<ProcessQueueItem>(std::move(group), inputIndex);
    for (size_t i = 0; i < retryTimes; ++i) {
        if (ProcessQueueManager::GetInstance()->PushQueue(key, std::move(item)) == 0) {
            return true;
        }
        if (i % 100 == 0) {
            LOG_WARNING(sLogger,
                        ("push attempts to process queue continuously failed for the past second",
                         "retry again")("config", QueueKeyManager::GetInstance()->GetName(key))("input index",
                                                                                                ToString(inputIndex)));
        }
        this_thread::sleep_for(chrono::milliseconds(10));
    }
    group = std::move(item->mEventGroup);
    return false;
}

void ProcessorRunner::Run(uint32_t threadNo) {
    LOG_INFO(sLogger, ("processor runner", "started")("thread no", threadNo));

    // thread local metrics should be initialized in each thread
    WriteMetrics::GetInstance()->PrepareMetricsRecordRef(
        sMetricsRecordRef,
<<<<<<< HEAD
        {{METRIC_LABEL_KEY_RUNNER_NAME, METRIC_LABEL_VALUE_RUNNER_NAME_PROCESSOR}, {"thread_no", ToString(threadNo)}});
=======
        MetricCategory::METRIC_CATEGORY_RUNNER,
        {{METRIC_LABEL_KEY_RUNNER_NAME, METRIC_LABEL_VALUE_RUNNER_NAME_PROCESSOR},
         {METRIC_LABEL_KEY_THREAD_NO, ToString(threadNo)}});
>>>>>>> 660daa1e
    sInGroupsCnt = sMetricsRecordRef.CreateCounter(METRIC_RUNNER_IN_EVENT_GROUPS_TOTAL);
    sInEventsCnt = sMetricsRecordRef.CreateCounter(METRIC_RUNNER_IN_EVENTS_TOTAL);
    sInGroupDataSizeBytes = sMetricsRecordRef.CreateCounter(METRIC_RUNNER_IN_SIZE_BYTES);
    sLastRunTime = sMetricsRecordRef.CreateIntGauge(METRIC_RUNNER_LAST_RUN_TIME);

    static int32_t lastFlushBatchTime = 0;
    while (true) {
        int32_t curTime = time(nullptr);
        if (threadNo == 0 && curTime - lastFlushBatchTime >= INT32_FLAG(default_flush_merged_buffer_interval)) {
            TimeoutFlushManager::GetInstance()->FlushTimeoutBatch();
            lastFlushBatchTime = curTime;
        }

        sLastRunTime->Set(curTime);
        unique_ptr<ProcessQueueItem> item;
        string configName;
        if (!ProcessQueueManager::GetInstance()->PopItem(threadNo, item, configName)) {
            if (mIsFlush && ProcessQueueManager::GetInstance()->IsAllQueueEmpty()) {
                break;
            }
            ProcessQueueManager::GetInstance()->Wait(100);
            continue;
        }

        sInEventsCnt->Add(item->mEventGroup.GetEvents().size());
        sInGroupsCnt->Add(1);
        sInGroupDataSizeBytes->Add(item->mEventGroup.DataSize());

        shared_ptr<Pipeline>& pipeline = item->mPipeline;
        bool hasOldPipeline = pipeline != nullptr;
        if (!hasOldPipeline) {
            pipeline = PipelineManager::GetInstance()->FindConfigByName(configName);
        }
        if (!pipeline) {
            LOG_INFO(sLogger,
                     ("pipeline not found during processing, perhaps due to config deletion",
                      "discard data")("config", configName));
            continue;
        }

        bool isLog = !item->mEventGroup.GetEvents().empty() && item->mEventGroup.GetEvents()[0].Is<LogEvent>();

        vector<PipelineEventGroup> eventGroupList;
        eventGroupList.emplace_back(std::move(item->mEventGroup));
        pipeline->Process(eventGroupList, item->mInputIndex);
        // if the pipeline is updated, the pointer will be released, so we need to update it to the new pipeline
        if (hasOldPipeline) {
            pipeline = PipelineManager::GetInstance()->FindConfigByName(configName); // update to new pipeline
            if (!pipeline) {
                LOG_INFO(sLogger,
                         ("pipeline not found during processing, perhaps due to config deletion",
                          "discard data")("config", configName));
                continue;
            }
        }

        if (pipeline->IsFlushingThroughGoPipeline()) {
            // TODO:
            // 1. allow all event types to be sent to Go pipelines
            // 2. use event group protobuf instead
            if (isLog) {
                for (auto& group : eventGroupList) {
                    string res, errorMsg;
                    if (!Serialize(group,
                                   pipeline->GetContext().GetGlobalConfig().mEnableTimestampNanosecond,
                                   pipeline->GetContext().GetLogstoreName(),
                                   res,
                                   errorMsg)) {
                        LOG_WARNING(pipeline->GetContext().GetLogger(),
                                    ("failed to serialize event group",
                                     errorMsg)("action", "discard data")("config", configName));
                        pipeline->GetContext().GetAlarm().SendAlarm(SERIALIZE_FAIL_ALARM,
                                                                    "failed to serialize event group: " + errorMsg
                                                                        + "\taction: discard data\tconfig: "
                                                                        + configName,
                                                                    pipeline->GetContext().GetProjectName(),
                                                                    pipeline->GetContext().GetLogstoreName(),
                                                                    pipeline->GetContext().GetRegion());
                        continue;
                    }
<<<<<<< HEAD
#endif
                    LogFileProfiler::GetInstance()->AddProfilingData(
                        pipeline->Name(),
                        pipeline->GetContext().GetRegion(),
                        pipeline->GetContext().GetProjectName(),
                        pipeline->GetContext().GetLogstoreName(),
                        convertedPath,
                        hostLogPath,
                        make_shared<vector<sls_logs::LogTag>>(
                            vector<sls_logs::LogTag>()), // warning: this cannot be recovered!
                        profile.readBytes,
                        profile.skipBytes,
                        profile.splitLines,
                        profile.parseFailures,
                        profile.regexMatchFailures,
                        profile.parseTimeFailures,
                        profile.historyFailures,
                        0,
                        ""); // TODO: I don't think errorLine is useful
=======
                    LogtailPlugin::GetInstance()->ProcessLogGroup(
                        pipeline->GetContext().GetConfigName(),
                        res,
                        group.GetMetadata(EventGroupMetaKey::SOURCE_ID).to_string());
>>>>>>> 660daa1e
                }
            }
        } else {
            pipeline->Send(std::move(eventGroupList));
        }
        pipeline->SubInProcessCnt();

        gThreadedEventPool.CheckGC();
    }
}

bool ProcessorRunner::Serialize(
    const PipelineEventGroup& group, bool enableNanosecond, const string& logstore, string& res, string& errorMsg) {
    sls_logs::LogGroup logGroup;
    for (const auto& e : group.GetEvents()) {
        if (e.Is<LogEvent>()) {
            const auto& logEvent = e.Cast<LogEvent>();
            auto log = logGroup.add_logs();
            for (const auto& kv : logEvent) {
                auto contPtr = log->add_contents();
                contPtr->set_key(kv.first.to_string());
                contPtr->set_value(kv.second.to_string());
            }
            log->set_time(logEvent.GetTimestamp());
            if (enableNanosecond && logEvent.GetTimestampNanosecond()) {
                log->set_time_ns(logEvent.GetTimestampNanosecond().value());
            }
        } else {
            errorMsg = "unsupported event type in event group";
            return false;
        }
    }
    if (group.HasMetadata(EventGroupMetaKey::TOPIC)) {
        logGroup.set_topic(group.GetMetadata(EventGroupMetaKey::TOPIC).to_string());
    }
    for (const auto& tag : group.GetTags()) {
        auto logTag = logGroup.add_logtags();
        logTag->set_key(tag.first.to_string());
        logTag->set_value(tag.second.to_string());
    }
    logGroup.set_category(logstore);
    size_t size = logGroup.ByteSizeLong();
    if (static_cast<int32_t>(size) > INT32_FLAG(max_send_log_group_size)) {
        errorMsg = "log group exceeds size limit\tgroup size: " + ToString(size)
            + "\tsize limit: " + ToString(INT32_FLAG(max_send_log_group_size));
        return false;
    }
    res = logGroup.SerializeAsString();
    return true;
}

} // namespace logtail<|MERGE_RESOLUTION|>--- conflicted
+++ resolved
@@ -91,13 +91,9 @@
     // thread local metrics should be initialized in each thread
     WriteMetrics::GetInstance()->PrepareMetricsRecordRef(
         sMetricsRecordRef,
-<<<<<<< HEAD
-        {{METRIC_LABEL_KEY_RUNNER_NAME, METRIC_LABEL_VALUE_RUNNER_NAME_PROCESSOR}, {"thread_no", ToString(threadNo)}});
-=======
         MetricCategory::METRIC_CATEGORY_RUNNER,
         {{METRIC_LABEL_KEY_RUNNER_NAME, METRIC_LABEL_VALUE_RUNNER_NAME_PROCESSOR},
          {METRIC_LABEL_KEY_THREAD_NO, ToString(threadNo)}});
->>>>>>> 660daa1e
     sInGroupsCnt = sMetricsRecordRef.CreateCounter(METRIC_RUNNER_IN_EVENT_GROUPS_TOTAL);
     sInEventsCnt = sMetricsRecordRef.CreateCounter(METRIC_RUNNER_IN_EVENTS_TOTAL);
     sInGroupDataSizeBytes = sMetricsRecordRef.CreateCounter(METRIC_RUNNER_IN_SIZE_BYTES);
@@ -178,32 +174,10 @@
                                                                     pipeline->GetContext().GetRegion());
                         continue;
                     }
-<<<<<<< HEAD
-#endif
-                    LogFileProfiler::GetInstance()->AddProfilingData(
-                        pipeline->Name(),
-                        pipeline->GetContext().GetRegion(),
-                        pipeline->GetContext().GetProjectName(),
-                        pipeline->GetContext().GetLogstoreName(),
-                        convertedPath,
-                        hostLogPath,
-                        make_shared<vector<sls_logs::LogTag>>(
-                            vector<sls_logs::LogTag>()), // warning: this cannot be recovered!
-                        profile.readBytes,
-                        profile.skipBytes,
-                        profile.splitLines,
-                        profile.parseFailures,
-                        profile.regexMatchFailures,
-                        profile.parseTimeFailures,
-                        profile.historyFailures,
-                        0,
-                        ""); // TODO: I don't think errorLine is useful
-=======
                     LogtailPlugin::GetInstance()->ProcessLogGroup(
                         pipeline->GetContext().GetConfigName(),
                         res,
                         group.GetMetadata(EventGroupMetaKey::SOURCE_ID).to_string());
->>>>>>> 660daa1e
                 }
             }
         } else {
