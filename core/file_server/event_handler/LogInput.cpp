// Copyright 2022 iLogtail Authors
//
// Licensed under the Apache License, Version 2.0 (the "License");
// you may not use this file except in compliance with the License.
// You may obtain a copy of the License at
//
//      http://www.apache.org/licenses/LICENSE-2.0
//
// Unless required by applicable law or agreed to in writing, software
// distributed under the License is distributed on an "AS IS" BASIS,
// WITHOUT WARRANTIES OR CONDITIONS OF ANY KIND, either express or implied.
// See the License for the specific language governing permissions and
// limitations under the License.

#include "LogInput.h"

#include <time.h>

#include "app_config/AppConfig.h"
#include "application/Application.h"
#include "checkpoint/CheckPointManager.h"
#include "common/FileSystemUtil.h"
#include "common/HashUtil.h"
#include "common/LogtailCommonFlags.h"
#include "common/RuntimeUtil.h"
#include "common/StringTools.h"
#include "common/TimeUtil.h"
#include "file_server/ConfigManager.h"
#include "file_server/EventDispatcher.h"
#include "file_server/event/BlockEventManager.h"
#include "file_server/event_handler/EventHandler.h"
#include "file_server/event_handler/HistoryFileImporter.h"
#include "file_server/polling/PollingCache.h"
#include "file_server/polling/PollingDirFile.h"
#include "file_server/polling/PollingEventQueue.h"
#include "file_server/polling/PollingModify.h"
#include "file_server/reader/GloablFileDescriptorManager.h"
#include "file_server/reader/LogFileReader.h"
#include "logger/Logger.h"
#include "monitor/AlarmManager.h"
#include "monitor/Monitor.h"
#ifdef __ENTERPRISE__
#include "config/provider/EnterpriseConfigProvider.h"
#endif
#include "file_server/FileServer.h"

using namespace std;

DEFINE_FLAG_INT32(check_symbolic_link_interval, "seconds", 120);
DEFINE_FLAG_INT32(check_base_dir_interval, "seconds", 60);
DEFINE_FLAG_INT32(check_timeout_interval, "seconds", 600);
DEFINE_FLAG_INT32(log_input_thread_wait_interval, "microseconds", 20 * 1000);
DEFINE_FLAG_INT64(read_fs_events_interval, "microseconds", 20 * 1000);
DEFINE_FLAG_INT32(check_handler_timeout_interval, "seconds", 180);
DEFINE_FLAG_INT32(dump_inotify_watcher_interval, "seconds", 180);
DEFINE_FLAG_INT32(clear_config_match_interval, "seconds", 600);
DEFINE_FLAG_INT32(check_block_event_interval, "seconds", 1);
DEFINE_FLAG_INT32(read_local_event_interval, "seconds", 60);
DEFINE_FLAG_BOOL(force_close_file_on_container_stopped,
                 "whether close file handler immediately when associate container stopped",
                 false);

DECLARE_FLAG_BOOL(send_prefer_real_ip);


namespace logtail {
LogInput::LogInput() : mAccessMainThreadRWL(ReadWriteLock::PREFER_WRITER) {
    mCheckBaseDirInterval = INT32_FLAG(check_base_dir_interval);
    mCheckSymbolicLinkInterval = INT32_FLAG(check_symbolic_link_interval);
    mInteruptFlag = false;
    mForceClearFlag = false;
    mIdleFlag = false;
    mEventProcessCount = 0;
    mLastUpdateMetricTime = 0;
}

LogInput::~LogInput() {
}

// Start() should only be called once except for UT
void LogInput::Start() {
    mIdleFlag = false;
    static bool initialized = false;
    if (initialized)
        return;
    else
        initialized = true;

    mInteruptFlag = false;

    mLastRunTime = FileServer::GetInstance()->GetMetricsRecordRef().CreateIntGauge(METRIC_RUNNER_LAST_RUN_TIME);
    mRegisterdHandlersTotal
        = FileServer::GetInstance()->GetMetricsRecordRef().CreateIntGauge(METRIC_RUNNER_FILE_WATCHED_DIRS_TOTAL);
    mActiveReadersTotal
        = FileServer::GetInstance()->GetMetricsRecordRef().CreateIntGauge(METRIC_RUNNER_FILE_ACTIVE_READERS_TOTAL);
    mEnableFileIncludedByMultiConfigs = FileServer::GetInstance()->GetMetricsRecordRef().CreateIntGauge(
        METRIC_RUNNER_FILE_ENABLE_FILE_INCLUDED_BY_MULTI_CONFIGS_FLAG);

<<<<<<< HEAD
    mThreadRes = async(launch::async, &LogInput::ProcessLoop, this);
=======
    new Thread([this]() { ProcessLoop(); });
>>>>>>> 82526161
}

void LogInput::Resume() {
    LOG_INFO(sLogger, ("event handle daemon resume", "starts"));
    mInteruptFlag = false;
    mAccessMainThreadRWL.unlock();
    LOG_INFO(sLogger, ("event handle daemon resume", "succeeded"));
}

void LogInput::HoldOn() {
    if (Application::GetInstance()->IsExiting()) {
        LOG_INFO(sLogger, ("input event handle daemon", "stop starts"));
        unique_lock<mutex> lock(mThreadRunningMux);
        if (!mThreadRes.valid()) {
            return;
        }
        mThreadRes.wait(); // should we set a timeout here? what it network outrage for an hour?
        LOG_INFO(sLogger, ("input event handle daemon", "stopped successfully"));
    } else {
        LOG_INFO(sLogger, ("input event handle daemon pause", "starts"));
        mInteruptFlag = true;
        mAccessMainThreadRWL.lock();
        LOG_INFO(sLogger, ("input event handle daemon pause", "succeeded"));
    }
}

void LogInput::TryReadEvents(bool forceRead) {
    if (mInteruptFlag)
        return;

    int64_t curMicroSeconds = GetCurrentTimeInMicroSeconds();
    if (forceRead || curMicroSeconds - mLastReadEventMicroSeconds >= INT64_FLAG(read_fs_events_interval)) {
        vector<Event*> inotifyEvents;
        EventDispatcher::GetInstance()->ReadInotifyEvents(inotifyEvents);
        if (inotifyEvents.size() > 0) {
            PushEventQueue(inotifyEvents);
        }
        mLastReadEventMicroSeconds = curMicroSeconds;
    }

    vector<Event*> feedbackEvents;
    BlockedEventManager::GetInstance()->GetFeedbackEvent(feedbackEvents);
    if (feedbackEvents.size() > 0) {
        PushEventQueue(feedbackEvents);
    }

    vector<Event*> pollingEvents;
    PollingEventQueue::GetInstance()->PopAllEvents(pollingEvents);
    if (pollingEvents.size() > 0) {
        PushEventQueue(pollingEvents);
    }

    std::vector<Event*> containerStoppedEvents;
    ConfigManager::GetInstance()->GetContainerStoppedEvents(containerStoppedEvents);
    if (containerStoppedEvents.size() > 0) {
        PushEventQueue(containerStoppedEvents);
    }

    mLastReadEventTime = ((int32_t)time(NULL));
}

void LogInput::FlowControl() {
    const static int32_t FLOW_CONTROL_SLEEP_MICROSECONDS = 20 * 1000; // 20ms
    const static int32_t MAX_SLEEP_COUNT = 50; // 1s
    static int32_t sleepCount = 10;
    static int32_t lastCheckTime = 0;
    int32_t i = 0;
    while (i < sleepCount) {
        if (mInteruptFlag)
            return;
        usleep(FLOW_CONTROL_SLEEP_MICROSECONDS);
        ++i;
        if (i % 5 == 0)
            TryReadEvents(true);
    }

    if (mInteruptFlag)
        return;
    int32_t curTime = time(NULL);
    if (curTime - lastCheckTime >= 1) {
        lastCheckTime = curTime;
        double cpuUsageLevel = LogtailMonitor::GetInstance()->GetRealtimeCpuLevel();
        if (cpuUsageLevel >= 1.5) {
            sleepCount += 5;
            if (sleepCount > MAX_SLEEP_COUNT)
                sleepCount = MAX_SLEEP_COUNT;
        } else if (cpuUsageLevel >= 1.2) {
            sleepCount += 2;
            if (sleepCount > MAX_SLEEP_COUNT)
                sleepCount = MAX_SLEEP_COUNT;
        } else if (cpuUsageLevel >= 1.0) {
            if (sleepCount < MAX_SLEEP_COUNT)
                ++sleepCount;
        } else if (cpuUsageLevel >= 0.9) {
        } else if (cpuUsageLevel >= 0.6) {
            if (sleepCount > 0)
                --sleepCount;
        } else if (cpuUsageLevel >= 0.3) {
            sleepCount -= 2;
            if (sleepCount < 0)
                sleepCount = 0;
        } else {
            sleepCount -= 5;
            if (sleepCount < 0)
                sleepCount = 0;
        }
        LOG_DEBUG(sLogger, ("cpuUsageLevel", cpuUsageLevel)("sleepCount", sleepCount));
    }
}

bool LogInput::ReadLocalEvents() {
    Json::Value localEventJson; // will contains the root value after parsing.
    ParseConfResult loadRes = ParseConfig(GetLocalEventDataFileName(), localEventJson);
    LOG_DEBUG(sLogger, ("load local events", GetLocalEventDataFileName())("result", loadRes));
    if (loadRes != CONFIG_OK || !localEventJson.isArray()) {
        return false;
    }
    // set discard old data flag, so that history data will not be dropped.
    BOOL_FLAG(ilogtail_discard_old_data) = false;
    LOG_INFO(sLogger, ("load local events", GetLocalEventDataFileName())("event count", localEventJson.size()));
    for (Json::ValueIterator iter = localEventJson.begin(); iter != localEventJson.end(); ++iter) {
        const Json::Value& eventItem = *iter;
        if (!eventItem.isObject()) {
            continue;
        }

        string source;
        string object;
        string configName;
        if (eventItem.isMember("dir") && eventItem["dir"].isString()) {
            source = eventItem["dir"].asString();
        } else {
            continue;
        }

        if (source.empty()) {
            continue;
        }

        // remove last '/' to makesure source not end with '/'
        if (source[source.size() - 1] == PATH_SEPARATOR[0]) {
            source.resize(source.size() - 1);
        }

        if (eventItem.isMember("name") && eventItem["name"].isString()) {
            object = eventItem["name"].asString();
        } else {
            continue;
        }

        if (object.size() == 0) {
            continue;
        }

        if (eventItem.isMember("config") && eventItem["config"].isString()) {
            configName = eventItem["config"].asString();
        } else {
            continue;
        }

        FileDiscoveryConfig discoveryConfig = FileServer::GetInstance()->GetFileDiscoveryConfig(configName);
        FileReaderConfig readerConfig = FileServer::GetInstance()->GetFileReaderConfig(configName);
        MultilineConfig multilineConfig = FileServer::GetInstance()->GetMultilineConfig(configName);
        uint32_t concurrency = FileServer::GetInstance()->GetExactlyOnceConcurrency(configName);
        if (!readerConfig.first) {
            LOG_WARNING(sLogger, ("can not find config", configName));
            continue;
        }

        HistoryFileEvent historyFileEvent;
        historyFileEvent.mDirName = source;
        historyFileEvent.mFileName = object;
        historyFileEvent.mConfigName = configName;
        historyFileEvent.mDiscoveryconfig = discoveryConfig;
        historyFileEvent.mReaderConfig = readerConfig;
        historyFileEvent.mMultilineConfig = multilineConfig;
        historyFileEvent.mEOConcurrency = concurrency;

        vector<string> objList;
        if (!GetAllFiles(source, object, objList)) {
            LOG_WARNING(sLogger, ("get all files", "failed"));
            continue;
        }

        LOG_INFO(
            sLogger,
            ("process local event, dir", source)("file name", object)("config", configName)(
                "project", readerConfig.second->GetProjectName())("logstore", readerConfig.second->GetLogstoreName()));
        AlarmManager::GetInstance()->SendAlarm(LOAD_LOCAL_EVENT_ALARM,
                                               string("process local event, dir:") + source + ", file name:" + object
                                                   + ", config:" + configName
                                                   + ", file count:" + ToString(objList.size()),
                                               readerConfig.second->GetProjectName(),
                                               readerConfig.second->GetLogstoreName(),
                                               readerConfig.second->GetRegion());

        HistoryFileImporter* importer = HistoryFileImporter::GetInstance();
        importer->PushEvent(historyFileEvent);
    }


    // after process event, clear the local file
    FILE* pFile = fopen(GetLocalEventDataFileName().c_str(), "w");
    if (pFile != NULL) {
        fclose(pFile);
    }
    return true;
}

void LogInput::ProcessEvent(EventDispatcher* dispatcher, Event* ev) {
    const string& source = ev->GetSource();
    const string& object = ev->GetObject();
    LOG_DEBUG(sLogger,
              ("process event, type", ev->GetTypeString())("dir", ev->GetSource())("filename", ev->GetObject())(
                  "config", ev->GetConfigName()));
    if (ev->IsTimeout())
        dispatcher->UnregisterAllDir(source);
    else {
        if (ev->IsDir()
            && (ev->IsMoveFrom() || (ev->IsContainerStopped() && BOOL_FLAG(force_close_file_on_container_stopped)))) {
            string path = source;
            if (object.size() > 0)
                path += PATH_SEPARATOR + object;
            dispatcher->UnregisterAllDir(path);
        } else if (ev->IsDir() && ev->IsContainerStopped()) {
            string path = source;
            if (object.size() > 0)
                path += PATH_SEPARATOR + object;
            dispatcher->StopAllDir(path);
        } else {
            EventHandler* handler = dispatcher->GetHandler(source.c_str());
            if (handler) {
                handler->Handle(*ev);
                dispatcher->PropagateTimeout(source.c_str());
            } else if (!ev->IsDeleted()) {
                LOG_DEBUG(sLogger,
                          ("LogInput handle event, find no handler", "register for it")("type", ev->GetType())(
                              "wd", ev->GetWd())("source", source)("object", object)("inode", ev->GetInode()));
                if (ConfigManager::GetInstance()->RegisterDirectory(source, object)) {
                    handler = dispatcher->GetHandler(source.c_str());
                    if (handler) {
                        handler->Handle(*ev);
                        dispatcher->PropagateTimeout(source.c_str());
                    }
                }
            }
        }
    }
    delete ev;
}

void LogInput::UpdateCriticalMetric(int32_t curTime) {
    LogtailMonitor::GetInstance()->UpdateMetric("last_read_event_time",
                                                GetTimeStamp(mLastReadEventTime, "%Y-%m-%d %H:%M:%S"));
    mLastRunTime->Set(mLastReadEventTime.load());

    LogtailMonitor::GetInstance()->UpdateMetric("event_tps",
                                                1.0 * mEventProcessCount / (curTime - mLastUpdateMetricTime));
    int32_t openFdTotal = GloablFileDescriptorManager::GetInstance()->GetOpenedFilePtrSize();
    LogtailMonitor::GetInstance()->UpdateMetric("open_fd", openFdTotal);
    LoongCollectorMonitor::GetInstance()->SetAgentOpenFdTotal(openFdTotal);
    size_t handlerCount = EventDispatcher::GetInstance()->GetHandlerCount();
    LogtailMonitor::GetInstance()->UpdateMetric("register_handler", handlerCount);
    mRegisterdHandlersTotal->Set(handlerCount);
    LogtailMonitor::GetInstance()->UpdateMetric("reader_count", CheckPointManager::Instance()->GetReaderCount());
    mActiveReadersTotal->Set(CheckPointManager::Instance()->GetReaderCount());
    LogtailMonitor::GetInstance()->UpdateMetric("multi_config", AppConfig::GetInstance()->IsAcceptMultiConfig());
    mEventProcessCount = 0;
}

void LogInput::ProcessLoop() {
    LOG_INFO(sLogger, ("event handle daemon", "started"));
    EventDispatcher* dispatcher = EventDispatcher::GetInstance();
    dispatcher->StartTimeCount();
    int32_t prevTime = time(NULL);
    mLastReadEventTime = prevTime;
    int32_t curTime = prevTime;
    srand(prevTime);
    int32_t lastCheckDir = prevTime - rand() % 60;
    int32_t lastCheckSymbolicLink = prevTime - rand() % 60;
    time_t lastCheckHandlerTimeOut = prevTime - rand() % 60;
    int32_t lastDumpInotifyWatcherTime = prevTime - rand() % 60;
    int32_t lastForceClearFlag = prevTime - rand() % 60;
    int32_t lastClearConfigCache = prevTime - rand() % 60;
    mLastReadEventMicroSeconds = 0;
    mLastUpdateMetricTime = prevTime - rand() % 60;
    int32_t lastCheckBlockedTime = prevTime;
    int32_t lastReadLocalEventTime = prevTime;
    mEventProcessCount = 0;
    BlockedEventManager* pBlockedEventManager = BlockedEventManager::GetInstance();
    string path;
    while (true) {
        ReadLock lock(mAccessMainThreadRWL);
        TryReadEvents(false);
        Event* ev = PopEventQueue();
        if (ev != NULL) {
            ++mEventProcessCount;
            if (mIdleFlag)
                delete ev;
            else
                ProcessEvent(dispatcher, ev);
        } else {
            unique_lock<mutex> lock(mFeedbackMux);
            mFeedbackCV.wait_for(lock, chrono::microseconds(INT32_FLAG(log_input_thread_wait_interval)));
        }

        if (mIdleFlag)
            continue;

        curTime = time(NULL);


        if (curTime - lastCheckBlockedTime >= INT32_FLAG(check_block_event_interval)) {
            std::vector<Event*> pEventVec;
            pBlockedEventManager->GetTimeoutEvent(pEventVec, curTime);
            if (pEventVec.size() > 0) {
                PushEventQueue(pEventVec);
            }
            lastCheckBlockedTime = curTime;
        }

        if (curTime - lastReadLocalEventTime >= INT32_FLAG(read_local_event_interval)) {
            ReadLocalEvents();
            lastReadLocalEventTime = curTime;
        }
        if (curTime - mLastUpdateMetricTime >= 40) {
            UpdateCriticalMetric(curTime);
            mLastUpdateMetricTime = curTime;
        }
        if (curTime - lastForceClearFlag > 600 && GetForceClearFlag()) {
            lastForceClearFlag = curTime;
            prevTime = 0;
            lastCheckDir = 0;
            lastCheckHandlerTimeOut = 0;
            lastCheckSymbolicLink = 0;
        }

        if (curTime - prevTime >= INT32_FLAG(check_timeout_interval)) {
            dispatcher->HandleTimeout();
            prevTime = curTime;
        }

        if (curTime - lastCheckDir >= mCheckBaseDirInterval) {
            // do not need to clear file checkpoint, we will clear all checkpoint after DumpCheckPointToLocal
            // CheckPointManager::Instance()->CheckTimeoutCheckPoint();
            // check root watch dir
            ConfigManager::GetInstance()->RegisterHandlers();
            lastCheckDir = curTime;
        }

        if (curTime - lastCheckSymbolicLink >= mCheckSymbolicLinkInterval) {
            dispatcher->CheckSymbolicLink();
            lastCheckSymbolicLink = curTime;
        }

        if (curTime - lastCheckHandlerTimeOut >= INT32_FLAG(check_handler_timeout_interval)) {
            // call handle timeout
            dispatcher->ProcessHandlerTimeOut();
            lastCheckHandlerTimeOut = curTime;
        }

        if (curTime - lastDumpInotifyWatcherTime > INT32_FLAG(dump_inotify_watcher_interval)) {
            dispatcher->DumpInotifyWatcherDirs();
            lastDumpInotifyWatcherTime = curTime;
        }

        if (curTime - lastClearConfigCache > INT32_FLAG(clear_config_match_interval)) {
            ConfigManager::GetInstance()->ClearConfigMatchCache();
            lastClearConfigCache = curTime;
        }

        if (Application::GetInstance()->IsExiting()
            && (!BOOL_FLAG(enable_full_drain_mode) || EventDispatcher::GetInstance()->IsAllFileRead())) {
            break;
        }
    }

    mInteruptFlag = true;
}

void LogInput::PushEventQueue(std::vector<Event*>& eventVec) {
    for (std::vector<Event*>::iterator iter = eventVec.begin(); iter != eventVec.end(); ++iter) {
        string key;
        key.append((*iter)->GetSource())
            .append(">")
            .append((*iter)->GetObject())
            .append(">")
            .append(ToString((*iter)->GetDev()))
            .append(">")
            .append(ToString((*iter)->GetInode()))
            .append(">")
            .append((*iter)->GetConfigName());
        int64_t hashKey = HashSignatureString(key.c_str(), key.size());
        if ((*iter)->GetType() == EVENT_MODIFY) {
            if (mModifyEventSet.find(hashKey) != mModifyEventSet.end()) {
                delete (*iter);
                *iter = NULL;
                continue;
            } else
                mModifyEventSet.insert(hashKey);
        }
        mInotifyEventQueue.push(*iter);
        (*iter)->SetHashKey(hashKey);
    }
}

void LogInput::PushEventQueue(Event* ev) {
    string key;
    key.append(ev->GetSource())
        .append(">")
        .append(ev->GetObject())
        .append(">")
        .append(ToString(ev->GetDev()))
        .append(">")
        .append(ToString(ev->GetInode()))
        .append(">")
        .append(ev->GetConfigName());
    int64_t hashKey = HashSignatureString(key.c_str(), key.size());
    if (ev->GetType() == EVENT_MODIFY) {
        if (mModifyEventSet.find(hashKey) != mModifyEventSet.end()) {
            delete ev;
            return;
        } else
            mModifyEventSet.insert(hashKey);
    }
    ev->SetHashKey(hashKey);
    mInotifyEventQueue.push(ev);
}

Event* LogInput::PopEventQueue() {
    if (mInotifyEventQueue.size() > 0) {
        Event* ev = mInotifyEventQueue.front();
        mInotifyEventQueue.pop();
        if (ev->GetType() == EVENT_MODIFY)
            mModifyEventSet.erase(ev->GetHashKey());
        return ev;
    }
    return NULL;
}

#ifdef APSARA_UNIT_TEST_MAIN
void LogInput::CleanEnviroments() {
    mIdleFlag = true;
    usleep(100 * 1000);
    while (true) {
        Event* ev = PopEventQueue();
        if (ev == NULL)
            break;
        delete ev;
    }
    mModifyEventSet.clear();
}
#endif

} // namespace logtail<|MERGE_RESOLUTION|>--- conflicted
+++ resolved
@@ -96,11 +96,7 @@
     mEnableFileIncludedByMultiConfigs = FileServer::GetInstance()->GetMetricsRecordRef().CreateIntGauge(
         METRIC_RUNNER_FILE_ENABLE_FILE_INCLUDED_BY_MULTI_CONFIGS_FLAG);
 
-<<<<<<< HEAD
     mThreadRes = async(launch::async, &LogInput::ProcessLoop, this);
-=======
-    new Thread([this]() { ProcessLoop(); });
->>>>>>> 82526161
 }
 
 void LogInput::Resume() {
