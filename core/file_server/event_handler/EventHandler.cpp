--- conflicted
+++ resolved
@@ -1078,21 +1078,6 @@
     int32_t pushRetry = 0;
     if (!logBuffer->rawBuffer.empty()) {
         reader->ReportMetrics(logBuffer->readLength);
-<<<<<<< HEAD
-        LogFileProfiler::GetInstance()->AddProfilingReadBytes(reader->GetConfigName(),
-                                                              reader->GetRegion(),
-                                                              reader->GetProject(),
-                                                              reader->GetLogstore(),
-                                                              reader->GetConvertedPath(),
-                                                              reader->GetHostLogPath(),
-                                                              reader->GetContainerExtraTags(),
-                                                              reader->GetDevInode().dev,
-                                                              reader->GetDevInode().inode,
-                                                              reader->GetFileSize(),
-                                                              reader->GetLastFilePos(),
-                                                              time(NULL));
-=======
->>>>>>> 660daa1e
         PipelineEventGroup group = LogFileReader::GenerateEventGroup(reader, logBuffer);
 
         while (!ProcessorRunner::GetInstance()->PushQueue(reader->GetQueueKey(), 0, std::move(group))) // 10ms
