/*
 * Copyright 2022 iLogtail Authors
 *
 * Licensed under the Apache License, Version 2.0 (the "License");
 * you may not use this file except in compliance with the License.
 * You may obtain a copy of the License at
 *
 *      http://www.apache.org/licenses/LICENSE-2.0
 *
 * Unless required by applicable law or agreed to in writing, software
 * distributed under the License is distributed on an "AS IS" BASIS,
 * WITHOUT WARRANTIES OR CONDITIONS OF ANY KIND, either express or implied.
 * See the License for the specific language governing permissions and
 * limitations under the License.
 */

#pragma once
#include <stdint.h>
#include <string>
#include "common/DevInode.h"

namespace logtail {

typedef uint32_t EventType;

#define EVENT_TIMEOUT (1)
#define EVENT_CREATE (2)
#define EVENT_MODIFY (4)
#define EVENT_ISDIR (8)
#define EVENT_OVERFLOW (16)
#define EVENT_MOVE_FROM (32)
#define EVENT_MOVE_TO (64)
#define EVENT_DELETE (128)
#define EVENT_CONTAINER_STOPPED (256)
<<<<<<< HEAD
#define EVENT_STATIC_FILE (512)
=======
#define EVENT_READER_FLUSH_TIMEOUT (512)
>>>>>>> 6df9e7ac

class Event {
private:
    std::string mSource; // path of file or dir
    std::string mObject; // the object who has changed
    EventType mType;
    int mWd;
    uint32_t mCookie;
    uint64_t mDev;
    uint64_t mInode;
    int64_t mHashKey;
    std::string mConfigName;

    // for read timeout
    int64_t mLastReadPos;
    int64_t mLastFilePos;

public:
    Event(const std::string& source, const std::string& object, EventType type, int wd, uint32_t cookie = 0)
        : mSource(source),
          mObject(object),
          mType(type),
          mWd(wd),
          mCookie(cookie),
          mDev(NO_BLOCK_DEV),
          mInode(NO_BLOCK_INODE) {}
    Event(const std::string& source,
          const std::string& object,
          EventType type,
          int wd,
          uint32_t cookie,
          uint64_t dev,
          uint64_t inode)
        : mSource(source), mObject(object), mType(type), mWd(wd), mCookie(cookie), mDev(dev), mInode(inode) {}

    static bool CompareByFullPath(const Event* lhs, const Event* rhs) {
        std::string lhsPath(lhs->mSource);
        lhsPath.append("/").append(lhs->mObject);
        std::string rhsPath(rhs->mSource);
        rhsPath.append("/").append(rhs->mObject);

        size_t lhsLen = lhsPath.length();
        size_t rhsLen = rhsPath.length();
        if (lhsLen < rhsLen) {
            return false;
        }
        if (lhsLen > rhsLen) {
            return true;
        }
        return lhsPath > rhsPath;
    }

    const std::string& GetSource() const { return mSource; }

    const std::string& GetObject() const { return mObject; }

    // GetObject_ is the same as GetObject, but used to avoid compilation failure on Windows.
    const std::string& GetObject_() const { return mObject; }

    EventType GetType() const { return mType; }

    uint64_t GetDev() const { return mDev; }

    uint64_t GetInode() const { return mInode; }
    
    int GetWd() const { return mWd; }

    const uint32_t GetCookie() const { return mCookie; }

    int64_t GetHashKey() { return mHashKey; }

    const std::string& GetConfigName() const { return mConfigName; }

    int64_t GetLastReadPos() const { return mLastReadPos; }

    int64_t GetLastFilePos() const { return mLastFilePos; }

    void SetSource(const std::string& source) { mSource = source; }  

    void SetDev(uint64_t dev) { mDev = dev; }

    void SetInode(uint64_t inode) { mInode = inode; }

    void SetHashKey(int64_t hashKey) { mHashKey = hashKey; }

    void SetConfigName(const std::string& configName) { mConfigName = configName; }

    void SetLastReadPos(int64_t lastReadPos) { mLastReadPos = lastReadPos; }

    void SetLastFilePos(int64_t lastFilePos) { mLastFilePos = lastFilePos; }
 
    bool IsCreate() const { return mType & EVENT_CREATE; }

    bool IsModify() const { return mType & EVENT_MODIFY; }

    bool IsDir() const { return mType & EVENT_ISDIR; }

    // Check if event buffer is overflow.
    bool IsOverflow() const { return mType & EVENT_OVERFLOW; }

    bool IsTimeout() const { return mType & EVENT_TIMEOUT; }

    bool IsMoveFrom() const { return mType & EVENT_MOVE_FROM; }

    bool IsMoveTo() const { return mType & EVENT_MOVE_TO; }

    bool IsDeleted() const { return mType & EVENT_DELETE; }

    bool IsContainerStopped() const { return mType & EVENT_CONTAINER_STOPPED; }

<<<<<<< HEAD
    bool IsStaticFile() const { return mType & EVENT_STATIC_FILE; }
=======
    bool IsReaderFlushTimeout() const { return mType & EVENT_READER_FLUSH_TIMEOUT; }
>>>>>>> 6df9e7ac

    std::string GetTypeString() const {
        std::string type;
        if (IsDir()) {
            type = "ISDIR | ";
        }
        if (IsCreate()) {
            type += "CREATE";
        } else if (IsModify()) {
            type += "MODIFY";
        } else if (IsMoveFrom()) {
            type += "MOVED_FROM";
        } else if (IsMoveTo()) {
            type += "MOVED_TO";
        } else if (IsDeleted()) {
            type += "DELETE";
        } else if (IsTimeout()) {
            type += "DELETE_SELF";
        } else if (IsContainerStopped()) {
            type += "CONTAINER_STOPPED";
        } else if (IsStaticFile()) {
            type += "STATIC_FILE";
        }
        return type;
    }
};

} // namespace logtail<|MERGE_RESOLUTION|>--- conflicted
+++ resolved
@@ -32,11 +32,8 @@
 #define EVENT_MOVE_TO (64)
 #define EVENT_DELETE (128)
 #define EVENT_CONTAINER_STOPPED (256)
-<<<<<<< HEAD
-#define EVENT_STATIC_FILE (512)
-=======
 #define EVENT_READER_FLUSH_TIMEOUT (512)
->>>>>>> 6df9e7ac
+#define EVENT_STATIC_FILE (1024)
 
 class Event {
 private:
@@ -147,11 +144,9 @@
 
     bool IsContainerStopped() const { return mType & EVENT_CONTAINER_STOPPED; }
 
-<<<<<<< HEAD
+    bool IsReaderFlushTimeout() const { return mType & EVENT_READER_FLUSH_TIMEOUT; }
+  
     bool IsStaticFile() const { return mType & EVENT_STATIC_FILE; }
-=======
-    bool IsReaderFlushTimeout() const { return mType & EVENT_READER_FLUSH_TIMEOUT; }
->>>>>>> 6df9e7ac
 
     std::string GetTypeString() const {
         std::string type;
