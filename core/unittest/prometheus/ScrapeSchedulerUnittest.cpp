--- conflicted
+++ resolved
@@ -207,12 +207,8 @@
 void ScrapeSchedulerUnittest::TestScheduler() {
     Labels labels;
     labels.Set(prometheus::ADDRESS_LABEL_NAME, "localhost:8080");
-<<<<<<< HEAD
-    ScrapeScheduler event(mScrapeConfig, "localhost", 8080, labels, 0, 0);
-=======
     ScrapeScheduler event(mScrapeConfig, "localhost", 8080, "http", "/metrics", 15, 15, labels, 0, 0);
     auto timer = make_shared<Timer>();
->>>>>>> ae061ff8
     EventPool eventPool{true};
     event.SetComponent(&eventPool);
     event.ScheduleNext();
