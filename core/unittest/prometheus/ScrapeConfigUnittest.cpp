--- conflicted
+++ resolved
@@ -17,9 +17,7 @@
     void TestAuth();
     void TestBasicAuth();
     void TestAuthorization();
-<<<<<<< HEAD
     void TestScrapeProtocols();
-=======
 
 private:
     void SetUp() override;
@@ -27,7 +25,6 @@
 
     string mFilePath = "prom_password.file";
     string mKey = "test_password.file";
->>>>>>> 6afb77b0
 };
 
 void ScrapeConfigUnittest::SetUp() {
@@ -59,14 +56,11 @@
             "scrape_interval": "30s",
             "scrape_timeout": "30s",
             "metrics_path": "/metrics",
-<<<<<<< HEAD
             "scrape_protocols": [
                 "PrometheusText0.0.4",
                 "PrometheusProto",
                 "OpenMetricsText0.0.1"
             ],
-=======
->>>>>>> 6afb77b0
             "scheme": "http",
             "basic_auth": {
                 "username": "test_user",
@@ -104,7 +98,6 @@
     APSARA_TEST_EQUAL(scrapeConfig.mMetricsPath, "/metrics");
     APSARA_TEST_EQUAL(scrapeConfig.mScheme, "http");
 
-<<<<<<< HEAD
     // scrape protocols
     APSARA_TEST_EQUAL(scrapeConfig.mRequestHeaders["Accept"],
                       "text/plain;version=0.0.4;q=0.4,application/"
@@ -113,10 +106,6 @@
 
     // basic auth
     APSARA_TEST_EQUAL(scrapeConfig.mRequestHeaders["Authorization"], "Basic dGVzdF91c2VyOnRlc3RfcGFzc3dvcmQ=");
-=======
-    // basic auth
-    APSARA_TEST_EQUAL(scrapeConfig.mAuthHeaders["Authorization"], "Basic dGVzdF91c2VyOnRlc3RfcGFzc3dvcmQ=");
->>>>>>> 6afb77b0
 
     APSARA_TEST_EQUAL(scrapeConfig.mMaxScrapeSizeBytes, 1024 * 1024 * 1024);
     APSARA_TEST_EQUAL(scrapeConfig.mSampleLimit, 10000);
@@ -173,44 +162,27 @@
 
     APSARA_TEST_TRUE(ParseJsonTable(configStr, config, errorMsg));
     APSARA_TEST_TRUE(scrapeConfig.Init(config));
-<<<<<<< HEAD
     APSARA_TEST_EQUAL(scrapeConfig.mRequestHeaders["Authorization"], "Basic dGVzdF91c2VyOnRlc3RfcGFzc3dvcmQ=");
 
     scrapeConfig.mRequestHeaders.clear();
-=======
-    APSARA_TEST_EQUAL(scrapeConfig.mAuthHeaders["Authorization"], "Basic dGVzdF91c2VyOnRlc3RfcGFzc3dvcmQ=");
-
-    scrapeConfig.mAuthHeaders.clear();
->>>>>>> 6afb77b0
-    configStr = R"JSON({
-            "job_name": "test_job",
-            "scrape_interval": "30s",
-            "scrape_timeout": "30s",
-            "metrics_path": "/metrics",
-            "scheme": "http",
-            "basic_auth": {
-                "username": "test_user",
-<<<<<<< HEAD
-                "password_file": "test_password.file"
-=======
+    configStr = R"JSON({
+            "job_name": "test_job",
+            "scrape_interval": "30s",
+            "scrape_timeout": "30s",
+            "metrics_path": "/metrics",
+            "scheme": "http",
+            "basic_auth": {
+                "username": "test_user",
                 "password_file": "prom_password.file"
->>>>>>> 6afb77b0
-            }
-        })JSON";
-
-    APSARA_TEST_TRUE(ParseJsonTable(configStr, config, errorMsg));
-    APSARA_TEST_TRUE(scrapeConfig.Init(config));
-<<<<<<< HEAD
+            }
+        })JSON";
+
+    APSARA_TEST_TRUE(ParseJsonTable(configStr, config, errorMsg));
+    APSARA_TEST_TRUE(scrapeConfig.Init(config));
     APSARA_TEST_EQUAL(scrapeConfig.mRequestHeaders["Authorization"], "Basic dGVzdF91c2VyOnRlc3RfcGFzc3dvcmQuZmlsZQ==");
 
     // error
     scrapeConfig.mRequestHeaders.clear();
-=======
-    APSARA_TEST_EQUAL(scrapeConfig.mAuthHeaders["Authorization"], "Basic dGVzdF91c2VyOnRlc3RfcGFzc3dvcmQuZmlsZQ==");
-
-    // error
-    scrapeConfig.mAuthHeaders.clear();
->>>>>>> 6afb77b0
     configStr = R"JSON({
             "job_name": "test_job",
             "scrape_interval": "30s",
@@ -220,11 +192,7 @@
             "basic_auth": {
                 "username": "test_user",
                 "password": "test_password",
-<<<<<<< HEAD
-                "password_file": "test_password.file"
-=======
                 "password_file": "prom_password.file"
->>>>>>> 6afb77b0
             }
         })JSON";
 
@@ -250,21 +218,12 @@
         })JSON";
 
     APSARA_TEST_TRUE(ParseJsonTable(configStr, config, errorMsg));
-<<<<<<< HEAD
     scrapeConfig.mRequestHeaders.clear();
     APSARA_TEST_TRUE(scrapeConfig.Init(config));
     // bearer auth
     APSARA_TEST_EQUAL(scrapeConfig.mRequestHeaders["Authorization"], "Bearer test_token");
 
     scrapeConfig.mRequestHeaders.clear();
-=======
-    scrapeConfig.mAuthHeaders.clear();
-    APSARA_TEST_TRUE(scrapeConfig.Init(config));
-    // bearer auth
-    APSARA_TEST_EQUAL(scrapeConfig.mAuthHeaders["Authorization"], "Bearer test_token");
-
-    scrapeConfig.mAuthHeaders.clear();
->>>>>>> 6afb77b0
 
     // default Bearer auth
     configStr = R"JSON({
@@ -274,19 +233,14 @@
             "metrics_path": "/metrics",
             "scheme": "http",
             "authorization": {
-<<<<<<< HEAD
-                "credentials_file": "test_token.file"
-=======
                 "credentials_file": "prom_password.file"
->>>>>>> 6afb77b0
-            }
-        })JSON";
-
-    APSARA_TEST_TRUE(ParseJsonTable(configStr, config, errorMsg));
-<<<<<<< HEAD
-    scrapeConfig.mRequestHeaders.clear();
-    APSARA_TEST_TRUE(scrapeConfig.Init(config));
-    APSARA_TEST_EQUAL(scrapeConfig.mRequestHeaders["Authorization"], "Bearer test_token.file");
+            }
+        })JSON";
+
+    APSARA_TEST_TRUE(ParseJsonTable(configStr, config, errorMsg));
+    scrapeConfig.mRequestHeaders.clear();
+    APSARA_TEST_TRUE(scrapeConfig.Init(config));
+    APSARA_TEST_EQUAL(scrapeConfig.mRequestHeaders["Authorization"], "Bearer "+mKey);
 }
 
 void ScrapeConfigUnittest::TestScrapeProtocols() {
@@ -322,21 +276,13 @@
     APSARA_TEST_TRUE(ParseJsonTable(configStr, config, errorMsg));
     scrapeConfig.mRequestHeaders.clear();
     APSARA_TEST_FALSE(scrapeConfig.Init(config));
-=======
-    scrapeConfig.mAuthHeaders.clear();
-    APSARA_TEST_TRUE(scrapeConfig.Init(config));
-    APSARA_TEST_EQUAL(scrapeConfig.mAuthHeaders["Authorization"], "Bearer " + mKey);
->>>>>>> 6afb77b0
 }
 
 UNIT_TEST_CASE(ScrapeConfigUnittest, TestInit);
 UNIT_TEST_CASE(ScrapeConfigUnittest, TestAuth);
 UNIT_TEST_CASE(ScrapeConfigUnittest, TestBasicAuth);
 UNIT_TEST_CASE(ScrapeConfigUnittest, TestAuthorization);
-<<<<<<< HEAD
 UNIT_TEST_CASE(ScrapeConfigUnittest, TestScrapeProtocols);
-=======
->>>>>>> 6afb77b0
 
 } // namespace logtail
 
