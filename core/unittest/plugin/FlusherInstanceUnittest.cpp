--- conflicted
+++ resolved
@@ -36,22 +36,14 @@
 };
 
 void FlusherInstanceUnittest::TestName() const {
-<<<<<<< HEAD
-    unique_ptr<FlusherInstance> flusher = make_unique<FlusherInstance>(new FlusherMock(), PluginInstance::PluginMeta("0", "0", "1"));
-=======
     unique_ptr<FlusherInstance> flusher
         = make_unique<FlusherInstance>(new FlusherMock(), PluginInstance::PluginMeta("0", "0", "1"));
->>>>>>> ae9f308c
     APSARA_TEST_EQUAL(FlusherMock::sName, flusher->Name());
 }
 
 void FlusherInstanceUnittest::TestInit() const {
-<<<<<<< HEAD
-    unique_ptr<FlusherInstance> flusher = make_unique<FlusherInstance>(new FlusherMock(), PluginInstance::PluginMeta("0", "0", "1"));
-=======
     unique_ptr<FlusherInstance> flusher
         = make_unique<FlusherInstance>(new FlusherMock(), PluginInstance::PluginMeta("0", "0", "1"));
->>>>>>> ae9f308c
     Json::Value config, opt;
     PipelineContext context;
     APSARA_TEST_TRUE(flusher->Init(config, context, opt));
@@ -59,22 +51,14 @@
 }
 
 void FlusherInstanceUnittest::TestStart() const {
-<<<<<<< HEAD
-    unique_ptr<FlusherInstance> flusher = make_unique<FlusherInstance>(new FlusherMock(), PluginInstance::PluginMeta("0", "0", "1"));
-=======
     unique_ptr<FlusherInstance> flusher
         = make_unique<FlusherInstance>(new FlusherMock(), PluginInstance::PluginMeta("0", "0", "1"));
->>>>>>> ae9f308c
     APSARA_TEST_TRUE(flusher->Start());
 }
 
 void FlusherInstanceUnittest::TestStop() const {
-<<<<<<< HEAD
-    unique_ptr<FlusherInstance> flusher = make_unique<FlusherInstance>(new FlusherMock(), PluginInstance::PluginMeta("0", "0", "1"));
-=======
     unique_ptr<FlusherInstance> flusher
         = make_unique<FlusherInstance>(new FlusherMock(), PluginInstance::PluginMeta("0", "0", "1"));
->>>>>>> ae9f308c
     APSARA_TEST_TRUE(flusher->Stop(true));
 }
 
