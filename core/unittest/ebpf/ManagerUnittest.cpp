// Copyright 2025 iLogtail Authors
//
// Licensed under the Apache License, Version 2.0 (the "License");
// you may not use this file except in compliance with the License.
// You may obtain a copy of the License at
//
//      http://www.apache.org/licenses/LICENSE-2.0
//
// Unless required by applicable law or agreed to in writing, software
// distributed under the License is distributed on an "AS IS" BASIS,
// WITHOUT WARRANTIES OR CONDITIONS OF ANY KIND, either express or implied.
// See the License for the specific language governing permissions and
// limitations under the License.

#include <gtest/gtest.h>

#include <chrono>
#include <memory>
#include <thread>

#include "EBPFServer.h"
#include "common/TimeUtil.h"
#include "common/timer/Timer.h"
#include "ebpf/EBPFAdapter.h"
<<<<<<< HEAD
#include "ebpf/plugin/ProcessCacheManager.h"
// #include "ebpf/plugin/file_security/FileSecurityManager.h"
=======
#include "ebpf/plugin/file_security/FileSecurityManager.h"
>>>>>>> 5eff257d
#include "ebpf/plugin/network_security/NetworkSecurityManager.h"
#include "ebpf/plugin/process_security/ProcessSecurityManager.h"
#include "ebpf/type/FileEvent.h"
#include "ebpf/type/NetworkEvent.h"
#include "ebpf/type/ProcessEvent.h"
#include "unittest/Unittest.h"

namespace logtail {
namespace ebpf {

class ManagerUnittest : public ::testing::Test {
protected:
    void SetUp() override {
        Timer::GetInstance()->Init();
        mEBPFAdapter = std::make_shared<EBPFAdapter>();
        mEBPFAdapter->Init();
        DynamicMetricLabels dynamicLabels;
        WriteMetrics::GetInstance()->CreateMetricsRecordRef(
            mRef,
            MetricCategory::METRIC_CATEGORY_RUNNER,
            {{METRIC_LABEL_KEY_RUNNER_NAME, METRIC_LABEL_VALUE_RUNNER_NAME_EBPF_SERVER}},
            std::move(dynamicLabels));
        auto pollProcessEventsTotal = mRef.CreateCounter(METRIC_RUNNER_EBPF_POLL_PROCESS_EVENTS_TOTAL);
        auto lossProcessEventsTotal = mRef.CreateCounter(METRIC_RUNNER_EBPF_LOSS_PROCESS_EVENTS_TOTAL);
        auto processCacheMissTotal = mRef.CreateCounter(METRIC_RUNNER_EBPF_PROCESS_CACHE_MISS_TOTAL);
        auto processCacheSize = mRef.CreateIntGauge(METRIC_RUNNER_EBPF_PROCESS_CACHE_SIZE);
        auto processDataMapSize = mRef.CreateIntGauge(METRIC_RUNNER_EBPF_PROCESS_DATA_MAP_SIZE);
        auto retryableEventCacheSize = mRef.CreateIntGauge(METRIC_RUNNER_EBPF_RETRYABLE_EVENT_CACHE_SIZE);
        WriteMetrics::GetInstance()->CommitMetricsRecordRef(mRef);
        mProcessCacheManager = std::make_shared<ProcessCacheManager>(mEBPFAdapter,
                                                                     "test_host",
                                                                     "/",
                                                                     mEventQueue,
                                                                     pollProcessEventsTotal,
                                                                     lossProcessEventsTotal,
                                                                     processCacheMissTotal,
                                                                     processCacheSize,
                                                                     processDataMapSize,
                                                                     mRetryableEventCache);
    }

    void TearDown() override {
        Timer::GetInstance()->Stop();
        mRetryableEventCache.Clear();
    }

    void TestProcessSecurityManagerBasic();
    void TestProcessSecurityManagerEventHandling();
    void TestProcessSecurityManagerAggregation();

    void TestFileSecurityManagerBasic();
    void TestFileSecurityManagerEventHandling();
    void TestFileSecurityManagerAggregation();

    void TestNetworkSecurityManagerBasic();
    void TestNetworkSecurityManagerEventHandling();
    void TestNetworkSecurityManagerAggregation();

    void TestManagerConcurrency();
    void TestManagerResourceManagement();
    void TestManagerErrorHandling();

protected:
    std::shared_ptr<EBPFAdapter> mEBPFAdapter;
    MetricsRecordRef mRef;
    std::shared_ptr<ProcessCacheManager> mProcessCacheManager;
    moodycamel::BlockingConcurrentQueue<std::shared_ptr<CommonEvent>> mEventQueue;
    RetryableEventCache mRetryableEventCache;
};

void ManagerUnittest::TestProcessSecurityManagerBasic() {
    auto manager = std::make_shared<ProcessSecurityManager>(mProcessCacheManager, mEBPFAdapter, mEventQueue);

    SecurityOptions options;
    APSARA_TEST_EQUAL(manager->Init(), 0);
    CollectionPipelineContext ctx;
    ctx.SetConfigName("test_config");
    APSARA_TEST_EQUAL(
        manager->AddOrUpdateConfig(&ctx, 0, nullptr, std::variant<SecurityOptions*, ObserverNetworkOption*>(&options)),
        0);
    APSARA_TEST_TRUE(manager->IsRunning());

    APSARA_TEST_EQUAL(manager->Suspend(), 0);
    APSARA_TEST_FALSE(manager->IsRunning());

    APSARA_TEST_EQUAL(manager->Resume(std::variant<SecurityOptions*, ObserverNetworkOption*>(&options)), 0);
    APSARA_TEST_TRUE(manager->IsRunning());

    APSARA_TEST_EQUAL(manager->Destroy(), 0);
    APSARA_TEST_FALSE(manager->IsRunning());
}

void ManagerUnittest::TestProcessSecurityManagerEventHandling() {
    auto manager = std::make_shared<ProcessSecurityManager>(mProcessCacheManager, mEBPFAdapter, mEventQueue);
    CollectionPipelineContext ctx;
    ctx.SetConfigName("test_config");
    SecurityOptions options;
    APSARA_TEST_EQUAL(manager->Init(), 0);
    manager->AddOrUpdateConfig(&ctx, 0, nullptr, std::variant<SecurityOptions*, ObserverNetworkOption*>(&options));

    auto execveEvent = std::make_shared<ProcessEvent>(1234, 5678, KernelEventType::PROCESS_EXECVE_EVENT, 799);
    APSARA_TEST_EQUAL(manager->HandleEvent(execveEvent), 0);

    auto exitEvent = std::make_shared<ProcessExitEvent>(1234, 5678, KernelEventType::PROCESS_EXIT_EVENT, 789, 0, 1234);
    APSARA_TEST_EQUAL(manager->HandleEvent(exitEvent), 0);

    auto cloneEvent = std::make_shared<ProcessEvent>(1234, 5678, KernelEventType::PROCESS_CLONE_EVENT, 789);
    APSARA_TEST_EQUAL(manager->HandleEvent(cloneEvent), 0);

    manager->Destroy();
}

<<<<<<< HEAD
// void ManagerUnittest::TestFileSecurityManagerBasic() {
//     auto manager = std::make_shared<FileSecurityManager>(mProcessCacheManager, mEBPFAdapter, mEventQueue);

//     SecurityOptions options;
//     APSARA_TEST_EQUAL(manager->Init(std::variant<SecurityOptions*, ObserverNetworkOption*>(&options)), 0);
//     APSARA_TEST_TRUE(manager->IsRunning());
=======
void ManagerUnittest::TestFileSecurityManagerBasic() {
    auto manager = std::make_shared<FileSecurityManager>(
        mProcessCacheManager, mEBPFAdapter, mEventQueue, nullptr, mRetryableEventCache);
>>>>>>> 5eff257d

    SecurityOptions options;
    APSARA_TEST_EQUAL(manager->Init(std::variant<SecurityOptions*, ObserverNetworkOption*>(&options)), 0);
    APSARA_TEST_TRUE(manager->IsRunning());

    APSARA_TEST_EQUAL(manager->Suspend(), 0);
    APSARA_TEST_FALSE(manager->IsRunning());

<<<<<<< HEAD
// void ManagerUnittest::TestFileSecurityManagerEventHandling() {
//     auto manager = std::make_shared<FileSecurityManager>(mProcessCacheManager, mEBPFAdapter, mEventQueue);
//     SecurityOptions options;
//     manager->Init(std::variant<SecurityOptions*, ObserverNetworkOption*>(&options));
=======
    APSARA_TEST_EQUAL(manager->Resume(std::variant<SecurityOptions*, ObserverNetworkOption*>(&options)), 0);
    APSARA_TEST_TRUE(manager->IsRunning());
>>>>>>> 5eff257d

    APSARA_TEST_EQUAL(manager->Destroy(), 0);
    APSARA_TEST_FALSE(manager->IsRunning());
}

void ManagerUnittest::TestFileSecurityManagerEventHandling() {
    auto manager = std::make_shared<FileSecurityManager>(
        mProcessCacheManager, mEBPFAdapter, mEventQueue, nullptr, mRetryableEventCache);
    SecurityOptions options;
    manager->Init(std::variant<SecurityOptions*, ObserverNetworkOption*>(&options));

    auto permissionEvent = std::make_shared<FileEvent>(1234,
                                                       5678,
                                                       KernelEventType::FILE_PERMISSION_EVENT,
                                                       std::chrono::system_clock::now().time_since_epoch().count(),
                                                       "/test/file.txt");
    APSARA_TEST_EQUAL(manager->HandleEvent(permissionEvent), 0);

    auto mmapEvent = std::make_shared<FileEvent>(1234,
                                                 5678,
                                                 KernelEventType::FILE_MMAP,
                                                 std::chrono::system_clock::now().time_since_epoch().count(),
                                                 "/test/mmap.txt");
    APSARA_TEST_EQUAL(manager->HandleEvent(mmapEvent), 0);

    auto truncateEvent = std::make_shared<FileEvent>(1234,
                                                     5678,
                                                     KernelEventType::FILE_PATH_TRUNCATE,
                                                     std::chrono::system_clock::now().time_since_epoch().count(),
                                                     "/test/truncate.txt");
    APSARA_TEST_EQUAL(manager->HandleEvent(truncateEvent), 0);

    manager->Destroy();
}

void ManagerUnittest::TestManagerConcurrency() {
<<<<<<< HEAD
    auto processManager = std::make_shared<ProcessSecurityManager>(mProcessCacheManager, mEBPFAdapter, mEventQueue);
    // auto fileManager = std::make_shared<FileSecurityManager>(mProcessCacheManager, mEBPFAdapter, mEventQueue,
    // nullptr);
=======
    auto processManager
        = std::make_shared<ProcessSecurityManager>(mProcessCacheManager, mEBPFAdapter, mEventQueue, nullptr);
    auto fileManager = std::make_shared<FileSecurityManager>(
        mProcessCacheManager, mEBPFAdapter, mEventQueue, nullptr, mRetryableEventCache);
>>>>>>> 5eff257d

    CollectionPipelineContext ctx;
    ctx.SetConfigName("test_config");
    SecurityOptions options;
<<<<<<< HEAD
    APSARA_TEST_EQUAL(processManager->Init(), 0);
    processManager->AddOrUpdateConfig(
        &ctx, 0, nullptr, std::variant<SecurityOptions*, ObserverNetworkOption*>(&options));
    // fileManager->Init(std::variant<SecurityOptions*, ObserverNetworkOption*>(&options));
=======
    processManager->Init(std::variant<SecurityOptions*, ObserverNetworkOption*>(&options));
    fileManager->Init(std::variant<SecurityOptions*, ObserverNetworkOption*>(&options));
>>>>>>> 5eff257d

    std::vector<std::thread> threads;
    for (int i = 0; i < 5; ++i) {
        threads.emplace_back([&processManager, i]() {
            auto event = std::make_shared<ProcessEvent>(1000 + i, 5000 + i, KernelEventType::PROCESS_EXECVE_EVENT, i);
            processManager->HandleEvent(event);
        });

        threads.emplace_back([&fileManager, i]() {
            auto event = std::make_shared<FileEvent>(2000 + i,
                                                     6000 + i,
                                                     KernelEventType::FILE_PERMISSION_EVENT,
                                                     std::chrono::system_clock::now().time_since_epoch().count(),
                                                     "/test/file" + std::to_string(i) + ".txt");
            fileManager->HandleEvent(event);
        });
    }

    for (auto& thread : threads) {
        thread.join();
    }

    processManager->Destroy();
    fileManager->Destroy();
}

void ManagerUnittest::TestManagerErrorHandling() {
    auto manager = std::make_shared<ProcessSecurityManager>(mProcessCacheManager, mEBPFAdapter, mEventQueue);

    auto event = std::make_shared<ProcessEvent>(1234, 5678, KernelEventType::PROCESS_EXECVE_EVENT, 0);
    APSARA_TEST_EQUAL(manager->HandleEvent(event), 0);

    APSARA_TEST_NOT_EQUAL(manager->HandleEvent(nullptr), 0);

    CollectionPipelineContext ctx;
    ctx.SetConfigName("test_config");
    SecurityOptions options;
    APSARA_TEST_EQUAL(manager->Init(), 0);
    manager->AddOrUpdateConfig(&ctx, 0, nullptr, std::variant<SecurityOptions*, ObserverNetworkOption*>(&options));
    manager->Suspend();
    APSARA_TEST_FALSE(manager->IsRunning());
    APSARA_TEST_EQUAL(manager->HandleEvent(event), 0);

    manager->Destroy();
}

void ManagerUnittest::TestNetworkSecurityManagerBasic() {
    auto manager = std::make_shared<NetworkSecurityManager>(mProcessCacheManager, mEBPFAdapter, mEventQueue);

    // 测试初始化
    CollectionPipelineContext ctx;
    ctx.SetConfigName("test_config");
    SecurityOptions options;
    APSARA_TEST_EQUAL(manager->Init(), 0);
    APSARA_TEST_EQUAL(
        manager->AddOrUpdateConfig(&ctx, 0, nullptr, std::variant<SecurityOptions*, ObserverNetworkOption*>(&options)),
        0);
    APSARA_TEST_TRUE(manager->IsRunning());

    // 测试暂停
    APSARA_TEST_EQUAL(manager->Suspend(), 0);
    APSARA_TEST_FALSE(manager->IsRunning());

    // 测试恢复
    APSARA_TEST_EQUAL(manager->Resume(std::variant<SecurityOptions*, ObserverNetworkOption*>(&options)), 0);
    APSARA_TEST_TRUE(manager->IsRunning());

    APSARA_TEST_EQUAL(manager->Destroy(), 0);
    APSARA_TEST_FALSE(manager->IsRunning());
}

void ManagerUnittest::TestNetworkSecurityManagerEventHandling() {
    auto manager = std::make_shared<NetworkSecurityManager>(mProcessCacheManager, mEBPFAdapter, mEventQueue);
    CollectionPipelineContext ctx;
    ctx.SetConfigName("test_config");
    SecurityOptions options;
    APSARA_TEST_EQUAL(manager->Init(), 0);
    APSARA_TEST_EQUAL(
        manager->AddOrUpdateConfig(&ctx, 0, nullptr, std::variant<SecurityOptions*, ObserverNetworkOption*>(&options)),
        0);

    // 测试TCP连接事件
    auto connectEvent
        = std::make_shared<NetworkEvent>(1234, // pid
                                         5678, // ktime
                                         KernelEventType::TCP_CONNECT_EVENT, // type
                                         std::chrono::system_clock::now().time_since_epoch().count(), // timestamp
                                         6, // protocol (TCP)
                                         2, // family (AF_INET)
                                         0x0100007F, // saddr (127.0.0.1)
                                         0x0101A8C0, // daddr (192.168.1.1)
                                         12345, // sport
                                         80, // dport
                                         4026531992 // net_ns
        );
    APSARA_TEST_EQUAL(manager->HandleEvent(connectEvent), 0);

    // 测试TCP发送数据事件
    auto sendEvent
        = std::make_shared<NetworkEvent>(1234, // pid
                                         5678, // ktime
                                         KernelEventType::TCP_SENDMSG_EVENT, // type
                                         std::chrono::system_clock::now().time_since_epoch().count(), // timestamp
                                         6, // protocol (TCP)
                                         2, // family (AF_INET)
                                         0x0100007F, // saddr (127.0.0.1)
                                         0x0101A8C0, // daddr (192.168.1.1)
                                         12345, // sport
                                         80, // dport
                                         4026531992 // net_ns
        );
    APSARA_TEST_EQUAL(manager->HandleEvent(sendEvent), 0);

    // 测试TCP关闭事件
    auto closeEvent
        = std::make_shared<NetworkEvent>(1234, // pid
                                         5678, // ktime
                                         KernelEventType::TCP_CLOSE_EVENT, // type
                                         std::chrono::system_clock::now().time_since_epoch().count(), // timestamp
                                         6, // protocol (TCP)
                                         2, // family (AF_INET)
                                         0x0100007F, // saddr (127.0.0.1)
                                         0x0101A8C0, // daddr (192.168.1.1)
                                         12345, // sport
                                         80, // dport
                                         4026531992 // net_ns
        );
    APSARA_TEST_EQUAL(manager->HandleEvent(closeEvent), 0);

    manager->Destroy();
}

void ManagerUnittest::TestNetworkSecurityManagerAggregation() {
    auto manager = std::make_shared<NetworkSecurityManager>(mProcessCacheManager, mEBPFAdapter, mEventQueue);
    CollectionPipelineContext ctx;
    ctx.SetConfigName("test_config");
    SecurityOptions options;
    APSARA_TEST_EQUAL(manager->Init(), 0);
    APSARA_TEST_EQUAL(
        manager->AddOrUpdateConfig(&ctx, 0, nullptr, std::variant<SecurityOptions*, ObserverNetworkOption*>(&options)),
        0);

    // 创建多个相关的网络事件
    std::vector<std::shared_ptr<NetworkEvent>> events;

    // 同一连接的多个事件
    for (int i = 0; i < 3; ++i) {
        events.push_back(
            std::make_shared<NetworkEvent>(1234, // pid
                                           5678, // ktime
                                           KernelEventType::TCP_SENDMSG_EVENT, // type
                                           std::chrono::system_clock::now().time_since_epoch().count() + i, // timestamp
                                           6, // protocol (TCP)
                                           2, // family (AF_INET)
                                           0x0100007F, // saddr (127.0.0.1)
                                           0x0101A8C0, // daddr (192.168.1.1)
                                           12345, // sport
                                           80, // dport
                                           4026531992 // net_ns
                                           ));
    }

    // 处理所有事件
    for (const auto& event : events) {
        APSARA_TEST_EQUAL(manager->HandleEvent(event), 0);
    }

    // add cache
    auto execveEvent = std::make_shared<ProcessCacheValue>();
    data_event_id key{1234, 5678};
    execveEvent->mPPid = 2345;
    execveEvent->mPKtime = 6789;

    // 测试缓存更新
    mProcessCacheManager->mProcessCache.AddCache(key, execveEvent);
    auto pExecveEvent = std::make_shared<ProcessCacheValue>();
    data_event_id pkey{2345, 6789};
    mProcessCacheManager->mProcessCache.AddCache(pkey, pExecveEvent);

    // 触发聚合
    APSARA_TEST_EQUAL(0, manager->SendEvents());

    manager->Destroy();
}

void ManagerUnittest::TestProcessSecurityManagerAggregation() {
    auto manager = std::make_shared<ProcessSecurityManager>(mProcessCacheManager, mEBPFAdapter, mEventQueue);
    CollectionPipelineContext ctx;
    ctx.SetConfigName("test_config");
    SecurityOptions options;
    APSARA_TEST_EQUAL(manager->Init(), 0);
    manager->AddOrUpdateConfig(&ctx, 0, nullptr, std::variant<SecurityOptions*, ObserverNetworkOption*>(&options));

    // 创建多个相关的进程事件
    std::vector<std::shared_ptr<ProcessEvent>> events;

    // 同一连接的多个事件
    for (int i = 0; i < 3; ++i) {
        events.push_back(
            std::make_shared<ProcessEvent>(1234, // pid
                                           5678, // ktime
                                           KernelEventType::PROCESS_CLONE_EVENT, // type
                                           std::chrono::system_clock::now().time_since_epoch().count() + i // timestamp
                                           ));
    }

    // 处理所有事件
    for (const auto& event : events) {
        APSARA_TEST_EQUAL(manager->HandleEvent(event), 0);
    }

    // add cache
    auto execveEvent = std::make_shared<ProcessCacheValue>();
    data_event_id key{1234, 5678};
    execveEvent->mPPid = 2345;
    execveEvent->mPKtime = 6789;

    // 测试缓存更新
    mProcessCacheManager->mProcessCache.AddCache(key, execveEvent);
    auto pExecveEvent = std::make_shared<ProcessCacheValue>();
    data_event_id pkey{2345, 6789};
    mProcessCacheManager->mProcessCache.AddCache(pkey, pExecveEvent);

    // 触发聚合
    APSARA_TEST_EQUAL(0, manager->SendEvents());

    manager->Destroy();
}

<<<<<<< HEAD
// void ManagerUnittest::TestFileSecurityManagerAggregation() {
//     auto manager = std::make_shared<FileSecurityManager>(mProcessCacheManager, mEBPFAdapter, mEventQueue);
//     SecurityOptions options;
//     manager->Init(std::variant<SecurityOptions*, ObserverNetworkOption*>(&options));

//     // 创建多个相关的文件事件
//     std::vector<std::shared_ptr<FileEvent>> events;

//     // 同一连接的多个事件
//     for (int i = 0; i < 3; ++i) {
//         events.push_back(
//             std::make_shared<FileEvent>(1234, // pid
//                                         5678, // ktime
//                                         KernelEventType::FILE_PATH_TRUNCATE, // type
//                                         std::chrono::system_clock::now().time_since_epoch().count() + i, // timestamp
//                                         "/test/" + std::to_string(i) // path
//                                         ));
//     }

//     // 处理所有事件
//     for (const auto& event : events) {
//         APSARA_TEST_EQUAL(manager->HandleEvent(event), 0);
//     }

//     // add cache
//     auto execveEvent = std::make_shared<ProcessCacheValue>();
//     data_event_id key{1234, 5678};
//     execveEvent->mPPid = 2345;
//     execveEvent->mPKtime = 6789;

//     // 测试缓存更新
//     mProcessCacheManager->mProcessCache.AddCache(key, std::move(execveEvent));
//     auto pExecveEvent = std::make_shared<ProcessCacheValue>();
//     data_event_id pkey{2345, 6789};
//     mProcessCacheManager->mProcessCache.AddCache(pkey, std::move(pExecveEvent));

//     // 触发聚合
//     auto execTime = std::chrono::steady_clock::now();
//     APSARA_TEST_TRUE(manager->ConsumeAggregateTree(execTime));

//     manager->Destroy();
// }
=======
void ManagerUnittest::TestFileSecurityManagerAggregation() {
    auto manager = std::make_shared<FileSecurityManager>(
        mProcessCacheManager, mEBPFAdapter, mEventQueue, nullptr, mRetryableEventCache);
    SecurityOptions options;
    manager->Init(std::variant<SecurityOptions*, ObserverNetworkOption*>(&options));

    // 创建多个相关的文件事件
    std::vector<std::shared_ptr<FileEvent>> events;

    // 同一连接的多个事件
    for (int i = 0; i < 3; ++i) {
        events.push_back(
            std::make_shared<FileEvent>(1234, // pid
                                        5678, // ktime
                                        KernelEventType::FILE_PATH_TRUNCATE, // type
                                        std::chrono::system_clock::now().time_since_epoch().count() + i, // timestamp
                                        "/test/" + std::to_string(i) // path
                                        ));
    }

    // 处理所有事件
    for (const auto& event : events) {
        APSARA_TEST_EQUAL(manager->HandleEvent(event), 0);
    }

    // add cache
    auto execveEvent = std::make_shared<ProcessCacheValue>();
    data_event_id key{1234, 5678};
    execveEvent->mPPid = 2345;
    execveEvent->mPKtime = 6789;

    // 测试缓存更新
    mProcessCacheManager->mProcessCache.AddCache(key, execveEvent);
    auto pExecveEvent = std::make_shared<ProcessCacheValue>();
    data_event_id pkey{2345, 6789};
    mProcessCacheManager->mProcessCache.AddCache(pkey, pExecveEvent);

    // 触发聚合
    APSARA_TEST_EQUAL(0, manager->SendEvents());

    manager->Destroy();
}
>>>>>>> 5eff257d

// UNIT_TEST_CASE(ManagerUnittest, TestProcessSecurityManagerBasic);
UNIT_TEST_CASE(ManagerUnittest, TestProcessSecurityManagerEventHandling);
// UNIT_TEST_CASE(ManagerUnittest, TestFileSecurityManagerBasic);
UNIT_TEST_CASE(ManagerUnittest, TestFileSecurityManagerEventHandling);
UNIT_TEST_CASE(ManagerUnittest, TestManagerConcurrency);
UNIT_TEST_CASE(ManagerUnittest, TestManagerErrorHandling);
// UNIT_TEST_CASE(ManagerUnittest, TestNetworkSecurityManagerBasic);
UNIT_TEST_CASE(ManagerUnittest, TestNetworkSecurityManagerEventHandling);
UNIT_TEST_CASE(ManagerUnittest, TestNetworkSecurityManagerAggregation);
UNIT_TEST_CASE(ManagerUnittest, TestProcessSecurityManagerAggregation);
UNIT_TEST_CASE(ManagerUnittest, TestFileSecurityManagerAggregation);


} // namespace ebpf
} // namespace logtail

UNIT_TEST_MAIN<|MERGE_RESOLUTION|>--- conflicted
+++ resolved
@@ -22,12 +22,8 @@
 #include "common/TimeUtil.h"
 #include "common/timer/Timer.h"
 #include "ebpf/EBPFAdapter.h"
-<<<<<<< HEAD
 #include "ebpf/plugin/ProcessCacheManager.h"
-// #include "ebpf/plugin/file_security/FileSecurityManager.h"
-=======
 #include "ebpf/plugin/file_security/FileSecurityManager.h"
->>>>>>> 5eff257d
 #include "ebpf/plugin/network_security/NetworkSecurityManager.h"
 #include "ebpf/plugin/process_security/ProcessSecurityManager.h"
 #include "ebpf/type/FileEvent.h"
@@ -140,35 +136,26 @@
     manager->Destroy();
 }
 
-<<<<<<< HEAD
 // void ManagerUnittest::TestFileSecurityManagerBasic() {
 //     auto manager = std::make_shared<FileSecurityManager>(mProcessCacheManager, mEBPFAdapter, mEventQueue);
-
-//     SecurityOptions options;
-//     APSARA_TEST_EQUAL(manager->Init(std::variant<SecurityOptions*, ObserverNetworkOption*>(&options)), 0);
-//     APSARA_TEST_TRUE(manager->IsRunning());
-=======
 void ManagerUnittest::TestFileSecurityManagerBasic() {
     auto manager = std::make_shared<FileSecurityManager>(
         mProcessCacheManager, mEBPFAdapter, mEventQueue, nullptr, mRetryableEventCache);
->>>>>>> 5eff257d
-
-    SecurityOptions options;
-    APSARA_TEST_EQUAL(manager->Init(std::variant<SecurityOptions*, ObserverNetworkOption*>(&options)), 0);
+
+    SecurityOptions options;
+    APSARA_TEST_EQUAL(manager->Init(), 0);
+    CollectionPipelineContext ctx;
+    ctx.SetConfigName("test_config");
+    APSARA_TEST_EQUAL(
+        manager->AddOrUpdateConfig(&ctx, 0, nullptr, std::variant<SecurityOptions*, ObserverNetworkOption*>(&options)),
+        0);
     APSARA_TEST_TRUE(manager->IsRunning());
 
     APSARA_TEST_EQUAL(manager->Suspend(), 0);
     APSARA_TEST_FALSE(manager->IsRunning());
 
-<<<<<<< HEAD
-// void ManagerUnittest::TestFileSecurityManagerEventHandling() {
-//     auto manager = std::make_shared<FileSecurityManager>(mProcessCacheManager, mEBPFAdapter, mEventQueue);
-//     SecurityOptions options;
-//     manager->Init(std::variant<SecurityOptions*, ObserverNetworkOption*>(&options));
-=======
     APSARA_TEST_EQUAL(manager->Resume(std::variant<SecurityOptions*, ObserverNetworkOption*>(&options)), 0);
     APSARA_TEST_TRUE(manager->IsRunning());
->>>>>>> 5eff257d
 
     APSARA_TEST_EQUAL(manager->Destroy(), 0);
     APSARA_TEST_FALSE(manager->IsRunning());
@@ -176,9 +163,14 @@
 
 void ManagerUnittest::TestFileSecurityManagerEventHandling() {
     auto manager = std::make_shared<FileSecurityManager>(
-        mProcessCacheManager, mEBPFAdapter, mEventQueue, nullptr, mRetryableEventCache);
-    SecurityOptions options;
-    manager->Init(std::variant<SecurityOptions*, ObserverNetworkOption*>(&options));
+        mProcessCacheManager, mEBPFAdapter, mEventQueue, mRetryableEventCache);
+    SecurityOptions options;
+    manager->Init();
+    CollectionPipelineContext ctx;
+    ctx.SetConfigName("test_config");
+    SecurityOptions options;
+    APSARA_TEST_EQUAL(manager->Init(), 0);
+    manager->AddOrUpdateConfig(&ctx, 0, nullptr, std::variant<SecurityOptions*, ObserverNetworkOption*>(&options));
 
     auto permissionEvent = std::make_shared<FileEvent>(1234,
                                                        5678,
@@ -205,29 +197,22 @@
 }
 
 void ManagerUnittest::TestManagerConcurrency() {
-<<<<<<< HEAD
     auto processManager = std::make_shared<ProcessSecurityManager>(mProcessCacheManager, mEBPFAdapter, mEventQueue);
-    // auto fileManager = std::make_shared<FileSecurityManager>(mProcessCacheManager, mEBPFAdapter, mEventQueue,
-    // nullptr);
-=======
-    auto processManager
-        = std::make_shared<ProcessSecurityManager>(mProcessCacheManager, mEBPFAdapter, mEventQueue, nullptr);
     auto fileManager = std::make_shared<FileSecurityManager>(
-        mProcessCacheManager, mEBPFAdapter, mEventQueue, nullptr, mRetryableEventCache);
->>>>>>> 5eff257d
-
-    CollectionPipelineContext ctx;
-    ctx.SetConfigName("test_config");
-    SecurityOptions options;
-<<<<<<< HEAD
+        mProcessCacheManager, mEBPFAdapter, mEventQueue, mRetryableEventCache);
+
+    CollectionPipelineContext ctx;
+    ctx.SetConfigName("test_config");
+    SecurityOptions options;
     APSARA_TEST_EQUAL(processManager->Init(), 0);
     processManager->AddOrUpdateConfig(
         &ctx, 0, nullptr, std::variant<SecurityOptions*, ObserverNetworkOption*>(&options));
-    // fileManager->Init(std::variant<SecurityOptions*, ObserverNetworkOption*>(&options));
-=======
-    processManager->Init(std::variant<SecurityOptions*, ObserverNetworkOption*>(&options));
-    fileManager->Init(std::variant<SecurityOptions*, ObserverNetworkOption*>(&options));
->>>>>>> 5eff257d
+    CollectionPipelineContext ctx;
+    ctx.SetConfigName("test_config_file");
+    SecurityOptions options;
+    APSARA_TEST_EQUAL(fileManager->Init(), 0);
+    fileManager->AddOrUpdateConfig(&ctx, 0, nullptr, std::variant<SecurityOptions*, ObserverNetworkOption*>(&options));
+
 
     std::vector<std::thread> threads;
     for (int i = 0; i < 5; ++i) {
@@ -457,55 +442,16 @@
     manager->Destroy();
 }
 
-<<<<<<< HEAD
-// void ManagerUnittest::TestFileSecurityManagerAggregation() {
-//     auto manager = std::make_shared<FileSecurityManager>(mProcessCacheManager, mEBPFAdapter, mEventQueue);
-//     SecurityOptions options;
-//     manager->Init(std::variant<SecurityOptions*, ObserverNetworkOption*>(&options));
-
-//     // 创建多个相关的文件事件
-//     std::vector<std::shared_ptr<FileEvent>> events;
-
-//     // 同一连接的多个事件
-//     for (int i = 0; i < 3; ++i) {
-//         events.push_back(
-//             std::make_shared<FileEvent>(1234, // pid
-//                                         5678, // ktime
-//                                         KernelEventType::FILE_PATH_TRUNCATE, // type
-//                                         std::chrono::system_clock::now().time_since_epoch().count() + i, // timestamp
-//                                         "/test/" + std::to_string(i) // path
-//                                         ));
-//     }
-
-//     // 处理所有事件
-//     for (const auto& event : events) {
-//         APSARA_TEST_EQUAL(manager->HandleEvent(event), 0);
-//     }
-
-//     // add cache
-//     auto execveEvent = std::make_shared<ProcessCacheValue>();
-//     data_event_id key{1234, 5678};
-//     execveEvent->mPPid = 2345;
-//     execveEvent->mPKtime = 6789;
-
-//     // 测试缓存更新
-//     mProcessCacheManager->mProcessCache.AddCache(key, std::move(execveEvent));
-//     auto pExecveEvent = std::make_shared<ProcessCacheValue>();
-//     data_event_id pkey{2345, 6789};
-//     mProcessCacheManager->mProcessCache.AddCache(pkey, std::move(pExecveEvent));
-
-//     // 触发聚合
-//     auto execTime = std::chrono::steady_clock::now();
-//     APSARA_TEST_TRUE(manager->ConsumeAggregateTree(execTime));
-
-//     manager->Destroy();
-// }
-=======
 void ManagerUnittest::TestFileSecurityManagerAggregation() {
     auto manager = std::make_shared<FileSecurityManager>(
-        mProcessCacheManager, mEBPFAdapter, mEventQueue, nullptr, mRetryableEventCache);
-    SecurityOptions options;
-    manager->Init(std::variant<SecurityOptions*, ObserverNetworkOption*>(&options));
+        mProcessCacheManager, mEBPFAdapter, mEventQueue, mRetryableEventCache);
+    SecurityOptions options;
+    manager->Init();
+    CollectionPipelineContext ctx;
+    ctx.SetConfigName("test_config");
+    SecurityOptions options;
+    APSARA_TEST_EQUAL(manager->Init(), 0);
+    manager->AddOrUpdateConfig(&ctx, 0, nullptr, std::variant<SecurityOptions*, ObserverNetworkOption*>(&options));
 
     // 创建多个相关的文件事件
     std::vector<std::shared_ptr<FileEvent>> events;
@@ -543,7 +489,6 @@
 
     manager->Destroy();
 }
->>>>>>> 5eff257d
 
 // UNIT_TEST_CASE(ManagerUnittest, TestProcessSecurityManagerBasic);
 UNIT_TEST_CASE(ManagerUnittest, TestProcessSecurityManagerEventHandling);
