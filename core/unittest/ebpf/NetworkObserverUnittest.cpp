--- conflicted
+++ resolved
@@ -82,13 +82,9 @@
     void TearDown() override {
         AsynCurlRunner::GetInstance()->Stop();
         mManager->Destroy();
-<<<<<<< HEAD
         EBPFServer::GetInstance()->updatePluginState(
             PluginType::NETWORK_OBSERVE, "", "", PluginStateOperation::kRemoveAll, nullptr);
-=======
-        EBPFServer::GetInstance()->updatePluginState(PluginType::NETWORK_OBSERVE, "", "", nullptr);
         mRetryableEventCache.Clear();
->>>>>>> 5eff257d
     }
 
 private:
