--- conflicted
+++ resolved
@@ -3085,11 +3085,7 @@
     APSARA_TEST_NOT_EQUAL(std::future_status::ready, future.wait_for(std::chrono::seconds(0)));
     pipeline->mInProcessCnt.store(0);
     // recover
-<<<<<<< HEAD
-    usleep(1000);
-=======
     usleep(3000);
->>>>>>> 660daa1e
     APSARA_TEST_EQUAL(std::future_status::ready, future.wait_for(std::chrono::seconds(0)));
 }
 
