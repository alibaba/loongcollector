// Copyright 2023 iLogtail Authors
//
// Licensed under the Apache License, Version 2.0 (the "License");
// you may not use this file except in compliance with the License.
// You may obtain a copy of the License at
//
//      http://www.apache.org/licenses/LICENSE-2.0
//
// Unless required by applicable law or agreed to in writing, software
// distributed under the License is distributed on an "AS IS" BASIS,
// WITHOUT WARRANTIES OR CONDITIONS OF ANY KIND, either express or implied.
// See the License for the specific language governing permissions and
// limitations under the License.

#include <memory>
#include <string>
#include <vector>

#include "Application.h"
#include "collection_pipeline/plugin/PluginRegistry.h"
#include "collection_pipeline/queue/BoundedProcessQueue.h"
#include "collection_pipeline/queue/ProcessQueueManager.h"
#include "collection_pipeline/queue/QueueKeyManager.h"
#include "collection_pipeline/queue/SLSSenderQueueItem.h"
#include "collection_pipeline/queue/SenderQueueManager.h"
#include "common/JsonUtil.h"
#include "config/CollectionConfig.h"
#include "file_server/EventDispatcher.h"
#include "file_server/event_handler/LogInput.h"
#include "runner/FlusherRunner.h"
#include "runner/ProcessorRunner.h"
#include "unittest/Unittest.h"
#include "unittest/config/PipelineManagerMock.h"
#include "unittest/pipeline/HttpSinkMock.h"
#include "unittest/pipeline/LogtailPluginMock.h"
#include "unittest/plugin/PluginMock.h"

using namespace std;

namespace logtail {

class InputFileMock : public InputMock {
public:
    static const std::string sName;
};

const std::string InputFileMock::sName = "input_file_mock";

class InputFileMock2 : public InputMock {
public:
    static const std::string sName;
};

const std::string InputFileMock2::sName = "input_file_mock2";

class ProcessorMock2 : public ProcessorMock {
public:
    static const std::string sName;
};

const std::string ProcessorMock2::sName = "processor_mock2";

class FlusherSLSMock : public FlusherSLS {
public:
    static const std::string sName;

    bool Init(const Json::Value& config, Json::Value& optionalGoPipeline) override {
        string errorMsg;
        uint32_t delay = 0;
        GetOptionalUIntParam(config, "SendDelay", delay, errorMsg);
        mSendDelay = std::chrono::milliseconds(delay);
        return FlusherSLS::Init(config, optionalGoPipeline);
    }

    bool Send(PipelineEventGroup&& g) override {
        if (mSendDelay > std::chrono::milliseconds(0)) {
            std::this_thread::sleep_for(mSendDelay);
        }
        return FlusherSLS::Send(std::move(g));
    }

    bool BuildRequest(SenderQueueItem* item,
                      std::unique_ptr<HttpSinkRequest>& req,
                      bool* keepItem,
                      std::string* errMsg) override {
        auto data = static_cast<SLSSenderQueueItem*>(item);
        std::map<std::string, std::string> header;
        req = std::make_unique<HttpSinkRequest>(
            "POST", false, "test-host", 80, "/test-operation", "", header, data->mData, item);
        return true;
    }

private:
    std::chrono::milliseconds mSendDelay = std::chrono::milliseconds(0);
};

const std::string FlusherSLSMock::sName = "flusher_sls_mock";

class FlusherSLSMock2 : public FlusherSLSMock {
public:
    static const std::string sName;
};

const std::string FlusherSLSMock2::sName = "flusher_sls_mock2";

class PipelineUpdateUnittest : public testing::Test {
public:
    void TestFileServerStart();
    void TestPipelineParamUpdateCase1() const;
    void TestPipelineParamUpdateCase2() const;
    void TestPipelineParamUpdateCase3() const;
    void TestPipelineParamUpdateCase4() const;
    void TestPipelineTypeUpdateCase1() const;
    void TestPipelineTypeUpdateCase2() const;
    void TestPipelineTypeUpdateCase3() const;
    void TestPipelineTypeUpdateCase4() const;
    void TestPipelineTopoUpdateCase1() const;
    void TestPipelineTopoUpdateCase2() const;
    void TestPipelineTopoUpdateCase3() const;
    void TestPipelineTopoUpdateCase4() const;
    void TestPipelineTopoUpdateCase5() const;
    void TestPipelineTopoUpdateCase6() const;
    void TestPipelineTopoUpdateCase7() const;
    void TestPipelineTopoUpdateCase8() const;
    void TestPipelineTopoUpdateCase9() const;
    void TestPipelineTopoUpdateCase10() const;
    void TestPipelineTopoUpdateCase11() const;
    void TestPipelineTopoUpdateCase12() const;
    void TestPipelineInputBlock() const;
    void TestPipelineGoInputBlockCase1() const;
    void TestPipelineGoInputBlockCase2() const;
    void TestPipelineIsolationCase1() const;
    void TestPipelineIsolationCase2() const;
    void TestPipelineUpdateManyCase1() const;
    void TestPipelineUpdateManyCase2() const;
    void TestPipelineUpdateManyCase3() const;
    void TestPipelineUpdateManyCase4() const;
    void TestPipelineUpdateManyCase5() const;
    void TestPipelineUpdateManyCase6() const;
    void TestPipelineUpdateManyCase7() const;
    void TestPipelineUpdateManyCase8() const;
    void TestPipelineUpdateManyCase9() const;
    void TestPipelineUpdateManyCase10() const;
    void TestPipelineRelease() const;

protected:
    static void SetUpTestCase() {
        PluginRegistry::GetInstance()->LoadPlugins();
        LoadPluginMock();
        PluginRegistry::GetInstance()->RegisterContinuousInputCreator(new StaticInputCreator<InputFileMock>());
        PluginRegistry::GetInstance()->RegisterContinuousInputCreator(new StaticInputCreator<InputFileMock2>());
        PluginRegistry::GetInstance()->RegisterProcessorCreator(new StaticProcessorCreator<ProcessorMock2>());
        PluginRegistry::GetInstance()->RegisterFlusherCreator(new StaticFlusherCreator<FlusherSLSMock>());
        PluginRegistry::GetInstance()->RegisterFlusherCreator(new StaticFlusherCreator<FlusherSLSMock2>());

        FlusherRunner::GetInstance()->mEnableRateLimiter = false;
        SenderQueueManager::GetInstance()->mDefaultQueueParam.mCapacity = 1; // test extra buffer
        ProcessQueueManager::GetInstance()->mBoundedQueueParam.mCapacity = 100;
        ProcessQueueManager::GetInstance()->mBoundedQueueParam.mLowWatermark = 50;
        ProcessQueueManager::GetInstance()->mBoundedQueueParam.mHighWatermark = 80;
        FLAGS_sls_client_send_compress = false;
        AppConfig::GetInstance()->mSendRequestConcurrency = 100;
        AppConfig::GetInstance()->mSendRequestGlobalConcurrency = 200;
    }

    static void TearDownTestCase() {
        PluginRegistry::GetInstance()->UnloadPlugins();
        Application::GetInstance()->SetSigTermSignalFlag(true);
        FileServer::GetInstance()->Stop();
    }

    void SetUp() override { ProcessorRunner::GetInstance()->Init(); }

    void TearDown() override {
        EventDispatcher::GetInstance()->CleanEnviroments();
        for (auto& pipeline : CollectionPipelineManager::GetInstance()->GetAllPipelines()) {
            pipeline.second->Stop(true);
        }
        CollectionPipelineManager::GetInstance()->mPipelineNameEntityMap.clear();
        ProcessorRunner::GetInstance()->Stop();
        FlusherRunner::GetInstance()->Stop();
        HttpSink::GetInstance()->Stop();
    }

private:
    Json::Value GeneratePipelineConfigJson(const string& inputConfig,
                                           const string& processorConfig,
                                           const string& flusherConfig) const {
        Json::Value json;
        string errorMsg;
        ParseJsonTable(R"(
            {
                "valid": true,
                "inputs": [)"
                           + inputConfig + R"(],
                "processors": [)"
                           + processorConfig + R"(],
                "flushers": [)"
                           + flusherConfig + R"(]
            })",
                       json,
                       errorMsg);
        return json;
    }

    void AddDataToProcessQueue(const string& configName, const string& data) const {
        auto key = QueueKeyManager::GetInstance()->GetKey(configName);
        PipelineEventGroup g(std::make_shared<SourceBuffer>());
        auto event = g.AddLogEvent();
        event->SetContent("content", data);
        std::unique_ptr<ProcessQueueItem> item = std::make_unique<ProcessQueueItem>(std::move(g), 0);
        {
            auto manager = ProcessQueueManager::GetInstance();
            manager->CreateOrUpdateBoundedQueue(key, 0, CollectionPipelineContext{});
            lock_guard<mutex> lock(manager->mQueueMux);
            auto iter = manager->mQueues.find(key);
            APSARA_TEST_NOT_EQUAL(iter, manager->mQueues.end());
            static_cast<BoundedProcessQueue*>((*iter->second.first).get())->mValidToPush = true;
            APSARA_TEST_TRUE_FATAL((*iter->second.first)->Push(std::move(item)));
        }
    };

    void AddDataToProcessor(const string& configName, const string& data) const {
        auto key = QueueKeyManager::GetInstance()->GetKey(configName);
        PipelineEventGroup g(std::make_shared<SourceBuffer>());
        auto event = g.AddLogEvent();
        event->SetContent("content", data);
        ProcessorRunner::GetInstance()->PushQueue(key, 0, std::move(g));
    }

    void AddDataToSenderQueue(const string& configName, string&& data, Flusher* flusher) const {
        auto key = flusher->mQueueKey;
        std::unique_ptr<SLSSenderQueueItem> item = std::make_unique<SLSSenderQueueItem>(
            std::move(data), data.size(), flusher, key, "", RawDataType::EVENT_GROUP);
        {
            auto manager = SenderQueueManager::GetInstance();
            manager->CreateQueue(key, "", CollectionPipelineContext{});
            lock_guard<mutex> lock(manager->mQueueMux);
            auto iter = manager->mQueues.find(key);
            APSARA_TEST_NOT_EQUAL(iter, manager->mQueues.end());
            APSARA_TEST_TRUE_FATAL(iter->second.Push(std::move(item)));
        }
    }

    void BlockProcessor(std::string configName) const {
        auto pipeline = CollectionPipelineManager::GetInstance()->GetAllPipelines().at(configName).get();
        auto processor
            = static_cast<ProcessorMock*>(const_cast<Processor*>(pipeline->mProcessorLine[0].get()->mPlugin.get()));
        processor->Block();
    }

    void UnBlockProcessor(std::string configName) const {
        auto pipeline = CollectionPipelineManager::GetInstance()->GetAllPipelines().at(configName).get();
        auto processor
            = static_cast<ProcessorMock*>(const_cast<Processor*>(pipeline->mProcessorLine[0].get()->mPlugin.get()));
        processor->Unblock();
    }

    void VerifyData(std::string logstore, size_t from, size_t to, bool checkProcessorLocalData = false) const {
        size_t i = from;
        size_t j = 0;
        size_t retryTimes = 15;
        for (size_t retry = 0; retry < retryTimes; ++retry) {
            auto requests = HttpSinkMock::GetInstance()->GetRequests();
            i = from;
            j = 0;
            while ((i < to + 1) && j < requests.size()) {
                auto content = requests[j].mData;
                auto actualLogstore = static_cast<FlusherSLS*>(requests[j].mFlusher)->mLogstore;
                if (actualLogstore != logstore) {
                    ++j;
                    continue;
                }
                bool correctData = true;
                correctData &= content.find("test-data-" + to_string(i)) != string::npos;
                if (checkProcessorLocalData) {
                    correctData &= content.find(PROCESSOR_MOCK_LOCAL_CONTENT_KEY) != string::npos;
                    correctData &= content.find(PROCESSOR_MOCK_LOCAL_CONTENT_VALUE) != string::npos;
                }
                if (correctData) {
                    ++i;
                    continue;
                }
                ++j;
            }
            if (i == to + 1 || retry == retryTimes - 1) {
                APSARA_TEST_EQUAL_FATAL(to + 1, i);
                return;
            }
            this_thread::sleep_for(chrono::milliseconds(1000));
        }
    }

    string nativeInputFileConfig = R"(
        {
            "Type": "input_file",
            "FilePaths": [
                "/tmp/not_found.log"
            ]
        })";
    string nativeInputConfig = R"(
        {
            "Type": "input_file_mock",
            "FilePaths": [
                "/tmp/not_found.log"
            ]
        })";
    string nativeInputConfig2 = R"(
        {
            "Type": "input_file_mock",
            "FilePaths": [
                "/tmp/*.log"
            ]
        })";
    string nativeInputConfig3 = R"(
        {
            "Type": "input_file_mock2",
            "FilePaths": [
                "/tmp/not_found.log"
            ]
        })";
    string nativeProcessorConfig = R"(
        {
            "Type": "processor_mock"
        })";
    string nativeProcessorConfig2 = R"(
        {
            "Type": "processor_mock",
            "Regex": ".*"
        })";
    string nativeProcessorConfig3 = R"(
        {
            "Type": "processor_mock2"
        })";
    string nativeFlusherConfig = R"(
        {
            "Type": "flusher_sls_mock",
            "Project": "test_project",
            "Logstore": "test_logstore_1",
            "Region": "test_region",
            "Endpoint": "test_endpoint"
        })";
    string nativeFlusherConfig2 = R"(
        {
            "Type": "flusher_sls_mock",
            "Project": "test_project",
            "Logstore": "test_logstore_2",
            "Region": "test_region",
            "Endpoint": "test_endpoint"
        })";
    string slowFlusherConfig = R"(
        {
            "Type": "flusher_sls_mock",
            "Project": "test_project",
            "Logstore": "test_logstore_2",
            "Region": "test_region",
            "Endpoint": "test_endpoint",
            "SendDelay": 1000
        })";
    string nativeFlusherConfig3 = R"(
        {
            "Type": "flusher_sls_mock2",
            "Project": "test_project",
            "Logstore": "test_logstore_3",
            "Region": "test_region",
            "Endpoint": "test_endpoint"
        })";
    string goInputConfig = R"(
        {
            "Type": "service_docker_stdout_v2"
        })";
    string goInputConfig2 = R"(
        {
            "Type": "service_docker_stdout_v2",
            "Stdout": true
        })";
    string goInputConfig3 = R"(
        {
            "Type": "service_docker_stdout_v3"
        })";
    string goProcessorConfig = R"(
        {
            "Type": "processor_regex"
        })";
    string goProcessorConfig2 = R"(
        {
            "Type": "processor_regex",
            "Regex": ".*"
        })";
    string goProcessorConfig3 = R"(
        {
            "Type": "processor_regex2"
        })";
    string goFlusherConfig = R"(
        {
            "Type": "flusher_stdout"
        })";
    string goFlusherConfig2 = R"(
        {
            "Type": "flusher_stdout",
            "Stdout": true
        })";
    string goFlusherConfig3 = R"(
        {
            "Type": "flusher_stdout2"
        })";
<<<<<<< HEAD

    bool isFileServerStart = false;

    filesystem::path filepath = "/path/to/test";
=======
>>>>>>> 347d71c3
};

void PipelineUpdateUnittest::TestFileServerStart() {
    Json::Value nativePipelineConfigJson
        = GeneratePipelineConfigJson(nativeInputFileConfig, nativeProcessorConfig, nativeFlusherConfig);
    Json::Value goPipelineConfigJson = GeneratePipelineConfigJson(goInputConfig, goProcessorConfig, goFlusherConfig);
    auto pipelineManager = PipelineManagerMock::GetInstance();
    CollectionConfigDiff diff;
    CollectionConfig nativePipelineConfigObj
        = CollectionConfig("test-file-1", make_unique<Json::Value>(nativePipelineConfigJson), filepath);
    nativePipelineConfigObj.Parse();
    diff.mAdded.push_back(std::move(nativePipelineConfigObj));
    CollectionConfig goPipelineConfigObj
        = CollectionConfig("test-file-2", make_unique<Json::Value>(goPipelineConfigJson), filepath);
    goPipelineConfigObj.Parse();
    diff.mAdded.push_back(std::move(goPipelineConfigObj));

    pipelineManager->UpdatePipelines(diff);
    APSARA_TEST_EQUAL_FATAL(2U, pipelineManager->GetAllPipelines().size());
    APSARA_TEST_EQUAL_FATAL(false, LogInput::GetInstance()->mInteruptFlag);
}

void PipelineUpdateUnittest::TestPipelineParamUpdateCase1() const {
    // C++ -> C++ -> C++
    const std::string configName = "test1";
    // load old pipeline
    Json::Value pipelineConfigJson
        = GeneratePipelineConfigJson(nativeInputConfig, nativeProcessorConfig, nativeFlusherConfig);
    auto pipelineManager = CollectionPipelineManager::GetInstance();
    CollectionConfigDiff diff;
    CollectionConfig pipelineConfigObj
        = CollectionConfig(configName, make_unique<Json::Value>(pipelineConfigJson), filepath);
    pipelineConfigObj.Parse();
    diff.mAdded.push_back(std::move(pipelineConfigObj));
    pipelineManager->UpdatePipelines(diff);
    BlockProcessor(configName);
    APSARA_TEST_EQUAL_FATAL(1U, pipelineManager->GetAllPipelines().size());

    // Add data without trigger
    auto pipeline = CollectionPipelineManager::GetInstance()->GetAllPipelines().at(configName).get();
    auto flusher = const_cast<Flusher*>(pipeline->GetFlushers()[0].get()->GetPlugin());
    auto processor
        = static_cast<ProcessorMock*>(const_cast<Processor*>(pipeline->mProcessorLine[0].get()->mPlugin.get()));
    AddDataToSenderQueue(configName, "test-data-1", flusher);
    AddDataToSenderQueue(configName, "test-data-2", flusher);
    AddDataToSenderQueue(configName, "test-data-3", flusher);

    AddDataToProcessor(configName, "test-data-4");

    AddDataToProcessQueue(configName, "test-data-5");
    AddDataToProcessQueue(configName, "test-data-6");
    AddDataToProcessQueue(configName, "test-data-7");

    // load new pipeline
    Json::Value pipelineConfigJsonUpdate
        = GeneratePipelineConfigJson(nativeInputConfig2, nativeProcessorConfig2, nativeFlusherConfig2);
    CollectionConfigDiff diffUpdate;
    CollectionConfig pipelineConfigObjUpdate
        = CollectionConfig(configName, make_unique<Json::Value>(pipelineConfigJsonUpdate), filepath);
    pipelineConfigObjUpdate.Parse();
    diffUpdate.mModified.push_back(std::move(pipelineConfigObjUpdate));
    auto result = async(launch::async, [&]() {
        this_thread::sleep_for(chrono::milliseconds(1000));
        processor->Unblock();
    });
    pipelineManager->UpdatePipelines(diffUpdate);
    result.get();
    APSARA_TEST_EQUAL_FATAL(1U, pipelineManager->GetAllPipelines().size());

    AddDataToProcessor(configName, "test-data-8");
    AddDataToProcessor(configName, "test-data-9");
    AddDataToProcessor(configName, "test-data-10");

    HttpSink::GetInstance()->Init();
    FlusherRunner::GetInstance()->Init();
    VerifyData("test_logstore_1", 1, 4);
    VerifyData("test_logstore_2", 5, 10);
}

void PipelineUpdateUnittest::TestPipelineParamUpdateCase2() const {
    // Go -> Go -> Go
    const std::string configName = "test2";
    // load old pipeline
    Json::Value pipelineConfigJson = GeneratePipelineConfigJson(goInputConfig, goProcessorConfig, goFlusherConfig);
    auto pipelineManager = CollectionPipelineManager::GetInstance();
    CollectionConfigDiff diff;
    CollectionConfig pipelineConfigObj
        = CollectionConfig(configName, make_unique<Json::Value>(pipelineConfigJson), filepath);
    pipelineConfigObj.Parse();
    diff.mAdded.push_back(std::move(pipelineConfigObj));
    pipelineManager->UpdatePipelines(diff);
    APSARA_TEST_EQUAL_FATAL(1U, pipelineManager->GetAllPipelines().size());
    APSARA_TEST_EQUAL_FATAL(true, LogtailPluginMock::GetInstance()->IsStarted());

    // load new pipeline
    Json::Value pipelineConfigJsonUpdate
        = GeneratePipelineConfigJson(goInputConfig2, goProcessorConfig2, goFlusherConfig2);
    CollectionConfigDiff diffUpdate;
    CollectionConfig pipelineConfigObjUpdate
        = CollectionConfig(configName, make_unique<Json::Value>(pipelineConfigJsonUpdate), filepath);
    pipelineConfigObjUpdate.Parse();
    diffUpdate.mModified.push_back(std::move(pipelineConfigObjUpdate));
    pipelineManager->UpdatePipelines(diffUpdate);
    APSARA_TEST_EQUAL_FATAL(1U, pipelineManager->GetAllPipelines().size());
    APSARA_TEST_EQUAL_FATAL(true, LogtailPluginMock::GetInstance()->IsStarted());
}

void PipelineUpdateUnittest::TestPipelineParamUpdateCase3() const {
    // Go -> Go -> C++
    const std::string configName = "test3";
    // load old pipeline
    Json::Value pipelineConfigJson = GeneratePipelineConfigJson(goInputConfig, goProcessorConfig, nativeFlusherConfig);
    auto pipelineManager = CollectionPipelineManager::GetInstance();
    CollectionConfigDiff diff;
    CollectionConfig pipelineConfigObj
        = CollectionConfig(configName, make_unique<Json::Value>(pipelineConfigJson), filepath);
    pipelineConfigObj.Parse();
    diff.mAdded.push_back(std::move(pipelineConfigObj));
    pipelineManager->UpdatePipelines(diff);
    APSARA_TEST_EQUAL_FATAL(1U, pipelineManager->GetAllPipelines().size());
    APSARA_TEST_EQUAL_FATAL(true, LogtailPluginMock::GetInstance()->IsStarted());

    // Add data without trigger
    auto pipeline = CollectionPipelineManager::GetInstance()->GetAllPipelines().at(configName).get();
    auto flusher = const_cast<Flusher*>(pipeline->GetFlushers()[0].get()->GetPlugin());
    AddDataToSenderQueue(configName, "test-data-1", flusher);
    AddDataToSenderQueue(configName, "test-data-2", flusher);
    AddDataToSenderQueue(configName, "test-data-3", flusher);

    // load new pipeline
    Json::Value pipelineConfigJsonUpdate
        = GeneratePipelineConfigJson(goInputConfig2, goProcessorConfig2, nativeFlusherConfig2);
    CollectionConfigDiff diffUpdate;
    CollectionConfig pipelineConfigObjUpdate
        = CollectionConfig(configName, make_unique<Json::Value>(pipelineConfigJsonUpdate), filepath);
    pipelineConfigObjUpdate.Parse();
    diffUpdate.mModified.push_back(std::move(pipelineConfigObjUpdate));
    pipelineManager->UpdatePipelines(diffUpdate);
    APSARA_TEST_EQUAL_FATAL(1U, pipelineManager->GetAllPipelines().size());
    APSARA_TEST_EQUAL_FATAL(true, LogtailPluginMock::GetInstance()->IsStarted());

    flusher = const_cast<Flusher*>(CollectionPipelineManager::GetInstance()
                                       ->GetAllPipelines()
                                       .at(configName)
                                       .get()
                                       ->GetFlushers()[0]
                                       .get()
                                       ->GetPlugin());
    AddDataToSenderQueue(configName, "test-data-4", flusher);
    AddDataToSenderQueue(configName, "test-data-5", flusher);
    AddDataToSenderQueue(configName, "test-data-6", flusher);

    HttpSink::GetInstance()->Init();
    FlusherRunner::GetInstance()->Init();
    VerifyData("test_logstore_1", 1, 3);
    VerifyData("test_logstore_2", 4, 6);
}

void PipelineUpdateUnittest::TestPipelineParamUpdateCase4() const {
    // C++ -> Go -> C++
    const std::string configName = "test4";
    // load old pipeline
    Json::Value pipelineConfigJson
        = GeneratePipelineConfigJson(nativeInputConfig, goProcessorConfig, nativeFlusherConfig);
    auto pipelineManager = CollectionPipelineManager::GetInstance();
    CollectionConfigDiff diff;
    CollectionConfig pipelineConfigObj
        = CollectionConfig(configName, make_unique<Json::Value>(pipelineConfigJson), filepath);
    pipelineConfigObj.Parse();
    diff.mAdded.push_back(std::move(pipelineConfigObj));
    pipelineManager->UpdatePipelines(diff);
    APSARA_TEST_EQUAL_FATAL(1U, pipelineManager->GetAllPipelines().size());
    APSARA_TEST_EQUAL_FATAL(true, LogtailPluginMock::GetInstance()->IsStarted());

    // Add data without trigger
    auto pipeline = CollectionPipelineManager::GetInstance()->GetAllPipelines().at(configName).get();
    auto flusher = const_cast<Flusher*>(pipeline->GetFlushers()[0].get()->GetPlugin());
    LogtailPluginMock::GetInstance()->BlockProcess();
    AddDataToSenderQueue(configName, "test-data-1", flusher);
    AddDataToSenderQueue(configName, "test-data-2", flusher);
    AddDataToSenderQueue(configName, "test-data-3", flusher);

    AddDataToProcessor(configName, "test-data-4");

    AddDataToProcessQueue(configName, "test-data-5");
    AddDataToProcessQueue(configName, "test-data-6");
    AddDataToProcessQueue(configName, "test-data-7");

    // load new pipeline
    Json::Value pipelineConfigJsonUpdate
        = GeneratePipelineConfigJson(nativeInputConfig2, goProcessorConfig2, nativeFlusherConfig2);
    CollectionConfigDiff diffUpdate;
    CollectionConfig pipelineConfigObjUpdate
        = CollectionConfig(configName, make_unique<Json::Value>(pipelineConfigJsonUpdate), filepath);
    pipelineConfigObjUpdate.Parse();
    diffUpdate.mModified.push_back(std::move(pipelineConfigObjUpdate));
    auto result = async(launch::async, [&]() {
        this_thread::sleep_for(chrono::milliseconds(1000));
        LogtailPluginMock::GetInstance()->UnblockProcess();
    });
    pipelineManager->UpdatePipelines(diffUpdate);
    result.get();
    APSARA_TEST_EQUAL_FATAL(1U, pipelineManager->GetAllPipelines().size());
    APSARA_TEST_EQUAL_FATAL(true, LogtailPluginMock::GetInstance()->IsStarted());

    AddDataToProcessor(configName, "test-data-8");
    AddDataToProcessor(configName, "test-data-9");
    AddDataToProcessor(configName, "test-data-10");

    HttpSink::GetInstance()->Init();
    FlusherRunner::GetInstance()->Init();
    VerifyData("test_logstore_1", 1, 4);
    VerifyData("test_logstore_2", 5, 10);
}

void PipelineUpdateUnittest::TestPipelineTypeUpdateCase1() const {
    // C++ -> C++ -> C++
    const std::string configName = "test1";
    // load old pipeline
    Json::Value pipelineConfigJson
        = GeneratePipelineConfigJson(nativeInputConfig, nativeProcessorConfig, nativeFlusherConfig);
    auto pipelineManager = CollectionPipelineManager::GetInstance();
    CollectionConfigDiff diff;
    CollectionConfig pipelineConfigObj
        = CollectionConfig(configName, make_unique<Json::Value>(pipelineConfigJson), filepath);
    pipelineConfigObj.Parse();
    diff.mAdded.push_back(std::move(pipelineConfigObj));
    pipelineManager->UpdatePipelines(diff);
    BlockProcessor(configName);
    APSARA_TEST_EQUAL_FATAL(1U, pipelineManager->GetAllPipelines().size());

    // Add data without trigger
    auto pipeline = CollectionPipelineManager::GetInstance()->GetAllPipelines().at(configName).get();
    auto flusher = const_cast<Flusher*>(pipeline->GetFlushers()[0].get()->GetPlugin());
    auto processor
        = static_cast<ProcessorMock*>(const_cast<Processor*>(pipeline->mProcessorLine[0].get()->mPlugin.get()));
    AddDataToSenderQueue(configName, "test-data-1", flusher);
    AddDataToSenderQueue(configName, "test-data-2", flusher);
    AddDataToSenderQueue(configName, "test-data-3", flusher);

    AddDataToProcessor(configName, "test-data-4");

    AddDataToProcessQueue(configName, "test-data-5");
    AddDataToProcessQueue(configName, "test-data-6");
    AddDataToProcessQueue(configName, "test-data-7");

    // load new pipeline
    Json::Value pipelineConfigJsonUpdate
        = GeneratePipelineConfigJson(nativeInputConfig3, nativeProcessorConfig3, nativeFlusherConfig3);
    CollectionConfigDiff diffUpdate;
    CollectionConfig pipelineConfigObjUpdate
        = CollectionConfig(configName, make_unique<Json::Value>(pipelineConfigJsonUpdate), filepath);
    pipelineConfigObjUpdate.Parse();
    diffUpdate.mModified.push_back(std::move(pipelineConfigObjUpdate));
    auto result = async(launch::async, [&]() {
        this_thread::sleep_for(chrono::milliseconds(1000));
        processor->Unblock();
    });
    pipelineManager->UpdatePipelines(diffUpdate);
    result.get();
    APSARA_TEST_EQUAL_FATAL(1U, pipelineManager->GetAllPipelines().size());

    AddDataToProcessor(configName, "test-data-8");
    AddDataToProcessor(configName, "test-data-9");
    AddDataToProcessor(configName, "test-data-10");

    HttpSink::GetInstance()->Init();
    FlusherRunner::GetInstance()->Init();
    VerifyData("test_logstore_1", 1, 4);
    VerifyData("test_logstore_3", 5, 10);
}

void PipelineUpdateUnittest::TestPipelineTypeUpdateCase2() const {
    // Go -> Go -> Go
    const std::string configName = "test2";
    // load old pipeline
    Json::Value pipelineConfigJson = GeneratePipelineConfigJson(goInputConfig, goProcessorConfig, goFlusherConfig);
    auto pipelineManager = CollectionPipelineManager::GetInstance();
    CollectionConfigDiff diff;
    CollectionConfig pipelineConfigObj
        = CollectionConfig(configName, make_unique<Json::Value>(pipelineConfigJson), filepath);
    pipelineConfigObj.Parse();
    diff.mAdded.push_back(std::move(pipelineConfigObj));
    pipelineManager->UpdatePipelines(diff);
    APSARA_TEST_EQUAL_FATAL(1U, pipelineManager->GetAllPipelines().size());
    APSARA_TEST_EQUAL_FATAL(true, LogtailPluginMock::GetInstance()->IsStarted());

    // load new pipeline
    Json::Value pipelineConfigJsonUpdate
        = GeneratePipelineConfigJson(goInputConfig3, goProcessorConfig3, goFlusherConfig3);
    CollectionConfigDiff diffUpdate;
    CollectionConfig pipelineConfigObjUpdate
        = CollectionConfig(configName, make_unique<Json::Value>(pipelineConfigJsonUpdate), filepath);
    pipelineConfigObjUpdate.Parse();
    diffUpdate.mModified.push_back(std::move(pipelineConfigObjUpdate));
    pipelineManager->UpdatePipelines(diffUpdate);
    APSARA_TEST_EQUAL_FATAL(1U, pipelineManager->GetAllPipelines().size());
    APSARA_TEST_EQUAL_FATAL(true, LogtailPluginMock::GetInstance()->IsStarted());
}

void PipelineUpdateUnittest::TestPipelineTypeUpdateCase3() const {
    // Go -> Go -> C++
    const std::string configName = "test3";
    // load old pipeline
    Json::Value pipelineConfigJson = GeneratePipelineConfigJson(goInputConfig, goProcessorConfig, nativeFlusherConfig);
    auto pipelineManager = CollectionPipelineManager::GetInstance();
    CollectionConfigDiff diff;
    CollectionConfig pipelineConfigObj
        = CollectionConfig(configName, make_unique<Json::Value>(pipelineConfigJson), filepath);
    pipelineConfigObj.Parse();
    diff.mAdded.push_back(std::move(pipelineConfigObj));
    pipelineManager->UpdatePipelines(diff);
    APSARA_TEST_EQUAL_FATAL(1U, pipelineManager->GetAllPipelines().size());
    APSARA_TEST_EQUAL_FATAL(true, LogtailPluginMock::GetInstance()->IsStarted());

    // Add data without trigger
    auto pipeline = CollectionPipelineManager::GetInstance()->GetAllPipelines().at(configName).get();
    auto flusher = const_cast<Flusher*>(pipeline->GetFlushers()[0].get()->GetPlugin());
    AddDataToSenderQueue(configName, "test-data-1", flusher);
    AddDataToSenderQueue(configName, "test-data-2", flusher);
    AddDataToSenderQueue(configName, "test-data-3", flusher);

    // load new pipeline
    Json::Value pipelineConfigJsonUpdate
        = GeneratePipelineConfigJson(goInputConfig3, goProcessorConfig3, nativeFlusherConfig3);
    CollectionConfigDiff diffUpdate;
    CollectionConfig pipelineConfigObjUpdate
        = CollectionConfig(configName, make_unique<Json::Value>(pipelineConfigJsonUpdate), filepath);
    pipelineConfigObjUpdate.Parse();
    diffUpdate.mModified.push_back(std::move(pipelineConfigObjUpdate));
    pipelineManager->UpdatePipelines(diffUpdate);
    APSARA_TEST_EQUAL_FATAL(1U, pipelineManager->GetAllPipelines().size());
    APSARA_TEST_EQUAL_FATAL(true, LogtailPluginMock::GetInstance()->IsStarted());

    flusher = const_cast<Flusher*>(CollectionPipelineManager::GetInstance()
                                       ->GetAllPipelines()
                                       .at(configName)
                                       .get()
                                       ->GetFlushers()[0]
                                       .get()
                                       ->GetPlugin());
    AddDataToSenderQueue(configName, "test-data-4", flusher);
    AddDataToSenderQueue(configName, "test-data-5", flusher);
    AddDataToSenderQueue(configName, "test-data-6", flusher);

    HttpSink::GetInstance()->Init();
    FlusherRunner::GetInstance()->Init();
    VerifyData("test_logstore_1", 1, 3);
    VerifyData("test_logstore_3", 4, 6);
}

void PipelineUpdateUnittest::TestPipelineTypeUpdateCase4() const {
    // C++ -> Go -> C++
    const std::string configName = "test4";
    // load old pipeline
    Json::Value pipelineConfigJson
        = GeneratePipelineConfigJson(nativeInputConfig, goProcessorConfig, nativeFlusherConfig);
    auto pipelineManager = CollectionPipelineManager::GetInstance();
    CollectionConfigDiff diff;
    CollectionConfig pipelineConfigObj
        = CollectionConfig(configName, make_unique<Json::Value>(pipelineConfigJson), filepath);
    pipelineConfigObj.Parse();
    diff.mAdded.push_back(std::move(pipelineConfigObj));
    pipelineManager->UpdatePipelines(diff);
    APSARA_TEST_EQUAL_FATAL(1U, pipelineManager->GetAllPipelines().size());
    APSARA_TEST_EQUAL_FATAL(true, LogtailPluginMock::GetInstance()->IsStarted());

    // Add data without trigger
    auto pipeline = CollectionPipelineManager::GetInstance()->GetAllPipelines().at(configName).get();
    auto flusher = const_cast<Flusher*>(pipeline->GetFlushers()[0].get()->GetPlugin());
    LogtailPluginMock::GetInstance()->BlockProcess();
    AddDataToSenderQueue(configName, "test-data-1", flusher);
    AddDataToSenderQueue(configName, "test-data-2", flusher);
    AddDataToSenderQueue(configName, "test-data-3", flusher);

    AddDataToProcessor(configName, "test-data-4");

    AddDataToProcessQueue(configName, "test-data-5");
    AddDataToProcessQueue(configName, "test-data-6");
    AddDataToProcessQueue(configName, "test-data-7");

    // load new pipeline
    Json::Value pipelineConfigJsonUpdate
        = GeneratePipelineConfigJson(nativeInputConfig3, goProcessorConfig3, nativeFlusherConfig3);
    CollectionConfigDiff diffUpdate;
    CollectionConfig pipelineConfigObjUpdate
        = CollectionConfig(configName, make_unique<Json::Value>(pipelineConfigJsonUpdate), filepath);
    pipelineConfigObjUpdate.Parse();
    diffUpdate.mModified.push_back(std::move(pipelineConfigObjUpdate));
    auto result = async(launch::async, [&]() {
        this_thread::sleep_for(chrono::milliseconds(1000));
        LogtailPluginMock::GetInstance()->UnblockProcess();
    });
    pipelineManager->UpdatePipelines(diffUpdate);
    result.get();
    APSARA_TEST_EQUAL_FATAL(1U, pipelineManager->GetAllPipelines().size());
    APSARA_TEST_EQUAL_FATAL(true, LogtailPluginMock::GetInstance()->IsStarted());

    AddDataToProcessor(configName, "test-data-8");
    AddDataToProcessor(configName, "test-data-9");
    AddDataToProcessor(configName, "test-data-10");

    HttpSink::GetInstance()->Init();
    FlusherRunner::GetInstance()->Init();
    VerifyData("test_logstore_1", 1, 4);
    VerifyData("test_logstore_3", 5, 10);
}

void PipelineUpdateUnittest::TestPipelineTopoUpdateCase1() const {
    // C++ -> C++ -> C++ => Go -> Go -> Go
    const std::string configName = "test1";
    // load old pipeline
    Json::Value pipelineConfigJson
        = GeneratePipelineConfigJson(nativeInputConfig, nativeProcessorConfig, nativeFlusherConfig);
    auto pipelineManager = CollectionPipelineManager::GetInstance();
    CollectionConfigDiff diff;
    CollectionConfig pipelineConfigObj
        = CollectionConfig(configName, make_unique<Json::Value>(pipelineConfigJson), filepath);
    pipelineConfigObj.Parse();
    diff.mAdded.push_back(std::move(pipelineConfigObj));
    pipelineManager->UpdatePipelines(diff);
    BlockProcessor(configName);
    APSARA_TEST_EQUAL_FATAL(1U, pipelineManager->GetAllPipelines().size());

    // Add data without trigger
    auto pipeline = CollectionPipelineManager::GetInstance()->GetAllPipelines().at(configName).get();
    auto flusher = const_cast<Flusher*>(pipeline->GetFlushers()[0].get()->GetPlugin());
    auto processor
        = static_cast<ProcessorMock*>(const_cast<Processor*>(pipeline->mProcessorLine[0].get()->mPlugin.get()));
    AddDataToSenderQueue(configName, "test-data-1", flusher);
    AddDataToSenderQueue(configName, "test-data-2", flusher);
    AddDataToSenderQueue(configName, "test-data-3", flusher);

    AddDataToProcessor(configName, "test-data-4");

    AddDataToProcessQueue(configName, "test-data-5");
    AddDataToProcessQueue(configName, "test-data-6");
    AddDataToProcessQueue(configName, "test-data-7");

    // load new pipeline
    Json::Value pipelineConfigJsonUpdate
        = GeneratePipelineConfigJson(goInputConfig, goProcessorConfig, goFlusherConfig);
    CollectionConfigDiff diffUpdate;
    CollectionConfig pipelineConfigObjUpdate
        = CollectionConfig(configName, make_unique<Json::Value>(pipelineConfigJsonUpdate), filepath);
    pipelineConfigObjUpdate.Parse();
    diffUpdate.mModified.push_back(std::move(pipelineConfigObjUpdate));
    auto result = async(launch::async, [&]() {
        this_thread::sleep_for(chrono::milliseconds(1000));
        processor->Unblock();
    });
    pipelineManager->UpdatePipelines(diffUpdate);
    APSARA_TEST_EQUAL_FATAL(true, LogtailPluginMock::GetInstance()->IsStarted());
    result.get();
    APSARA_TEST_EQUAL_FATAL(1U, pipelineManager->GetAllPipelines().size());

    HttpSink::GetInstance()->Init();
    FlusherRunner::GetInstance()->Init();
    VerifyData("test_logstore_1", 1, 4);
}

void PipelineUpdateUnittest::TestPipelineTopoUpdateCase2() const {
    // C++ -> C++ -> C++ => Go -> Go -> C++
    const std::string configName = "test2";
    // load old pipeline
    Json::Value pipelineConfigJson
        = GeneratePipelineConfigJson(nativeInputConfig, nativeProcessorConfig, nativeFlusherConfig);
    auto pipelineManager = CollectionPipelineManager::GetInstance();
    CollectionConfigDiff diff;
    CollectionConfig pipelineConfigObj
        = CollectionConfig(configName, make_unique<Json::Value>(pipelineConfigJson), filepath);
    pipelineConfigObj.Parse();
    diff.mAdded.push_back(std::move(pipelineConfigObj));
    pipelineManager->UpdatePipelines(diff);
    BlockProcessor(configName);
    APSARA_TEST_EQUAL_FATAL(1U, pipelineManager->GetAllPipelines().size());

    // Add data without trigger
    auto pipeline = CollectionPipelineManager::GetInstance()->GetAllPipelines().at(configName).get();
    auto flusher = const_cast<Flusher*>(pipeline->GetFlushers()[0].get()->GetPlugin());
    auto processor
        = static_cast<ProcessorMock*>(const_cast<Processor*>(pipeline->mProcessorLine[0].get()->mPlugin.get()));
    AddDataToSenderQueue(configName, "test-data-1", flusher);
    AddDataToSenderQueue(configName, "test-data-2", flusher);
    AddDataToSenderQueue(configName, "test-data-3", flusher);

    AddDataToProcessor(configName, "test-data-4");

    AddDataToProcessQueue(configName, "test-data-5");
    AddDataToProcessQueue(configName, "test-data-6");
    AddDataToProcessQueue(configName, "test-data-7");

    // load new pipeline
    Json::Value pipelineConfigJsonUpdate
        = GeneratePipelineConfigJson(goInputConfig, goProcessorConfig, nativeFlusherConfig3);
    CollectionConfigDiff diffUpdate;
    CollectionConfig pipelineConfigObjUpdate
        = CollectionConfig(configName, make_unique<Json::Value>(pipelineConfigJsonUpdate), filepath);
    pipelineConfigObjUpdate.Parse();
    diffUpdate.mModified.push_back(std::move(pipelineConfigObjUpdate));
    auto result = async(launch::async, [&]() {
        this_thread::sleep_for(chrono::milliseconds(1000));
        processor->Unblock();
    });
    pipelineManager->UpdatePipelines(diffUpdate);
    APSARA_TEST_EQUAL_FATAL(true, LogtailPluginMock::GetInstance()->IsStarted());
    result.get();
    APSARA_TEST_EQUAL_FATAL(1U, pipelineManager->GetAllPipelines().size());

    flusher = const_cast<Flusher*>(CollectionPipelineManager::GetInstance()
                                       ->GetAllPipelines()
                                       .at(configName)
                                       .get()
                                       ->GetFlushers()[0]
                                       .get()
                                       ->GetPlugin());
    AddDataToSenderQueue(configName, "test-data-8", flusher);
    AddDataToSenderQueue(configName, "test-data-9", flusher);
    AddDataToSenderQueue(configName, "test-data-10", flusher);

    HttpSink::GetInstance()->Init();
    FlusherRunner::GetInstance()->Init();
    VerifyData("test_logstore_1", 1, 4);
    VerifyData("test_logstore_3", 8, 10);
}

void PipelineUpdateUnittest::TestPipelineTopoUpdateCase3() const {
    // C++ -> C++ -> C++ => C++ -> Go -> C++
    const std::string configName = "test3";
    // load old pipeline
    Json::Value pipelineConfigJson
        = GeneratePipelineConfigJson(nativeInputConfig, nativeProcessorConfig, nativeFlusherConfig);
    auto pipelineManager = CollectionPipelineManager::GetInstance();
    CollectionConfigDiff diff;
    CollectionConfig pipelineConfigObj
        = CollectionConfig(configName, make_unique<Json::Value>(pipelineConfigJson), filepath);
    pipelineConfigObj.Parse();
    diff.mAdded.push_back(std::move(pipelineConfigObj));
    pipelineManager->UpdatePipelines(diff);
    BlockProcessor(configName);
    APSARA_TEST_EQUAL_FATAL(1U, pipelineManager->GetAllPipelines().size());

    // Add data without trigger
    auto pipeline = CollectionPipelineManager::GetInstance()->GetAllPipelines().at(configName).get();
    auto flusher = const_cast<Flusher*>(pipeline->GetFlushers()[0].get()->GetPlugin());
    auto processor
        = static_cast<ProcessorMock*>(const_cast<Processor*>(pipeline->mProcessorLine[0].get()->mPlugin.get()));
    AddDataToSenderQueue(configName, "test-data-1", flusher);
    AddDataToSenderQueue(configName, "test-data-2", flusher);
    AddDataToSenderQueue(configName, "test-data-3", flusher);

    AddDataToProcessor(configName, "test-data-4");

    AddDataToProcessQueue(configName, "test-data-5");
    AddDataToProcessQueue(configName, "test-data-6");
    AddDataToProcessQueue(configName, "test-data-7");

    // load new pipeline
    Json::Value pipelineConfigJsonUpdate
        = GeneratePipelineConfigJson(nativeInputConfig3, goProcessorConfig, nativeFlusherConfig3);
    CollectionConfigDiff diffUpdate;
    CollectionConfig pipelineConfigObjUpdate
        = CollectionConfig(configName, make_unique<Json::Value>(pipelineConfigJsonUpdate), filepath);
    pipelineConfigObjUpdate.Parse();
    diffUpdate.mModified.push_back(std::move(pipelineConfigObjUpdate));
    auto result = async(launch::async, [&]() {
        this_thread::sleep_for(chrono::milliseconds(1000));
        processor->Unblock();
    });
    pipelineManager->UpdatePipelines(diffUpdate);
    APSARA_TEST_EQUAL_FATAL(true, LogtailPluginMock::GetInstance()->IsStarted());
    result.get();
    APSARA_TEST_EQUAL_FATAL(1U, pipelineManager->GetAllPipelines().size());

    AddDataToProcessor(configName, "test-data-8");
    AddDataToProcessor(configName, "test-data-9");
    AddDataToProcessor(configName, "test-data-10");

    HttpSink::GetInstance()->Init();
    FlusherRunner::GetInstance()->Init();
    VerifyData("test_logstore_1", 1, 4);
    VerifyData("test_logstore_3", 5, 10);
}

void PipelineUpdateUnittest::TestPipelineTopoUpdateCase4() const {
    // Go -> Go -> Go => C++ -> C++ -> C++
    const std::string configName = "test4";
    // load old pipeline
    Json::Value pipelineConfigJson = GeneratePipelineConfigJson(goInputConfig, goProcessorConfig, goFlusherConfig);
    auto pipelineManager = CollectionPipelineManager::GetInstance();
    CollectionConfigDiff diff;
    CollectionConfig pipelineConfigObj
        = CollectionConfig(configName, make_unique<Json::Value>(pipelineConfigJson), filepath);
    pipelineConfigObj.Parse();
    diff.mAdded.push_back(std::move(pipelineConfigObj));
    pipelineManager->UpdatePipelines(diff);
    APSARA_TEST_EQUAL_FATAL(1U, pipelineManager->GetAllPipelines().size());
    APSARA_TEST_EQUAL_FATAL(true, LogtailPluginMock::GetInstance()->IsStarted());

    // load new pipeline
    Json::Value pipelineConfigJsonUpdate
        = GeneratePipelineConfigJson(nativeInputConfig3, nativeProcessorConfig3, nativeFlusherConfig3);
    CollectionConfigDiff diffUpdate;
    CollectionConfig pipelineConfigObjUpdate
        = CollectionConfig(configName, make_unique<Json::Value>(pipelineConfigJsonUpdate), filepath);
    pipelineConfigObjUpdate.Parse();
    diffUpdate.mModified.push_back(std::move(pipelineConfigObjUpdate));
    pipelineManager->UpdatePipelines(diffUpdate);
    BlockProcessor(configName);
    APSARA_TEST_EQUAL_FATAL(1U, pipelineManager->GetAllPipelines().size());
    APSARA_TEST_EQUAL_FATAL(false, LogtailPluginMock::GetInstance()->IsStarted());

    AddDataToProcessor(configName, "test-data-1");
    AddDataToProcessor(configName, "test-data-2");
    AddDataToProcessor(configName, "test-data-3");

    UnBlockProcessor(configName);
    HttpSink::GetInstance()->Init();
    FlusherRunner::GetInstance()->Init();
    VerifyData("test_logstore_3", 1, 3);
}

void PipelineUpdateUnittest::TestPipelineTopoUpdateCase5() const {
    // Go -> Go -> Go => Go -> Go -> C++
    const std::string configName = "test5";
    // load old pipeline
    Json::Value pipelineConfigJson = GeneratePipelineConfigJson(goInputConfig, goProcessorConfig, goFlusherConfig);
    auto pipelineManager = CollectionPipelineManager::GetInstance();
    CollectionConfigDiff diff;
    CollectionConfig pipelineConfigObj
        = CollectionConfig(configName, make_unique<Json::Value>(pipelineConfigJson), filepath);
    pipelineConfigObj.Parse();
    diff.mAdded.push_back(std::move(pipelineConfigObj));
    pipelineManager->UpdatePipelines(diff);
    APSARA_TEST_EQUAL_FATAL(1U, pipelineManager->GetAllPipelines().size());
    APSARA_TEST_EQUAL_FATAL(true, LogtailPluginMock::GetInstance()->IsStarted());

    // load new pipeline
    Json::Value pipelineConfigJsonUpdate
        = GeneratePipelineConfigJson(goInputConfig3, goProcessorConfig3, nativeFlusherConfig3);
    CollectionConfigDiff diffUpdate;
    CollectionConfig pipelineConfigObjUpdate
        = CollectionConfig(configName, make_unique<Json::Value>(pipelineConfigJsonUpdate), filepath);
    pipelineConfigObjUpdate.Parse();
    diffUpdate.mModified.push_back(std::move(pipelineConfigObjUpdate));
    pipelineManager->UpdatePipelines(diffUpdate);
    APSARA_TEST_EQUAL_FATAL(1U, pipelineManager->GetAllPipelines().size());
    APSARA_TEST_EQUAL_FATAL(true, LogtailPluginMock::GetInstance()->IsStarted());

    auto flusher = const_cast<Flusher*>(CollectionPipelineManager::GetInstance()
                                            ->GetAllPipelines()
                                            .at(configName)
                                            .get()
                                            ->GetFlushers()[0]
                                            .get()
                                            ->GetPlugin());
    AddDataToSenderQueue(configName, "test-data-1", flusher);
    AddDataToSenderQueue(configName, "test-data-2", flusher);
    AddDataToSenderQueue(configName, "test-data-3", flusher);

    HttpSink::GetInstance()->Init();
    FlusherRunner::GetInstance()->Init();
    VerifyData("test_logstore_3", 1, 3);
}

void PipelineUpdateUnittest::TestPipelineTopoUpdateCase6() const {
    // Go -> Go -> Go => C++ -> Go -> C++
    const std::string configName = "test6";
    // load old pipeline
    Json::Value pipelineConfigJson = GeneratePipelineConfigJson(goInputConfig, goProcessorConfig, goFlusherConfig);
    auto pipelineManager = CollectionPipelineManager::GetInstance();
    CollectionConfigDiff diff;
    CollectionConfig pipelineConfigObj
        = CollectionConfig(configName, make_unique<Json::Value>(pipelineConfigJson), filepath);
    pipelineConfigObj.Parse();
    diff.mAdded.push_back(std::move(pipelineConfigObj));
    pipelineManager->UpdatePipelines(diff);
    APSARA_TEST_EQUAL_FATAL(1U, pipelineManager->GetAllPipelines().size());
    APSARA_TEST_EQUAL_FATAL(true, LogtailPluginMock::GetInstance()->IsStarted());

    // load new pipeline
    Json::Value pipelineConfigJsonUpdate
        = GeneratePipelineConfigJson(nativeInputConfig3, goProcessorConfig3, nativeFlusherConfig3);
    CollectionConfigDiff diffUpdate;
    CollectionConfig pipelineConfigObjUpdate
        = CollectionConfig(configName, make_unique<Json::Value>(pipelineConfigJsonUpdate), filepath);
    pipelineConfigObjUpdate.Parse();
    diffUpdate.mModified.push_back(std::move(pipelineConfigObjUpdate));
    pipelineManager->UpdatePipelines(diffUpdate);
    APSARA_TEST_EQUAL_FATAL(1U, pipelineManager->GetAllPipelines().size());
    APSARA_TEST_EQUAL_FATAL(true, LogtailPluginMock::GetInstance()->IsStarted());

    AddDataToProcessor(configName, "test-data-1");
    AddDataToProcessor(configName, "test-data-2");
    AddDataToProcessor(configName, "test-data-3");

    HttpSink::GetInstance()->Init();
    FlusherRunner::GetInstance()->Init();
    VerifyData("test_logstore_3", 1, 3);
}

void PipelineUpdateUnittest::TestPipelineTopoUpdateCase7() const {
    // Go -> Go -> C++ => C++ -> C++ -> C++
    const std::string configName = "test7";
    // load old pipeline
    Json::Value pipelineConfigJson = GeneratePipelineConfigJson(goInputConfig, goProcessorConfig, nativeFlusherConfig);
    auto pipelineManager = CollectionPipelineManager::GetInstance();
    CollectionConfigDiff diff;
    CollectionConfig pipelineConfigObj
        = CollectionConfig(configName, make_unique<Json::Value>(pipelineConfigJson), filepath);
    pipelineConfigObj.Parse();
    diff.mAdded.push_back(std::move(pipelineConfigObj));
    pipelineManager->UpdatePipelines(diff);
    APSARA_TEST_EQUAL_FATAL(1U, pipelineManager->GetAllPipelines().size());
    APSARA_TEST_EQUAL_FATAL(true, LogtailPluginMock::GetInstance()->IsStarted());

    // Add data without trigger
    auto pipeline = CollectionPipelineManager::GetInstance()->GetAllPipelines().at(configName).get();
    auto flusher = const_cast<Flusher*>(pipeline->GetFlushers()[0].get()->GetPlugin());
    AddDataToSenderQueue(configName, "test-data-1", flusher);
    AddDataToSenderQueue(configName, "test-data-2", flusher);
    AddDataToSenderQueue(configName, "test-data-3", flusher);

    // load new pipeline
    Json::Value pipelineConfigJsonUpdate
        = GeneratePipelineConfigJson(nativeInputConfig3, nativeProcessorConfig3, nativeFlusherConfig3);
    CollectionConfigDiff diffUpdate;
    CollectionConfig pipelineConfigObjUpdate
        = CollectionConfig(configName, make_unique<Json::Value>(pipelineConfigJsonUpdate), filepath);
    pipelineConfigObjUpdate.Parse();
    diffUpdate.mModified.push_back(std::move(pipelineConfigObjUpdate));
    pipelineManager->UpdatePipelines(diffUpdate);
    BlockProcessor(configName);
    APSARA_TEST_EQUAL_FATAL(1U, pipelineManager->GetAllPipelines().size());
    APSARA_TEST_EQUAL_FATAL(false, LogtailPluginMock::GetInstance()->IsStarted());

    AddDataToProcessor(configName, "test-data-4");
    AddDataToProcessor(configName, "test-data-5");
    AddDataToProcessor(configName, "test-data-6");

    UnBlockProcessor(configName);
    HttpSink::GetInstance()->Init();
    FlusherRunner::GetInstance()->Init();
    VerifyData("test_logstore_1", 1, 3);
    VerifyData("test_logstore_3", 4, 6);
}

void PipelineUpdateUnittest::TestPipelineTopoUpdateCase8() const {
    // Go -> Go -> C++ => Go -> Go -> Go
    const std::string configName = "test8";
    // load old pipeline
    Json::Value pipelineConfigJson = GeneratePipelineConfigJson(goInputConfig, goProcessorConfig, nativeFlusherConfig);
    auto pipelineManager = CollectionPipelineManager::GetInstance();
    CollectionConfigDiff diff;
    CollectionConfig pipelineConfigObj
        = CollectionConfig(configName, make_unique<Json::Value>(pipelineConfigJson), filepath);
    pipelineConfigObj.Parse();
    diff.mAdded.push_back(std::move(pipelineConfigObj));
    pipelineManager->UpdatePipelines(diff);
    APSARA_TEST_EQUAL_FATAL(1U, pipelineManager->GetAllPipelines().size());
    APSARA_TEST_EQUAL_FATAL(true, LogtailPluginMock::GetInstance()->IsStarted());

    // Add data without trigger
    auto pipeline = CollectionPipelineManager::GetInstance()->GetAllPipelines().at(configName).get();
    auto flusher = const_cast<Flusher*>(pipeline->GetFlushers()[0].get()->GetPlugin());
    AddDataToSenderQueue(configName, "test-data-1", flusher);
    AddDataToSenderQueue(configName, "test-data-2", flusher);
    AddDataToSenderQueue(configName, "test-data-3", flusher);

    // load new pipeline
    Json::Value pipelineConfigJsonUpdate
        = GeneratePipelineConfigJson(goInputConfig3, goProcessorConfig3, goFlusherConfig3);
    CollectionConfigDiff diffUpdate;
    CollectionConfig pipelineConfigObjUpdate
        = CollectionConfig(configName, make_unique<Json::Value>(pipelineConfigJsonUpdate), filepath);
    pipelineConfigObjUpdate.Parse();
    diffUpdate.mModified.push_back(std::move(pipelineConfigObjUpdate));
    pipelineManager->UpdatePipelines(diffUpdate);
    APSARA_TEST_EQUAL_FATAL(1U, pipelineManager->GetAllPipelines().size());
    APSARA_TEST_EQUAL_FATAL(true, LogtailPluginMock::GetInstance()->IsStarted());

    HttpSink::GetInstance()->Init();
    FlusherRunner::GetInstance()->Init();
    VerifyData("test_logstore_1", 1, 3);
}

void PipelineUpdateUnittest::TestPipelineTopoUpdateCase9() const {
    // Go -> Go -> C++ => C++ -> Go -> C++
    const std::string configName = "test9";
    // load old pipeline
    Json::Value pipelineConfigJson = GeneratePipelineConfigJson(goInputConfig, goProcessorConfig, nativeFlusherConfig);
    auto pipelineManager = CollectionPipelineManager::GetInstance();
    CollectionConfigDiff diff;
    CollectionConfig pipelineConfigObj
        = CollectionConfig(configName, make_unique<Json::Value>(pipelineConfigJson), filepath);
    pipelineConfigObj.Parse();
    diff.mAdded.push_back(std::move(pipelineConfigObj));
    pipelineManager->UpdatePipelines(diff);
    APSARA_TEST_EQUAL_FATAL(1U, pipelineManager->GetAllPipelines().size());
    APSARA_TEST_EQUAL_FATAL(true, LogtailPluginMock::GetInstance()->IsStarted());

    // Add data without trigger
    auto pipeline = CollectionPipelineManager::GetInstance()->GetAllPipelines().at(configName).get();
    auto flusher = const_cast<Flusher*>(pipeline->GetFlushers()[0].get()->GetPlugin());
    AddDataToSenderQueue(configName, "test-data-1", flusher);
    AddDataToSenderQueue(configName, "test-data-2", flusher);
    AddDataToSenderQueue(configName, "test-data-3", flusher);

    // load new pipeline
    Json::Value pipelineConfigJsonUpdate
        = GeneratePipelineConfigJson(nativeInputConfig3, goProcessorConfig3, nativeFlusherConfig3);
    CollectionConfigDiff diffUpdate;
    CollectionConfig pipelineConfigObjUpdate
        = CollectionConfig(configName, make_unique<Json::Value>(pipelineConfigJsonUpdate), filepath);
    pipelineConfigObjUpdate.Parse();
    diffUpdate.mModified.push_back(std::move(pipelineConfigObjUpdate));
    pipelineManager->UpdatePipelines(diffUpdate);
    APSARA_TEST_EQUAL_FATAL(1U, pipelineManager->GetAllPipelines().size());
    APSARA_TEST_EQUAL_FATAL(true, LogtailPluginMock::GetInstance()->IsStarted());

    AddDataToProcessor(configName, "test-data-4");
    AddDataToProcessor(configName, "test-data-5");
    AddDataToProcessor(configName, "test-data-6");

    HttpSink::GetInstance()->Init();
    FlusherRunner::GetInstance()->Init();
    VerifyData("test_logstore_1", 1, 3);
    VerifyData("test_logstore_3", 4, 6);
}

void PipelineUpdateUnittest::TestPipelineTopoUpdateCase10() const {
    // C++ -> Go -> C++ => C++ -> C++ -> C++
    const std::string configName = "test10";
    // load old pipeline
    Json::Value pipelineConfigJson
        = GeneratePipelineConfigJson(nativeInputConfig, goProcessorConfig, nativeFlusherConfig);
    auto pipelineManager = CollectionPipelineManager::GetInstance();
    CollectionConfigDiff diff;
    CollectionConfig pipelineConfigObj
        = CollectionConfig(configName, make_unique<Json::Value>(pipelineConfigJson), filepath);
    pipelineConfigObj.Parse();
    diff.mAdded.push_back(std::move(pipelineConfigObj));
    pipelineManager->UpdatePipelines(diff);
    APSARA_TEST_EQUAL_FATAL(1U, pipelineManager->GetAllPipelines().size());
    APSARA_TEST_EQUAL_FATAL(true, LogtailPluginMock::GetInstance()->IsStarted());

    // Add data without trigger
    auto pipeline = CollectionPipelineManager::GetInstance()->GetAllPipelines().at(configName).get();
    auto flusher = const_cast<Flusher*>(pipeline->GetFlushers()[0].get()->GetPlugin());
    LogtailPluginMock::GetInstance()->BlockProcess();
    AddDataToSenderQueue(configName, "test-data-1", flusher);
    AddDataToSenderQueue(configName, "test-data-2", flusher);
    AddDataToSenderQueue(configName, "test-data-3", flusher);

    AddDataToProcessor(configName, "test-data-4");

    AddDataToProcessQueue(configName, "test-data-5");
    AddDataToProcessQueue(configName, "test-data-6");
    AddDataToProcessQueue(configName, "test-data-7");

    // load new pipeline
    Json::Value pipelineConfigJsonUpdate
        = GeneratePipelineConfigJson(nativeInputConfig3, nativeProcessorConfig3, nativeFlusherConfig3);
    CollectionConfigDiff diffUpdate;
    CollectionConfig pipelineConfigObjUpdate
        = CollectionConfig(configName, make_unique<Json::Value>(pipelineConfigJsonUpdate), filepath);
    pipelineConfigObjUpdate.Parse();
    diffUpdate.mModified.push_back(std::move(pipelineConfigObjUpdate));
    auto result = async(launch::async, [&]() {
        this_thread::sleep_for(chrono::milliseconds(1000));
        LogtailPluginMock::GetInstance()->UnblockProcess();
    });
    pipelineManager->UpdatePipelines(diffUpdate);
    BlockProcessor(configName);
    result.get();
    APSARA_TEST_EQUAL_FATAL(1U, pipelineManager->GetAllPipelines().size());
    APSARA_TEST_EQUAL_FATAL(false, LogtailPluginMock::GetInstance()->IsStarted());

    AddDataToProcessor(configName, "test-data-8");
    AddDataToProcessor(configName, "test-data-9");
    AddDataToProcessor(configName, "test-data-10");

    UnBlockProcessor(configName);
    HttpSink::GetInstance()->Init();
    FlusherRunner::GetInstance()->Init();
    VerifyData("test_logstore_1", 1, 4);
    VerifyData("test_logstore_3", 5, 10);
}

void PipelineUpdateUnittest::TestPipelineTopoUpdateCase11() const {
    // C++ -> Go -> C++ => Go -> Go -> Go
    const std::string configName = "test11";
    // load old pipeline
    Json::Value pipelineConfigJson
        = GeneratePipelineConfigJson(nativeInputConfig, goProcessorConfig, nativeFlusherConfig);
    auto pipelineManager = CollectionPipelineManager::GetInstance();
    CollectionConfigDiff diff;
    CollectionConfig pipelineConfigObj
        = CollectionConfig(configName, make_unique<Json::Value>(pipelineConfigJson), filepath);
    pipelineConfigObj.Parse();
    diff.mAdded.push_back(std::move(pipelineConfigObj));
    pipelineManager->UpdatePipelines(diff);
    APSARA_TEST_EQUAL_FATAL(1U, pipelineManager->GetAllPipelines().size());
    APSARA_TEST_EQUAL_FATAL(true, LogtailPluginMock::GetInstance()->IsStarted());

    // Add data without trigger
    auto pipeline = CollectionPipelineManager::GetInstance()->GetAllPipelines().at(configName).get();
    auto flusher = const_cast<Flusher*>(pipeline->GetFlushers()[0].get()->GetPlugin());
    LogtailPluginMock::GetInstance()->BlockProcess();
    AddDataToSenderQueue(configName, "test-data-1", flusher);
    AddDataToSenderQueue(configName, "test-data-2", flusher);
    AddDataToSenderQueue(configName, "test-data-3", flusher);

    AddDataToProcessor(configName, "test-data-4");

    AddDataToProcessQueue(configName, "test-data-5");
    AddDataToProcessQueue(configName, "test-data-6");
    AddDataToProcessQueue(configName, "test-data-7");

    // load new pipeline
    Json::Value pipelineConfigJsonUpdate
        = GeneratePipelineConfigJson(goInputConfig3, goProcessorConfig3, goFlusherConfig3);
    CollectionConfigDiff diffUpdate;
    CollectionConfig pipelineConfigObjUpdate
        = CollectionConfig(configName, make_unique<Json::Value>(pipelineConfigJsonUpdate), filepath);
    pipelineConfigObjUpdate.Parse();
    diffUpdate.mModified.push_back(std::move(pipelineConfigObjUpdate));
    auto result = async(launch::async, [&]() {
        this_thread::sleep_for(chrono::milliseconds(1000));
        LogtailPluginMock::GetInstance()->UnblockProcess();
    });
    pipelineManager->UpdatePipelines(diffUpdate);
    result.get();
    APSARA_TEST_EQUAL_FATAL(1U, pipelineManager->GetAllPipelines().size());
    APSARA_TEST_EQUAL_FATAL(true, LogtailPluginMock::GetInstance()->IsStarted());

    HttpSink::GetInstance()->Init();
    FlusherRunner::GetInstance()->Init();
    VerifyData("test_logstore_1", 1, 4);
}

void PipelineUpdateUnittest::TestPipelineTopoUpdateCase12() const {
    // C++ -> Go -> C++ => Go -> Go -> C++
    const std::string configName = "test12";
    // load old pipeline
    Json::Value pipelineConfigJson
        = GeneratePipelineConfigJson(nativeInputConfig, goProcessorConfig, nativeFlusherConfig);
    auto pipelineManager = CollectionPipelineManager::GetInstance();
    CollectionConfigDiff diff;
    CollectionConfig pipelineConfigObj
        = CollectionConfig(configName, make_unique<Json::Value>(pipelineConfigJson), filepath);
    pipelineConfigObj.Parse();
    diff.mAdded.push_back(std::move(pipelineConfigObj));
    pipelineManager->UpdatePipelines(diff);
    APSARA_TEST_EQUAL_FATAL(1U, pipelineManager->GetAllPipelines().size());
    APSARA_TEST_EQUAL_FATAL(true, LogtailPluginMock::GetInstance()->IsStarted());

    // Add data without trigger
    auto pipeline = CollectionPipelineManager::GetInstance()->GetAllPipelines().at(configName).get();
    auto flusher = const_cast<Flusher*>(pipeline->GetFlushers()[0].get()->GetPlugin());
    LogtailPluginMock::GetInstance()->BlockProcess();
    AddDataToSenderQueue(configName, "test-data-1", flusher);
    AddDataToSenderQueue(configName, "test-data-2", flusher);
    AddDataToSenderQueue(configName, "test-data-3", flusher);

    AddDataToProcessor(configName, "test-data-4");

    AddDataToProcessQueue(configName, "test-data-5");
    AddDataToProcessQueue(configName, "test-data-6");
    AddDataToProcessQueue(configName, "test-data-7");

    // load new pipeline
    Json::Value pipelineConfigJsonUpdate
        = GeneratePipelineConfigJson(goInputConfig3, goProcessorConfig3, nativeFlusherConfig3);
    CollectionConfigDiff diffUpdate;
    CollectionConfig pipelineConfigObjUpdate
        = CollectionConfig(configName, make_unique<Json::Value>(pipelineConfigJsonUpdate), filepath);
    pipelineConfigObjUpdate.Parse();
    diffUpdate.mModified.push_back(std::move(pipelineConfigObjUpdate));
    auto result = async(launch::async, [&]() {
        this_thread::sleep_for(chrono::milliseconds(1000));
        LogtailPluginMock::GetInstance()->UnblockProcess();
    });
    pipelineManager->UpdatePipelines(diffUpdate);
    result.get();
    APSARA_TEST_EQUAL_FATAL(1U, pipelineManager->GetAllPipelines().size());
    APSARA_TEST_EQUAL_FATAL(true, LogtailPluginMock::GetInstance()->IsStarted());


    flusher = const_cast<Flusher*>(CollectionPipelineManager::GetInstance()
                                       ->GetAllPipelines()
                                       .at(configName)
                                       .get()
                                       ->GetFlushers()[0]
                                       .get()
                                       ->GetPlugin());
    AddDataToSenderQueue(configName, "test-data-8", flusher);
    AddDataToSenderQueue(configName, "test-data-9", flusher);
    AddDataToSenderQueue(configName, "test-data-10", flusher);

    HttpSink::GetInstance()->Init();
    FlusherRunner::GetInstance()->Init();
    VerifyData("test_logstore_1", 1, 4);
    VerifyData("test_logstore_3", 8, 10);
}

void PipelineUpdateUnittest::TestPipelineInputBlock() const {
    // C++ -> C++ -> C++
    const std::string configName = "test1";
    // load old pipeline
    Json::Value pipelineConfigJson
        = GeneratePipelineConfigJson(nativeInputConfig, nativeProcessorConfig, nativeFlusherConfig);
    auto pipelineManager = CollectionPipelineManager::GetInstance();
    CollectionConfigDiff diff;
    CollectionConfig pipelineConfigObj
        = CollectionConfig(configName, make_unique<Json::Value>(pipelineConfigJson), filepath);
    pipelineConfigObj.Parse();
    diff.mAdded.push_back(std::move(pipelineConfigObj));
    pipelineManager->UpdatePipelines(diff);
    BlockProcessor(configName);
    APSARA_TEST_EQUAL_FATAL(1U, pipelineManager->GetAllPipelines().size());

    // Add data without trigger
    auto pipeline = CollectionPipelineManager::GetInstance()->GetAllPipelines().at(configName).get();
    auto input = static_cast<InputMock*>(const_cast<Input*>(pipeline->GetInputs()[0].get()->GetPlugin()));
    auto flusher = const_cast<Flusher*>(pipeline->GetFlushers()[0].get()->GetPlugin());
    auto processor
        = static_cast<ProcessorMock*>(const_cast<Processor*>(pipeline->mProcessorLine[0].get()->mPlugin.get()));
    input->Block();
    AddDataToSenderQueue(configName, "test-data-1", flusher);
    AddDataToSenderQueue(configName, "test-data-2", flusher);
    AddDataToSenderQueue(configName, "test-data-3", flusher);

    AddDataToProcessor(configName, "test-data-4");

    AddDataToProcessQueue(configName, "test-data-5");
    AddDataToProcessQueue(configName, "test-data-6");
    AddDataToProcessQueue(configName, "test-data-7");

    // load new pipeline
    Json::Value pipelineConfigJsonUpdate
        = GeneratePipelineConfigJson(nativeInputConfig2, nativeProcessorConfig2, nativeFlusherConfig2);
    CollectionConfigDiff diffUpdate;
    CollectionConfig pipelineConfigObjUpdate
        = CollectionConfig(configName, make_unique<Json::Value>(pipelineConfigJsonUpdate), filepath);
    pipelineConfigObjUpdate.Parse();
    diffUpdate.mModified.push_back(std::move(pipelineConfigObjUpdate));
    auto result1 = async(launch::async, [&]() {
        pipelineManager->UpdatePipelines(diffUpdate);
        BlockProcessor(configName);
    });
    this_thread::sleep_for(chrono::milliseconds(1000));
    APSARA_TEST_NOT_EQUAL_FATAL(future_status::ready, result1.wait_for(chrono::milliseconds(0)));
    input->Unblock();
    auto result2 = async(launch::async, [&]() {
        this_thread::sleep_for(chrono::milliseconds(1000));
        processor->Unblock();
    });
    result1.get();
    result2.get();
    APSARA_TEST_EQUAL_FATAL(1U, pipelineManager->GetAllPipelines().size());

    AddDataToProcessor(configName, "test-data-8");
    AddDataToProcessor(configName, "test-data-9");
    AddDataToProcessor(configName, "test-data-10");

    UnBlockProcessor(configName);
    HttpSink::GetInstance()->Init();
    FlusherRunner::GetInstance()->Init();
    VerifyData("test_logstore_1", 1, 4);
    VerifyData("test_logstore_2", 5, 10);
}

void PipelineUpdateUnittest::TestPipelineGoInputBlockCase1() const {
    // Go -> Go -> C++ => Go -> Go -> C++
    const std::string configName = "test1";
    // load old pipeline
    Json::Value pipelineConfigJson = GeneratePipelineConfigJson(goInputConfig, goProcessorConfig, nativeFlusherConfig);
    auto pipelineManager = CollectionPipelineManager::GetInstance();
    CollectionConfigDiff diff;
    CollectionConfig pipelineConfigObj
        = CollectionConfig(configName, make_unique<Json::Value>(pipelineConfigJson), filepath);
    pipelineConfigObj.Parse();
    diff.mAdded.push_back(std::move(pipelineConfigObj));
    pipelineManager->UpdatePipelines(diff);
    APSARA_TEST_EQUAL_FATAL(1U, pipelineManager->GetAllPipelines().size());
    APSARA_TEST_EQUAL_FATAL(true, LogtailPluginMock::GetInstance()->IsStarted());

    // Add data without trigger
    auto pipeline = CollectionPipelineManager::GetInstance()->GetAllPipelines().at(configName).get();
    auto flusher = const_cast<Flusher*>(pipeline->GetFlushers()[0].get()->GetPlugin());
    LogtailPluginMock::GetInstance()->BlockStop();
    AddDataToSenderQueue(configName, "test-data-1", flusher);
    AddDataToSenderQueue(configName, "test-data-2", flusher);
    AddDataToSenderQueue(configName, "test-data-3", flusher);

    // load new pipeline
    Json::Value pipelineConfigJsonUpdate
        = GeneratePipelineConfigJson(goInputConfig3, goProcessorConfig3, nativeFlusherConfig3);
    CollectionConfigDiff diffUpdate;
    CollectionConfig pipelineConfigObjUpdate
        = CollectionConfig(configName, make_unique<Json::Value>(pipelineConfigJsonUpdate), filepath);
    pipelineConfigObjUpdate.Parse();
    diffUpdate.mModified.push_back(std::move(pipelineConfigObjUpdate));
    auto result = async(launch::async, [&]() { pipelineManager->UpdatePipelines(diffUpdate); });
    this_thread::sleep_for(chrono::milliseconds(1000));
    APSARA_TEST_NOT_EQUAL_FATAL(future_status::ready, result.wait_for(chrono::milliseconds(0)));
    LogtailPluginMock::GetInstance()->UnblockStop();
    result.get();

    APSARA_TEST_EQUAL_FATAL(1U, pipelineManager->GetAllPipelines().size());
    APSARA_TEST_EQUAL_FATAL(true, LogtailPluginMock::GetInstance()->IsStarted());

    flusher = const_cast<Flusher*>(CollectionPipelineManager::GetInstance()
                                       ->GetAllPipelines()
                                       .at(configName)
                                       .get()
                                       ->GetFlushers()[0]
                                       .get()
                                       ->GetPlugin());
    AddDataToSenderQueue(configName, "test-data-4", flusher);
    AddDataToSenderQueue(configName, "test-data-5", flusher);
    AddDataToSenderQueue(configName, "test-data-6", flusher);

    HttpSink::GetInstance()->Init();
    FlusherRunner::GetInstance()->Init();
    VerifyData("test_logstore_1", 1, 3);
    VerifyData("test_logstore_3", 4, 6);
}

void PipelineUpdateUnittest::TestPipelineGoInputBlockCase2() const {
    // Go -> Go -> C++ => C++ -> Go -> C++
    const std::string configName = "test1";
    // load old pipeline
    Json::Value pipelineConfigJson = GeneratePipelineConfigJson(goInputConfig, goProcessorConfig, nativeFlusherConfig);
    auto pipelineManager = CollectionPipelineManager::GetInstance();
    CollectionConfigDiff diff;
    CollectionConfig pipelineConfigObj
        = CollectionConfig(configName, make_unique<Json::Value>(pipelineConfigJson), filepath);
    pipelineConfigObj.Parse();
    diff.mAdded.push_back(std::move(pipelineConfigObj));
    pipelineManager->UpdatePipelines(diff);
    APSARA_TEST_EQUAL_FATAL(1U, pipelineManager->GetAllPipelines().size());
    APSARA_TEST_EQUAL_FATAL(true, LogtailPluginMock::GetInstance()->IsStarted());

    // Add data without trigger
    auto pipeline = CollectionPipelineManager::GetInstance()->GetAllPipelines().at(configName).get();
    auto flusher = const_cast<Flusher*>(pipeline->GetFlushers()[0].get()->GetPlugin());
    LogtailPluginMock::GetInstance()->BlockStop();
    AddDataToSenderQueue(configName, "test-data-1", flusher);
    AddDataToSenderQueue(configName, "test-data-2", flusher);
    AddDataToSenderQueue(configName, "test-data-3", flusher);

    // load new pipeline
    Json::Value pipelineConfigJsonUpdate
        = GeneratePipelineConfigJson(nativeInputConfig3, nativeFlusherConfig3, nativeFlusherConfig3);
    CollectionConfigDiff diffUpdate;
    CollectionConfig pipelineConfigObjUpdate
        = CollectionConfig(configName, make_unique<Json::Value>(pipelineConfigJsonUpdate), filepath);
    pipelineConfigObjUpdate.Parse();
    diffUpdate.mModified.push_back(std::move(pipelineConfigObjUpdate));
    auto result = async(launch::async, [&]() { pipelineManager->UpdatePipelines(diffUpdate); });
    this_thread::sleep_for(chrono::milliseconds(1000));
    APSARA_TEST_NOT_EQUAL_FATAL(future_status::ready, result.wait_for(chrono::milliseconds(0)));
    LogtailPluginMock::GetInstance()->UnblockStop();
    result.get();

    APSARA_TEST_EQUAL_FATAL(1U, pipelineManager->GetAllPipelines().size());
    APSARA_TEST_EQUAL_FATAL(false, LogtailPluginMock::GetInstance()->IsStarted());

    HttpSink::GetInstance()->Init();
    FlusherRunner::GetInstance()->Init();
    VerifyData("test_logstore_1", 1, 3);
}

void PipelineUpdateUnittest::TestPipelineIsolationCase1() const {
    CollectionConfigDiff diff;
    auto pipelineManager = CollectionPipelineManager::GetInstance();
    // C++ -> C++ -> C++
    Json::Value pipelineConfigJson1
        = GeneratePipelineConfigJson(nativeInputConfig, nativeProcessorConfig, nativeFlusherConfig);
    CollectionConfig pipelineConfigObj1
        = CollectionConfig("test1", make_unique<Json::Value>(pipelineConfigJson1), filepath);
    pipelineConfigObj1.Parse();
    diff.mAdded.push_back(std::move(pipelineConfigObj1));
    // Go -> Go -> Go
    Json::Value pipelineConfigJson2 = GeneratePipelineConfigJson(goInputConfig, goProcessorConfig, goFlusherConfig);
    CollectionConfig pipelineConfigObj2
        = CollectionConfig("test2", make_unique<Json::Value>(pipelineConfigJson2), filepath);
    pipelineConfigObj2.Parse();
    diff.mAdded.push_back(std::move(pipelineConfigObj2));
    // Go -> Go -> C++
    Json::Value pipelineConfigJson3 = GeneratePipelineConfigJson(goInputConfig, goProcessorConfig, nativeFlusherConfig);
    CollectionConfig pipelineConfigObj3
        = CollectionConfig("test3", make_unique<Json::Value>(pipelineConfigJson3), filepath);
    pipelineConfigObj3.Parse();
    diff.mAdded.push_back(std::move(pipelineConfigObj3));
    // C++ -> Go -> C++
    Json::Value pipelineConfigJson4
        = GeneratePipelineConfigJson(nativeInputConfig, goProcessorConfig, nativeFlusherConfig);
    CollectionConfig pipelineConfigObj4
        = CollectionConfig("test4", make_unique<Json::Value>(pipelineConfigJson4), filepath);
    pipelineConfigObj4.Parse();
    diff.mAdded.push_back(std::move(pipelineConfigObj4));

    pipelineManager->UpdatePipelines(diff);
    APSARA_TEST_EQUAL_FATAL(4U, pipelineManager->GetAllPipelines().size());

    CollectionConfigDiff diffUpdate;
    diffUpdate.mRemoved.push_back("test1");
    auto pipeline = pipelineManager->GetAllPipelines().at("test1");
    auto input = static_cast<InputMock*>(const_cast<Input*>(pipeline->GetInputs()[0].get()->GetPlugin()));
    input->Block();

    HttpSink::GetInstance()->Init();
    FlusherRunner::GetInstance()->Init();
    auto result = async(launch::async, [&]() { pipelineManager->UpdatePipelines(diffUpdate); });
    { // add data to Go -> Go -> C++
        std::string configName = "test3";
        auto pipeline = CollectionPipelineManager::GetInstance()->GetAllPipelines().at(configName).get();
        auto flusher = const_cast<Flusher*>(pipeline->GetFlushers()[0].get()->GetPlugin());
        AddDataToSenderQueue(configName, "test-data-1", flusher);
        AddDataToSenderQueue(configName, "test-data-2", flusher);
        AddDataToSenderQueue(configName, "test-data-3", flusher);
        VerifyData("test_logstore_1", 1, 3);
    }
    HttpSinkMock::GetInstance()->ClearRequests();
    { // add data to C++ -> Go -> C++
        std::string configName = "test4";
        AddDataToProcessQueue(configName, "test-data-1");
        AddDataToProcessQueue(configName, "test-data-2");
        AddDataToProcessQueue(configName, "test-data-3");
        VerifyData("test_logstore_1", 1, 3);
    }

    input->Unblock();
    result.get();
    APSARA_TEST_EQUAL_FATAL(3U, pipelineManager->GetAllPipelines().size());
}

void PipelineUpdateUnittest::TestPipelineIsolationCase2() const {
    CollectionConfigDiff diff;
    auto pipelineManager = CollectionPipelineManager::GetInstance();
    // C++ -> C++ -> C++
    Json::Value pipelineConfigJson1
        = GeneratePipelineConfigJson(nativeInputConfig, nativeProcessorConfig, nativeFlusherConfig);
    CollectionConfig pipelineConfigObj1
        = CollectionConfig("test1", make_unique<Json::Value>(pipelineConfigJson1), filepath);
    pipelineConfigObj1.Parse();
    diff.mAdded.push_back(std::move(pipelineConfigObj1));
    // Go -> Go -> Go
    Json::Value pipelineConfigJson2 = GeneratePipelineConfigJson(goInputConfig, goProcessorConfig, goFlusherConfig);
    CollectionConfig pipelineConfigObj2
        = CollectionConfig("test2", make_unique<Json::Value>(pipelineConfigJson2), filepath);
    pipelineConfigObj2.Parse();
    diff.mAdded.push_back(std::move(pipelineConfigObj2));
    // Go -> Go -> C++
    Json::Value pipelineConfigJson3 = GeneratePipelineConfigJson(goInputConfig, goProcessorConfig, nativeFlusherConfig);
    CollectionConfig pipelineConfigObj3
        = CollectionConfig("test3", make_unique<Json::Value>(pipelineConfigJson3), filepath);
    pipelineConfigObj3.Parse();
    diff.mAdded.push_back(std::move(pipelineConfigObj3));
    // C++ -> Go -> C++
    Json::Value pipelineConfigJson4
        = GeneratePipelineConfigJson(nativeInputConfig, goProcessorConfig, nativeFlusherConfig);
    CollectionConfig pipelineConfigObj4
        = CollectionConfig("test4", make_unique<Json::Value>(pipelineConfigJson4), filepath);
    pipelineConfigObj4.Parse();
    diff.mAdded.push_back(std::move(pipelineConfigObj4));

    pipelineManager->UpdatePipelines(diff);
    APSARA_TEST_EQUAL_FATAL(4U, pipelineManager->GetAllPipelines().size());

    CollectionConfigDiff diffUpdate;
    diffUpdate.mRemoved.push_back("test4");
    auto pipeline = pipelineManager->GetAllPipelines().at("test4");
    auto input = static_cast<InputMock*>(const_cast<Input*>(pipeline->GetInputs()[0].get()->GetPlugin()));
    input->Block();

    HttpSink::GetInstance()->Init();
    FlusherRunner::GetInstance()->Init();
    auto result = async(launch::async, [&]() { pipelineManager->UpdatePipelines(diffUpdate); });
    { // add data to C++ -> C++ -> C++
        std::string configName = "test1";
        AddDataToProcessor(configName, "test-data-1");
        AddDataToProcessor(configName, "test-data-2");
        AddDataToProcessor(configName, "test-data-3");
        VerifyData("test_logstore_1", 1, 3);
    }
    HttpSinkMock::GetInstance()->ClearRequests();
    { // add data to Go -> Go -> C++
        std::string configName = "test3";
        auto pipeline = CollectionPipelineManager::GetInstance()->GetAllPipelines().at(configName).get();
        auto flusher = const_cast<Flusher*>(pipeline->GetFlushers()[0].get()->GetPlugin());
        AddDataToSenderQueue(configName, "test-data-1", flusher);
        AddDataToSenderQueue(configName, "test-data-2", flusher);
        AddDataToSenderQueue(configName, "test-data-3", flusher);
        VerifyData("test_logstore_1", 1, 3);
    }

    input->Unblock();
    result.get();
    APSARA_TEST_EQUAL_FATAL(3U, pipelineManager->GetAllPipelines().size());
}

void PipelineUpdateUnittest::TestPipelineUpdateManyCase1() const {
    // update 3 times
    // 1. process queue not empty, send queue not empty
    // 2. add data
    const std::string configName = "test1";
    ProcessorRunner::GetInstance()->Stop();
    // load old pipeline
    Json::Value pipelineConfigJson
        = GeneratePipelineConfigJson(nativeInputConfig, nativeProcessorConfig, nativeFlusherConfig);
    auto pipelineManager = CollectionPipelineManager::GetInstance();
    CollectionConfigDiff diff;
    CollectionConfig pipelineConfigObj
        = CollectionConfig(configName, make_unique<Json::Value>(pipelineConfigJson), filepath);
    pipelineConfigObj.Parse();
    diff.mAdded.push_back(std::move(pipelineConfigObj));
    pipelineManager->UpdatePipelines(diff);
    BlockProcessor(configName);
    APSARA_TEST_EQUAL_FATAL(1U, pipelineManager->GetAllPipelines().size());

    // Add data without trigger
    auto pipeline1 = CollectionPipelineManager::GetInstance()->GetAllPipelines().at(configName).get();
    auto flusher1 = const_cast<Flusher*>(pipeline1->GetFlushers()[0].get()->GetPlugin());
    AddDataToSenderQueue(configName, "test-data-1", flusher1);
    AddDataToSenderQueue(configName, "test-data-2", flusher1);
    AddDataToSenderQueue(configName, "test-data-3", flusher1);

    AddDataToProcessQueue(configName, "test-data-4"); // will be popped to processor
    AddDataToProcessQueue(configName, "test-data-5");
    AddDataToProcessQueue(configName, "test-data-6");
    AddDataToProcessQueue(configName, "test-data-7");

    // load new pipeline
    Json::Value pipelineConfigJsonUpdate2
        = GeneratePipelineConfigJson(nativeInputConfig2, nativeProcessorConfig2, nativeFlusherConfig2);
    CollectionConfigDiff diffUpdate2;
    CollectionConfig pipelineConfigObjUpdate2
        = CollectionConfig(configName, make_unique<Json::Value>(pipelineConfigJsonUpdate2), filepath);
    pipelineConfigObjUpdate2.Parse();
    diffUpdate2.mModified.push_back(std::move(pipelineConfigObjUpdate2));
    pipelineManager->UpdatePipelines(diffUpdate2);
    BlockProcessor(configName);
    APSARA_TEST_EQUAL_FATAL(1U, pipelineManager->GetAllPipelines().size());

    auto pipeline2 = CollectionPipelineManager::GetInstance()->GetAllPipelines().at(configName).get();
    AddDataToProcessQueue(configName, "test-data-8");
    AddDataToProcessQueue(configName, "test-data-9");
    AddDataToProcessQueue(configName, "test-data-10");

    ProcessorRunner::GetInstance()->Init();
    // load new pipeline
    Json::Value pipelineConfigJsonUpdate3
        = GeneratePipelineConfigJson(nativeInputConfig3, nativeProcessorConfig3, nativeFlusherConfig3);
    CollectionConfigDiff diffUpdate3;
    CollectionConfig pipelineConfigObjUpdate3
        = CollectionConfig(configName, make_unique<Json::Value>(pipelineConfigJsonUpdate3), filepath);
    pipelineConfigObjUpdate3.Parse();
    diffUpdate3.mModified.push_back(std::move(pipelineConfigObjUpdate3));
    auto result = async(launch::async, [&]() {
        this_thread::sleep_for(chrono::milliseconds(1000));
        auto processor2
            = static_cast<ProcessorMock*>(const_cast<Processor*>(pipeline2->mProcessorLine[0].get()->mPlugin.get()));
        processor2->Unblock();
    });
    pipelineManager->UpdatePipelines(diffUpdate3);
    result.get();
    BlockProcessor(configName);
    APSARA_TEST_EQUAL_FATAL(1U, pipelineManager->GetAllPipelines().size());

    AddDataToProcessQueue(configName, "test-data-11");
    AddDataToProcessQueue(configName, "test-data-12");
    AddDataToProcessQueue(configName, "test-data-13");

    HttpSink::GetInstance()->Init();
    FlusherRunner::GetInstance()->Init();
    UnBlockProcessor(configName);
    VerifyData("test_logstore_1", 1, 3);
    VerifyData("test_logstore_2", 4, 4, true);
    VerifyData("test_logstore_3", 5, 13, true);
}

void PipelineUpdateUnittest::TestPipelineUpdateManyCase2() const {
    // update 3 times
    // 1. process queue not empty, send queue not empty
    // 2. not add data
    const std::string configName = "test1";
    ProcessorRunner::GetInstance()->Stop();
    // load old pipeline
    Json::Value pipelineConfigJson
        = GeneratePipelineConfigJson(nativeInputConfig, nativeProcessorConfig, nativeFlusherConfig);
    auto pipelineManager = CollectionPipelineManager::GetInstance();
    CollectionConfigDiff diff;
    CollectionConfig pipelineConfigObj
        = CollectionConfig(configName, make_unique<Json::Value>(pipelineConfigJson), filepath);
    pipelineConfigObj.Parse();
    diff.mAdded.push_back(std::move(pipelineConfigObj));
    pipelineManager->UpdatePipelines(diff);
    BlockProcessor(configName);
    APSARA_TEST_EQUAL_FATAL(1U, pipelineManager->GetAllPipelines().size());

    // Add data without trigger
    auto pipeline1 = CollectionPipelineManager::GetInstance()->GetAllPipelines().at(configName).get();
    auto flusher1 = const_cast<Flusher*>(pipeline1->GetFlushers()[0].get()->GetPlugin());
    AddDataToSenderQueue(configName, "test-data-1", flusher1);
    AddDataToSenderQueue(configName, "test-data-2", flusher1);
    AddDataToSenderQueue(configName, "test-data-3", flusher1);

    AddDataToProcessQueue(configName, "test-data-4"); // will be popped to processor
    AddDataToProcessQueue(configName, "test-data-5");
    AddDataToProcessQueue(configName, "test-data-6");
    AddDataToProcessQueue(configName, "test-data-7");

    // load new pipeline
    Json::Value pipelineConfigJsonUpdate2
        = GeneratePipelineConfigJson(nativeInputConfig2, nativeProcessorConfig2, nativeFlusherConfig2);
    CollectionConfigDiff diffUpdate2;
    CollectionConfig pipelineConfigObjUpdate2
        = CollectionConfig(configName, make_unique<Json::Value>(pipelineConfigJsonUpdate2), filepath);
    pipelineConfigObjUpdate2.Parse();
    diffUpdate2.mModified.push_back(std::move(pipelineConfigObjUpdate2));
    pipelineManager->UpdatePipelines(diffUpdate2);
    BlockProcessor(configName);
    APSARA_TEST_EQUAL_FATAL(1U, pipelineManager->GetAllPipelines().size());

    auto pipeline2 = CollectionPipelineManager::GetInstance()->GetAllPipelines().at(configName).get();

    ProcessorRunner::GetInstance()->Init();
    // load new pipeline
    Json::Value pipelineConfigJsonUpdate3
        = GeneratePipelineConfigJson(nativeInputConfig3, nativeProcessorConfig3, nativeFlusherConfig3);
    CollectionConfigDiff diffUpdate3;
    CollectionConfig pipelineConfigObjUpdate3
        = CollectionConfig(configName, make_unique<Json::Value>(pipelineConfigJsonUpdate3), filepath);
    pipelineConfigObjUpdate3.Parse();
    diffUpdate3.mModified.push_back(std::move(pipelineConfigObjUpdate3));
    auto result = async(launch::async, [&]() {
        this_thread::sleep_for(chrono::milliseconds(1000));
        auto processor2
            = static_cast<ProcessorMock*>(const_cast<Processor*>(pipeline2->mProcessorLine[0].get()->mPlugin.get()));
        processor2->Unblock();
    });
    pipelineManager->UpdatePipelines(diffUpdate3);
    BlockProcessor(configName);
    result.get();
    APSARA_TEST_EQUAL_FATAL(1U, pipelineManager->GetAllPipelines().size());

    AddDataToProcessQueue(configName, "test-data-8");
    AddDataToProcessQueue(configName, "test-data-9");
    AddDataToProcessQueue(configName, "test-data-10");

    HttpSink::GetInstance()->Init();
    FlusherRunner::GetInstance()->Init();
    UnBlockProcessor(configName);
    VerifyData("test_logstore_1", 1, 3);
    VerifyData("test_logstore_2", 4, 4, true);
    VerifyData("test_logstore_3", 5, 10, true);
}

void PipelineUpdateUnittest::TestPipelineUpdateManyCase3() const {
    // update 3 times
    // 1. process queue empty, send queue not empty
    // 2. add data
    const std::string configName = "test1";
    ProcessorRunner::GetInstance()->Stop();
    // load old pipeline
    Json::Value pipelineConfigJson
        = GeneratePipelineConfigJson(nativeInputConfig, nativeProcessorConfig, nativeFlusherConfig);
    auto pipelineManager = CollectionPipelineManager::GetInstance();
    CollectionConfigDiff diff;
    CollectionConfig pipelineConfigObj
        = CollectionConfig(configName, make_unique<Json::Value>(pipelineConfigJson), filepath);
    pipelineConfigObj.Parse();
    diff.mAdded.push_back(std::move(pipelineConfigObj));
    pipelineManager->UpdatePipelines(diff);
    BlockProcessor(configName);
    APSARA_TEST_EQUAL_FATAL(1U, pipelineManager->GetAllPipelines().size());

    // Add data without trigger
    auto pipeline1 = CollectionPipelineManager::GetInstance()->GetAllPipelines().at(configName).get();
    auto flusher1 = const_cast<Flusher*>(pipeline1->GetFlushers()[0].get()->GetPlugin());
    AddDataToSenderQueue(configName, "test-data-1", flusher1);
    AddDataToSenderQueue(configName, "test-data-2", flusher1);
    AddDataToSenderQueue(configName, "test-data-3", flusher1);

    AddDataToProcessQueue(configName, "test-data-4"); // will be popped to processor

    // load new pipeline
    Json::Value pipelineConfigJsonUpdate2
        = GeneratePipelineConfigJson(nativeInputConfig2, nativeProcessorConfig2, nativeFlusherConfig2);
    CollectionConfigDiff diffUpdate2;
    CollectionConfig pipelineConfigObjUpdate2
        = CollectionConfig(configName, make_unique<Json::Value>(pipelineConfigJsonUpdate2), filepath);
    pipelineConfigObjUpdate2.Parse();
    diffUpdate2.mModified.push_back(std::move(pipelineConfigObjUpdate2));
    pipelineManager->UpdatePipelines(diffUpdate2);
    BlockProcessor(configName);
    APSARA_TEST_EQUAL_FATAL(1U, pipelineManager->GetAllPipelines().size());

    auto pipeline2 = CollectionPipelineManager::GetInstance()->GetAllPipelines().at(configName).get();
    AddDataToProcessQueue(configName, "test-data-5");
    AddDataToProcessQueue(configName, "test-data-6");
    AddDataToProcessQueue(configName, "test-data-7");

    ProcessorRunner::GetInstance()->Init();
    // load new pipeline
    Json::Value pipelineConfigJsonUpdate3
        = GeneratePipelineConfigJson(nativeInputConfig3, nativeProcessorConfig3, nativeFlusherConfig3);
    CollectionConfigDiff diffUpdate3;
    CollectionConfig pipelineConfigObjUpdate3
        = CollectionConfig(configName, make_unique<Json::Value>(pipelineConfigJsonUpdate3), filepath);
    pipelineConfigObjUpdate3.Parse();
    diffUpdate3.mModified.push_back(std::move(pipelineConfigObjUpdate3));
    auto result = async(launch::async, [&]() {
        this_thread::sleep_for(chrono::milliseconds(1000));
        auto processor2
            = static_cast<ProcessorMock*>(const_cast<Processor*>(pipeline2->mProcessorLine[0].get()->mPlugin.get()));
        processor2->Unblock();
    });
    pipelineManager->UpdatePipelines(diffUpdate3);
    BlockProcessor(configName);
    result.get();
    APSARA_TEST_EQUAL_FATAL(1U, pipelineManager->GetAllPipelines().size());

    AddDataToProcessQueue(configName, "test-data-8");
    AddDataToProcessQueue(configName, "test-data-9");
    AddDataToProcessQueue(configName, "test-data-10");

    HttpSink::GetInstance()->Init();
    FlusherRunner::GetInstance()->Init();
    UnBlockProcessor(configName);
    VerifyData("test_logstore_1", 1, 3);
    VerifyData("test_logstore_2", 4, 4, true);
    VerifyData("test_logstore_3", 5, 10, true);
}

void PipelineUpdateUnittest::TestPipelineUpdateManyCase4() const {
    // update 3 times
    // 1. process queue empty, send queue not empty
    // 2. not add data
    const std::string configName = "test1";
    ProcessorRunner::GetInstance()->Stop();
    // load old pipeline
    Json::Value pipelineConfigJson
        = GeneratePipelineConfigJson(nativeInputConfig, nativeProcessorConfig, nativeFlusherConfig);
    auto pipelineManager = CollectionPipelineManager::GetInstance();
    CollectionConfigDiff diff;
    CollectionConfig pipelineConfigObj
        = CollectionConfig(configName, make_unique<Json::Value>(pipelineConfigJson), filepath);
    pipelineConfigObj.Parse();
    diff.mAdded.push_back(std::move(pipelineConfigObj));
    pipelineManager->UpdatePipelines(diff);
    BlockProcessor(configName);
    APSARA_TEST_EQUAL_FATAL(1U, pipelineManager->GetAllPipelines().size());

    // Add data without trigger
    auto pipeline1 = CollectionPipelineManager::GetInstance()->GetAllPipelines().at(configName).get();
    auto flusher1 = const_cast<Flusher*>(pipeline1->GetFlushers()[0].get()->GetPlugin());
    AddDataToSenderQueue(configName, "test-data-1", flusher1);
    AddDataToSenderQueue(configName, "test-data-2", flusher1);
    AddDataToSenderQueue(configName, "test-data-3", flusher1);

    AddDataToProcessQueue(configName, "test-data-4"); // will be popped to processor

    // load new pipeline
    Json::Value pipelineConfigJsonUpdate2
        = GeneratePipelineConfigJson(nativeInputConfig2, nativeProcessorConfig2, nativeFlusherConfig2);
    CollectionConfigDiff diffUpdate2;
    CollectionConfig pipelineConfigObjUpdate2
        = CollectionConfig(configName, make_unique<Json::Value>(pipelineConfigJsonUpdate2), filepath);
    pipelineConfigObjUpdate2.Parse();
    diffUpdate2.mModified.push_back(std::move(pipelineConfigObjUpdate2));
    pipelineManager->UpdatePipelines(diffUpdate2);
    BlockProcessor(configName);
    APSARA_TEST_EQUAL_FATAL(1U, pipelineManager->GetAllPipelines().size());

    auto pipeline2 = CollectionPipelineManager::GetInstance()->GetAllPipelines().at(configName).get();

    ProcessorRunner::GetInstance()->Init();
    // load new pipeline
    Json::Value pipelineConfigJsonUpdate3
        = GeneratePipelineConfigJson(nativeInputConfig3, nativeProcessorConfig3, nativeFlusherConfig3);
    CollectionConfigDiff diffUpdate3;
    CollectionConfig pipelineConfigObjUpdate3
        = CollectionConfig(configName, make_unique<Json::Value>(pipelineConfigJsonUpdate3), filepath);
    pipelineConfigObjUpdate3.Parse();
    diffUpdate3.mModified.push_back(std::move(pipelineConfigObjUpdate3));
    auto result = async(launch::async, [&]() {
        this_thread::sleep_for(chrono::milliseconds(1000));
        auto processor2
            = static_cast<ProcessorMock*>(const_cast<Processor*>(pipeline2->mProcessorLine[0].get()->mPlugin.get()));
        processor2->Unblock();
    });
    pipelineManager->UpdatePipelines(diffUpdate3);
    BlockProcessor(configName);
    result.get();
    APSARA_TEST_EQUAL_FATAL(1U, pipelineManager->GetAllPipelines().size());

    AddDataToProcessQueue(configName, "test-data-5");
    AddDataToProcessQueue(configName, "test-data-6");
    AddDataToProcessQueue(configName, "test-data-7");

    HttpSink::GetInstance()->Init();
    FlusherRunner::GetInstance()->Init();
    UnBlockProcessor(configName);
    VerifyData("test_logstore_1", 1, 3);
    VerifyData("test_logstore_2", 4, 4, true);
    VerifyData("test_logstore_3", 5, 7, true);
}

void PipelineUpdateUnittest::TestPipelineUpdateManyCase5() const {
    // update 3 times
    // 1. process queue not empty, send queue empty
    // 2. add data
    const std::string configName = "test1";
    ProcessorRunner::GetInstance()->Stop();
    // load old pipeline
    Json::Value pipelineConfigJson
        = GeneratePipelineConfigJson(nativeInputConfig, nativeProcessorConfig, nativeFlusherConfig);
    auto pipelineManager = CollectionPipelineManager::GetInstance();
    CollectionConfigDiff diff;
    CollectionConfig pipelineConfigObj
        = CollectionConfig(configName, make_unique<Json::Value>(pipelineConfigJson), filepath);
    pipelineConfigObj.Parse();
    diff.mAdded.push_back(std::move(pipelineConfigObj));
    pipelineManager->UpdatePipelines(diff);
    BlockProcessor(configName);
    APSARA_TEST_EQUAL_FATAL(1U, pipelineManager->GetAllPipelines().size());

    // Add data without trigger
    auto pipeline1 = CollectionPipelineManager::GetInstance()->GetAllPipelines().at(configName).get();
    AddDataToProcessQueue(configName, "test-data-1"); // will be popped to processor
    AddDataToProcessQueue(configName, "test-data-2");
    AddDataToProcessQueue(configName, "test-data-3");
    AddDataToProcessQueue(configName, "test-data-4");

    // load new pipeline
    Json::Value pipelineConfigJsonUpdate2
        = GeneratePipelineConfigJson(nativeInputConfig2, nativeProcessorConfig2, nativeFlusherConfig2);
    CollectionConfigDiff diffUpdate2;
    CollectionConfig pipelineConfigObjUpdate2
        = CollectionConfig(configName, make_unique<Json::Value>(pipelineConfigJsonUpdate2), filepath);
    pipelineConfigObjUpdate2.Parse();
    diffUpdate2.mModified.push_back(std::move(pipelineConfigObjUpdate2));
    pipelineManager->UpdatePipelines(diffUpdate2);
    BlockProcessor(configName);
    APSARA_TEST_EQUAL_FATAL(1U, pipelineManager->GetAllPipelines().size());

    auto pipeline2 = CollectionPipelineManager::GetInstance()->GetAllPipelines().at(configName).get();
    AddDataToProcessQueue(configName, "test-data-5");
    AddDataToProcessQueue(configName, "test-data-6");
    AddDataToProcessQueue(configName, "test-data-7");

    ProcessorRunner::GetInstance()->Init();
    // load new pipeline
    Json::Value pipelineConfigJsonUpdate3
        = GeneratePipelineConfigJson(nativeInputConfig3, nativeProcessorConfig3, nativeFlusherConfig3);
    CollectionConfigDiff diffUpdate3;
    CollectionConfig pipelineConfigObjUpdate3
        = CollectionConfig(configName, make_unique<Json::Value>(pipelineConfigJsonUpdate3), filepath);
    pipelineConfigObjUpdate3.Parse();
    diffUpdate3.mModified.push_back(std::move(pipelineConfigObjUpdate3));
    auto result = async(launch::async, [&]() {
        this_thread::sleep_for(chrono::milliseconds(1000));
        auto processor2
            = static_cast<ProcessorMock*>(const_cast<Processor*>(pipeline2->mProcessorLine[0].get()->mPlugin.get()));
        processor2->Unblock();
    });
    pipelineManager->UpdatePipelines(diffUpdate3);
    BlockProcessor(configName);
    result.get();
    APSARA_TEST_EQUAL_FATAL(1U, pipelineManager->GetAllPipelines().size());

    AddDataToProcessQueue(configName, "test-data-8");
    AddDataToProcessQueue(configName, "test-data-9");
    AddDataToProcessQueue(configName, "test-data-10");

    HttpSink::GetInstance()->Init();
    FlusherRunner::GetInstance()->Init();
    UnBlockProcessor(configName);
    VerifyData("test_logstore_2", 1, 1, true);
    VerifyData("test_logstore_3", 2, 10, true);
}

void PipelineUpdateUnittest::TestPipelineUpdateManyCase6() const {
    // update 3 times
    // 1. process queue not empty, send queue empty
    // 2. not add data
    const std::string configName = "test1";
    ProcessorRunner::GetInstance()->Stop();
    // load old pipeline
    Json::Value pipelineConfigJson
        = GeneratePipelineConfigJson(nativeInputConfig, nativeProcessorConfig, nativeFlusherConfig);
    auto pipelineManager = CollectionPipelineManager::GetInstance();
    CollectionConfigDiff diff;
    CollectionConfig pipelineConfigObj
        = CollectionConfig(configName, make_unique<Json::Value>(pipelineConfigJson), filepath);
    pipelineConfigObj.Parse();
    diff.mAdded.push_back(std::move(pipelineConfigObj));
    pipelineManager->UpdatePipelines(diff);
    BlockProcessor(configName);
    APSARA_TEST_EQUAL_FATAL(1U, pipelineManager->GetAllPipelines().size());

    // Add data without trigger
    auto pipeline1 = CollectionPipelineManager::GetInstance()->GetAllPipelines().at(configName).get();
    AddDataToProcessQueue(configName, "test-data-1"); // will be popped to processor
    AddDataToProcessQueue(configName, "test-data-2");
    AddDataToProcessQueue(configName, "test-data-3");
    AddDataToProcessQueue(configName, "test-data-4");

    // load new pipeline
    Json::Value pipelineConfigJsonUpdate2
        = GeneratePipelineConfigJson(nativeInputConfig2, nativeProcessorConfig2, nativeFlusherConfig2);
    CollectionConfigDiff diffUpdate2;
    CollectionConfig pipelineConfigObjUpdate2
        = CollectionConfig(configName, make_unique<Json::Value>(pipelineConfigJsonUpdate2), filepath);
    pipelineConfigObjUpdate2.Parse();
    diffUpdate2.mModified.push_back(std::move(pipelineConfigObjUpdate2));
    pipelineManager->UpdatePipelines(diffUpdate2);
    BlockProcessor(configName);
    APSARA_TEST_EQUAL_FATAL(1U, pipelineManager->GetAllPipelines().size());

    auto pipeline2 = CollectionPipelineManager::GetInstance()->GetAllPipelines().at(configName).get();

    ProcessorRunner::GetInstance()->Init();
    // load new pipeline
    Json::Value pipelineConfigJsonUpdate3
        = GeneratePipelineConfigJson(nativeInputConfig3, nativeProcessorConfig3, nativeFlusherConfig3);
    CollectionConfigDiff diffUpdate3;
    CollectionConfig pipelineConfigObjUpdate3
        = CollectionConfig(configName, make_unique<Json::Value>(pipelineConfigJsonUpdate3), filepath);
    pipelineConfigObjUpdate3.Parse();
    diffUpdate3.mModified.push_back(std::move(pipelineConfigObjUpdate3));
    auto result = async(launch::async, [&]() {
        this_thread::sleep_for(chrono::milliseconds(1000));
        auto processor2
            = static_cast<ProcessorMock*>(const_cast<Processor*>(pipeline2->mProcessorLine[0].get()->mPlugin.get()));
        processor2->Unblock();
    });
    pipelineManager->UpdatePipelines(diffUpdate3);
    BlockProcessor(configName);
    result.get();
    APSARA_TEST_EQUAL_FATAL(1U, pipelineManager->GetAllPipelines().size());

    AddDataToProcessQueue(configName, "test-data-5");
    AddDataToProcessQueue(configName, "test-data-6");
    AddDataToProcessQueue(configName, "test-data-7");

    HttpSink::GetInstance()->Init();
    FlusherRunner::GetInstance()->Init();
    UnBlockProcessor(configName);
    VerifyData("test_logstore_2", 1, 1, true);
    VerifyData("test_logstore_3", 2, 7, true);
}

void PipelineUpdateUnittest::TestPipelineUpdateManyCase7() const {
    // update 3 times
    // 1. process queue empty, send queue empty
    // 2. add data
    const std::string configName = "test1";
    ProcessorRunner::GetInstance()->Stop();
    // load old pipeline
    Json::Value pipelineConfigJson
        = GeneratePipelineConfigJson(nativeInputConfig, nativeProcessorConfig, nativeFlusherConfig);
    auto pipelineManager = CollectionPipelineManager::GetInstance();
    CollectionConfigDiff diff;
    CollectionConfig pipelineConfigObj
        = CollectionConfig(configName, make_unique<Json::Value>(pipelineConfigJson), filepath);
    pipelineConfigObj.Parse();
    diff.mAdded.push_back(std::move(pipelineConfigObj));
    pipelineManager->UpdatePipelines(diff);
    BlockProcessor(configName);
    APSARA_TEST_EQUAL_FATAL(1U, pipelineManager->GetAllPipelines().size());

    // Add data without trigger
    auto pipeline1 = CollectionPipelineManager::GetInstance()->GetAllPipelines().at(configName).get();
    AddDataToProcessQueue(configName, "test-data-1"); // will be popped to processor

    // load new pipeline
    Json::Value pipelineConfigJsonUpdate2
        = GeneratePipelineConfigJson(nativeInputConfig2, nativeProcessorConfig2, nativeFlusherConfig2);
    CollectionConfigDiff diffUpdate2;
    CollectionConfig pipelineConfigObjUpdate2
        = CollectionConfig(configName, make_unique<Json::Value>(pipelineConfigJsonUpdate2), filepath);
    pipelineConfigObjUpdate2.Parse();
    diffUpdate2.mModified.push_back(std::move(pipelineConfigObjUpdate2));
    pipelineManager->UpdatePipelines(diffUpdate2);
    BlockProcessor(configName);
    APSARA_TEST_EQUAL_FATAL(1U, pipelineManager->GetAllPipelines().size());

    auto pipeline2 = CollectionPipelineManager::GetInstance()->GetAllPipelines().at(configName).get();
    AddDataToProcessQueue(configName, "test-data-2");
    AddDataToProcessQueue(configName, "test-data-3");
    AddDataToProcessQueue(configName, "test-data-4");

    ProcessorRunner::GetInstance()->Init();
    // load new pipeline
    Json::Value pipelineConfigJsonUpdate3
        = GeneratePipelineConfigJson(nativeInputConfig3, nativeProcessorConfig3, nativeFlusherConfig3);
    CollectionConfigDiff diffUpdate3;
    CollectionConfig pipelineConfigObjUpdate3
        = CollectionConfig(configName, make_unique<Json::Value>(pipelineConfigJsonUpdate3), filepath);
    pipelineConfigObjUpdate3.Parse();
    diffUpdate3.mModified.push_back(std::move(pipelineConfigObjUpdate3));
    auto result = async(launch::async, [&]() {
        this_thread::sleep_for(chrono::milliseconds(1000));
        auto processor2
            = static_cast<ProcessorMock*>(const_cast<Processor*>(pipeline2->mProcessorLine[0].get()->mPlugin.get()));
        processor2->Unblock();
    });
    pipelineManager->UpdatePipelines(diffUpdate3);
    BlockProcessor(configName);
    result.get();
    APSARA_TEST_EQUAL_FATAL(1U, pipelineManager->GetAllPipelines().size());

    AddDataToProcessQueue(configName, "test-data-5");
    AddDataToProcessQueue(configName, "test-data-6");
    AddDataToProcessQueue(configName, "test-data-7");

    HttpSink::GetInstance()->Init();
    FlusherRunner::GetInstance()->Init();
    UnBlockProcessor(configName);
    VerifyData("test_logstore_2", 1, 1, true);
    VerifyData("test_logstore_3", 2, 7, true);
}

void PipelineUpdateUnittest::TestPipelineUpdateManyCase8() const {
    // update 3 times
    // 1. process queue empty, send queue empty
    // 2. not add data
    const std::string configName = "test1";
    ProcessorRunner::GetInstance()->Stop();
    // load old pipeline
    Json::Value pipelineConfigJson
        = GeneratePipelineConfigJson(nativeInputConfig, nativeProcessorConfig, nativeFlusherConfig);
    auto pipelineManager = CollectionPipelineManager::GetInstance();
    CollectionConfigDiff diff;
    CollectionConfig pipelineConfigObj
        = CollectionConfig(configName, make_unique<Json::Value>(pipelineConfigJson), filepath);
    pipelineConfigObj.Parse();
    diff.mAdded.push_back(std::move(pipelineConfigObj));
    pipelineManager->UpdatePipelines(diff);
    BlockProcessor(configName);
    APSARA_TEST_EQUAL_FATAL(1U, pipelineManager->GetAllPipelines().size());

    // Add data without trigger
    auto pipeline1 = CollectionPipelineManager::GetInstance()->GetAllPipelines().at(configName).get();
    AddDataToProcessQueue(configName, "test-data-1"); // will be popped to processor

    // load new pipeline
    Json::Value pipelineConfigJsonUpdate2
        = GeneratePipelineConfigJson(nativeInputConfig2, nativeProcessorConfig2, nativeFlusherConfig2);
    CollectionConfigDiff diffUpdate2;
    CollectionConfig pipelineConfigObjUpdate2
        = CollectionConfig(configName, make_unique<Json::Value>(pipelineConfigJsonUpdate2), filepath);
    pipelineConfigObjUpdate2.Parse();
    diffUpdate2.mModified.push_back(std::move(pipelineConfigObjUpdate2));
    pipelineManager->UpdatePipelines(diffUpdate2);
    BlockProcessor(configName);
    APSARA_TEST_EQUAL_FATAL(1U, pipelineManager->GetAllPipelines().size());

    auto pipeline2 = CollectionPipelineManager::GetInstance()->GetAllPipelines().at(configName).get();

    ProcessorRunner::GetInstance()->Init();
    // load new pipeline
    Json::Value pipelineConfigJsonUpdate3
        = GeneratePipelineConfigJson(nativeInputConfig3, nativeProcessorConfig3, nativeFlusherConfig3);
    CollectionConfigDiff diffUpdate3;
    CollectionConfig pipelineConfigObjUpdate3
        = CollectionConfig(configName, make_unique<Json::Value>(pipelineConfigJsonUpdate3), filepath);
    pipelineConfigObjUpdate3.Parse();
    diffUpdate3.mModified.push_back(std::move(pipelineConfigObjUpdate3));
    auto result = async(launch::async, [&]() {
        this_thread::sleep_for(chrono::milliseconds(1000));
        auto processor2
            = static_cast<ProcessorMock*>(const_cast<Processor*>(pipeline2->mProcessorLine[0].get()->mPlugin.get()));
        processor2->Unblock();
    });
    pipelineManager->UpdatePipelines(diffUpdate3);
    BlockProcessor(configName);
    result.get();
    APSARA_TEST_EQUAL_FATAL(1U, pipelineManager->GetAllPipelines().size());

    AddDataToProcessQueue(configName, "test-data-2");
    AddDataToProcessQueue(configName, "test-data-3");
    AddDataToProcessQueue(configName, "test-data-4");

    HttpSink::GetInstance()->Init();
    FlusherRunner::GetInstance()->Init();
    UnBlockProcessor(configName);
    VerifyData("test_logstore_2", 1, 1, true);
    VerifyData("test_logstore_3", 2, 4, true);
}

void PipelineUpdateUnittest::TestPipelineUpdateManyCase9() const {
    // update 3 times
    // 1. process queue empty, send queue not empty
    // 2. add data to send queue
    const std::string configName = "test1";
    ProcessorRunner::GetInstance()->Stop();
    // load old pipeline
    Json::Value pipelineConfigJson
        = GeneratePipelineConfigJson(nativeInputConfig, nativeProcessorConfig, nativeFlusherConfig);
    auto pipelineManager = CollectionPipelineManager::GetInstance();
    CollectionConfigDiff diff;
    CollectionConfig pipelineConfigObj
        = CollectionConfig(configName, make_unique<Json::Value>(pipelineConfigJson), filepath);
    pipelineConfigObj.Parse();
    diff.mAdded.push_back(std::move(pipelineConfigObj));
    pipelineManager->UpdatePipelines(diff);
    BlockProcessor(configName);
    APSARA_TEST_EQUAL_FATAL(1U, pipelineManager->GetAllPipelines().size());

    // Add data without trigger
    auto pipeline1 = CollectionPipelineManager::GetInstance()->GetAllPipelines().at(configName).get();
    auto flusher1 = const_cast<Flusher*>(pipeline1->GetFlushers()[0].get()->GetPlugin());
    AddDataToSenderQueue(configName, "test-data-1", flusher1);
    AddDataToSenderQueue(configName, "test-data-2", flusher1);
    AddDataToSenderQueue(configName, "test-data-3", flusher1);

    // load new pipeline
    Json::Value pipelineConfigJsonUpdate2
        = GeneratePipelineConfigJson(nativeInputConfig2, nativeProcessorConfig2, nativeFlusherConfig2);
    CollectionConfigDiff diffUpdate2;
    CollectionConfig pipelineConfigObjUpdate2
        = CollectionConfig(configName, make_unique<Json::Value>(pipelineConfigJsonUpdate2), filepath);
    pipelineConfigObjUpdate2.Parse();
    diffUpdate2.mModified.push_back(std::move(pipelineConfigObjUpdate2));
    pipelineManager->UpdatePipelines(diffUpdate2);
    APSARA_TEST_EQUAL_FATAL(1U, pipelineManager->GetAllPipelines().size());

    auto pipeline2 = CollectionPipelineManager::GetInstance()->GetAllPipelines().at(configName).get();
    auto flusher2 = const_cast<Flusher*>(pipeline2->GetFlushers()[0].get()->GetPlugin());
    AddDataToSenderQueue(configName, "test-data-4", flusher2);
    AddDataToSenderQueue(configName, "test-data-5", flusher2);
    AddDataToSenderQueue(configName, "test-data-6", flusher2);

    ProcessorRunner::GetInstance()->Init();
    // load new pipeline
    Json::Value pipelineConfigJsonUpdate3
        = GeneratePipelineConfigJson(nativeInputConfig3, nativeProcessorConfig3, nativeFlusherConfig3);
    CollectionConfigDiff diffUpdate3;
    CollectionConfig pipelineConfigObjUpdate3
        = CollectionConfig(configName, make_unique<Json::Value>(pipelineConfigJsonUpdate3), filepath);
    pipelineConfigObjUpdate3.Parse();
    diffUpdate3.mModified.push_back(std::move(pipelineConfigObjUpdate3));
    pipelineManager->UpdatePipelines(diffUpdate3);
    BlockProcessor(configName);
    APSARA_TEST_EQUAL_FATAL(1U, pipelineManager->GetAllPipelines().size());

    AddDataToProcessQueue(configName, "test-data-7");
    AddDataToProcessQueue(configName, "test-data-8");
    AddDataToProcessQueue(configName, "test-data-9");

    HttpSink::GetInstance()->Init();
    FlusherRunner::GetInstance()->Init();
    UnBlockProcessor(configName);
    VerifyData("test_logstore_1", 1, 3);
    VerifyData("test_logstore_2", 4, 6);
    VerifyData("test_logstore_3", 7, 9, true);
}

void PipelineUpdateUnittest::TestPipelineUpdateManyCase10() const {
    // update 3 times
    // 1. process queue empty, send queue not empty
    // 2. not add data to send queue
    const std::string configName = "test1";
    ProcessorRunner::GetInstance()->Stop();
    // load old pipeline
    Json::Value pipelineConfigJson
        = GeneratePipelineConfigJson(nativeInputConfig, nativeProcessorConfig, nativeFlusherConfig);
    auto pipelineManager = CollectionPipelineManager::GetInstance();
    CollectionConfigDiff diff;
    CollectionConfig pipelineConfigObj
        = CollectionConfig(configName, make_unique<Json::Value>(pipelineConfigJson), filepath);
    pipelineConfigObj.Parse();
    diff.mAdded.push_back(std::move(pipelineConfigObj));
    pipelineManager->UpdatePipelines(diff);
    BlockProcessor(configName);
    APSARA_TEST_EQUAL_FATAL(1U, pipelineManager->GetAllPipelines().size());

    // Add data without trigger
    auto pipeline1 = CollectionPipelineManager::GetInstance()->GetAllPipelines().at(configName).get();
    auto flusher1 = const_cast<Flusher*>(pipeline1->GetFlushers()[0].get()->GetPlugin());
    AddDataToSenderQueue(configName, "test-data-1", flusher1);
    AddDataToSenderQueue(configName, "test-data-2", flusher1);
    AddDataToSenderQueue(configName, "test-data-3", flusher1);

    // load new pipeline
    Json::Value pipelineConfigJsonUpdate2
        = GeneratePipelineConfigJson(nativeInputConfig2, nativeProcessorConfig2, nativeFlusherConfig2);
    CollectionConfigDiff diffUpdate2;
    CollectionConfig pipelineConfigObjUpdate2
        = CollectionConfig(configName, make_unique<Json::Value>(pipelineConfigJsonUpdate2), filepath);
    pipelineConfigObjUpdate2.Parse();
    diffUpdate2.mModified.push_back(std::move(pipelineConfigObjUpdate2));
    pipelineManager->UpdatePipelines(diffUpdate2);
    BlockProcessor(configName);
    APSARA_TEST_EQUAL_FATAL(1U, pipelineManager->GetAllPipelines().size());

    ProcessorRunner::GetInstance()->Init();
    // load new pipeline
    Json::Value pipelineConfigJsonUpdate3
        = GeneratePipelineConfigJson(nativeInputConfig3, nativeProcessorConfig3, nativeFlusherConfig3);
    CollectionConfigDiff diffUpdate3;
    CollectionConfig pipelineConfigObjUpdate3
        = CollectionConfig(configName, make_unique<Json::Value>(pipelineConfigJsonUpdate3), filepath);
    pipelineConfigObjUpdate3.Parse();
    diffUpdate3.mModified.push_back(std::move(pipelineConfigObjUpdate3));
    pipelineManager->UpdatePipelines(diffUpdate3);
    APSARA_TEST_EQUAL_FATAL(1U, pipelineManager->GetAllPipelines().size());

    AddDataToProcessQueue(configName, "test-data-4");
    AddDataToProcessQueue(configName, "test-data-5");
    AddDataToProcessQueue(configName, "test-data-6");

    HttpSink::GetInstance()->Init();
    FlusherRunner::GetInstance()->Init();
    UnBlockProcessor(configName);
    VerifyData("test_logstore_1", 1, 3);
    VerifyData("test_logstore_3", 4, 6);
}

void PipelineUpdateUnittest::TestPipelineRelease() const {
    const std::string configName = "test1";
    ProcessorRunner::GetInstance()->Stop();
    // load old pipeline
    Json::Value pipelineConfigJson
        = GeneratePipelineConfigJson(nativeInputConfig, nativeProcessorConfig, nativeFlusherConfig);
    auto pipelineManager = CollectionPipelineManager::GetInstance();
    CollectionConfigDiff diff;
    CollectionConfig pipelineConfigObj = CollectionConfig(configName, make_unique<Json::Value>(pipelineConfigJson));
    pipelineConfigObj.Parse();
    diff.mAdded.push_back(std::move(pipelineConfigObj));
    pipelineManager->UpdatePipelines(diff);
    APSARA_TEST_EQUAL_FATAL(1U, pipelineManager->GetAllPipelines().size());

    // Add data without trigger
    AddDataToProcessQueue(configName, "test-data-1");
    AddDataToProcessQueue(configName, "test-data-2");
    AddDataToProcessQueue(configName, "test-data-3");

    // load new pipeline
    Json::Value pipelineConfigJsonUpdate2
        = GeneratePipelineConfigJson(nativeInputConfig2, nativeProcessorConfig2, slowFlusherConfig);
    CollectionConfigDiff diffUpdate2;
    CollectionConfig pipelineConfigObjUpdate2
        = CollectionConfig(configName, make_unique<Json::Value>(pipelineConfigJsonUpdate2));
    pipelineConfigObjUpdate2.Parse();
    diffUpdate2.mModified.push_back(std::move(pipelineConfigObjUpdate2));
    pipelineManager->UpdatePipelines(diffUpdate2);
    APSARA_TEST_EQUAL_FATAL(1U, pipelineManager->GetAllPipelines().size());

    ProcessorRunner::GetInstance()->Init();
    HttpSink::GetInstance()->Init();
    FlusherRunner::GetInstance()->Init();
    VerifyData("test_logstore_2", 1, 3, true);
    LOG_INFO(sLogger, ("test", "end"));
}

UNIT_TEST_CASE(PipelineUpdateUnittest, TestFileServerStart)
UNIT_TEST_CASE(PipelineUpdateUnittest, TestPipelineParamUpdateCase1)
UNIT_TEST_CASE(PipelineUpdateUnittest, TestPipelineParamUpdateCase2)
UNIT_TEST_CASE(PipelineUpdateUnittest, TestPipelineParamUpdateCase3)
UNIT_TEST_CASE(PipelineUpdateUnittest, TestPipelineParamUpdateCase4)
UNIT_TEST_CASE(PipelineUpdateUnittest, TestPipelineTypeUpdateCase1)
UNIT_TEST_CASE(PipelineUpdateUnittest, TestPipelineTypeUpdateCase2)
UNIT_TEST_CASE(PipelineUpdateUnittest, TestPipelineTypeUpdateCase3)
UNIT_TEST_CASE(PipelineUpdateUnittest, TestPipelineTypeUpdateCase4)
UNIT_TEST_CASE(PipelineUpdateUnittest, TestPipelineTopoUpdateCase1)
UNIT_TEST_CASE(PipelineUpdateUnittest, TestPipelineTopoUpdateCase2)
UNIT_TEST_CASE(PipelineUpdateUnittest, TestPipelineTopoUpdateCase3)
UNIT_TEST_CASE(PipelineUpdateUnittest, TestPipelineTopoUpdateCase4)
UNIT_TEST_CASE(PipelineUpdateUnittest, TestPipelineTopoUpdateCase5)
UNIT_TEST_CASE(PipelineUpdateUnittest, TestPipelineTopoUpdateCase6)
UNIT_TEST_CASE(PipelineUpdateUnittest, TestPipelineTopoUpdateCase7)
UNIT_TEST_CASE(PipelineUpdateUnittest, TestPipelineTopoUpdateCase8)
UNIT_TEST_CASE(PipelineUpdateUnittest, TestPipelineTopoUpdateCase9)
UNIT_TEST_CASE(PipelineUpdateUnittest, TestPipelineTopoUpdateCase10)
UNIT_TEST_CASE(PipelineUpdateUnittest, TestPipelineTopoUpdateCase11)
UNIT_TEST_CASE(PipelineUpdateUnittest, TestPipelineTopoUpdateCase12)
UNIT_TEST_CASE(PipelineUpdateUnittest, TestPipelineInputBlock)
UNIT_TEST_CASE(PipelineUpdateUnittest, TestPipelineGoInputBlockCase1)
UNIT_TEST_CASE(PipelineUpdateUnittest, TestPipelineGoInputBlockCase2)
UNIT_TEST_CASE(PipelineUpdateUnittest, TestPipelineIsolationCase1)
UNIT_TEST_CASE(PipelineUpdateUnittest, TestPipelineIsolationCase2)
UNIT_TEST_CASE(PipelineUpdateUnittest, TestPipelineUpdateManyCase1)
UNIT_TEST_CASE(PipelineUpdateUnittest, TestPipelineUpdateManyCase2)
UNIT_TEST_CASE(PipelineUpdateUnittest, TestPipelineUpdateManyCase3)
UNIT_TEST_CASE(PipelineUpdateUnittest, TestPipelineUpdateManyCase4)
UNIT_TEST_CASE(PipelineUpdateUnittest, TestPipelineUpdateManyCase5)
UNIT_TEST_CASE(PipelineUpdateUnittest, TestPipelineUpdateManyCase6)
UNIT_TEST_CASE(PipelineUpdateUnittest, TestPipelineUpdateManyCase7)
UNIT_TEST_CASE(PipelineUpdateUnittest, TestPipelineUpdateManyCase8)
UNIT_TEST_CASE(PipelineUpdateUnittest, TestPipelineUpdateManyCase9)
UNIT_TEST_CASE(PipelineUpdateUnittest, TestPipelineUpdateManyCase10)
UNIT_TEST_CASE(PipelineUpdateUnittest, TestPipelineRelease)

} // namespace logtail

UNIT_TEST_MAIN<|MERGE_RESOLUTION|>--- conflicted
+++ resolved
@@ -404,13 +404,10 @@
         {
             "Type": "flusher_stdout2"
         })";
-<<<<<<< HEAD
 
     bool isFileServerStart = false;
 
     filesystem::path filepath = "/path/to/test";
-=======
->>>>>>> 347d71c3
 };
 
 void PipelineUpdateUnittest::TestFileServerStart() {
