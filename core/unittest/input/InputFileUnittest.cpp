// Copyright 2023 iLogtail Authors
//
// Licensed under the Apache License, Version 2.0 (the "License");
// you may not use this file except in compliance with the License.
// You may obtain a copy of the License at
//
//      http://www.apache.org/licenses/LICENSE-2.0
//
// Unless required by applicable law or agreed to in writing, software
// distributed under the License is distributed on an "AS IS" BASIS,
// WITHOUT WARRANTIES OR CONDITIONS OF ANY KIND, either express or implied.
// See the License for the specific language governing permissions and
// limitations under the License.

#include <filesystem>
#include <memory>
#include <string>

#include "json/json.h"

#include "app_config/AppConfig.h"
#include "common/JsonUtil.h"
#include "file_server/FileServer.h"
#include "pipeline/Pipeline.h"
#include "pipeline/PipelineContext.h"
#include "pipeline/plugin/PluginRegistry.h"
#include "plugin/input/InputFile.h"
#include "plugin/processor/inner/ProcessorSplitLogStringNative.h"
#include "plugin/processor/inner/ProcessorSplitMultilineLogStringNative.h"
#include "plugin/processor/inner/ProcessorTagNative.h"
#include "unittest/Unittest.h"

DECLARE_FLAG_INT32(default_plugin_log_queue_size);

using namespace std;

namespace logtail {

class InputFileUnittest : public testing::Test {
public:
    void OnSuccessfulInit();
    void OnFailedInit();
    void OnEnableContainerDiscovery();
    void TestCreateInnerProcessors();
    void OnPipelineUpdate();
    void TestSetContainerBaseDir();

protected:
    static void SetUpTestCase() {
        AppConfig::GetInstance()->mPurageContainerMode = true;
        PluginRegistry::GetInstance()->LoadPlugins();
    }

    static void TearDownTestCase() { PluginRegistry::GetInstance()->UnloadPlugins(); }

    void SetUp() override {
        p.mName = "test_config";
        ctx.SetConfigName("test_config");
        p.mPluginID.store(0);
        ctx.SetPipeline(p);
    }

private:
    Pipeline p;
    PipelineContext ctx;
};

void InputFileUnittest::OnSuccessfulInit() {
    unique_ptr<InputFile> input;
    Json::Value configJson, optionalGoPipeline;
    string configStr, errorMsg;
    filesystem::path filePath = filesystem::absolute("*.log");

    // only mandatory param
    configStr = R"(
        {
            "Type": "input_file",
            "FilePaths": []
        }
    )";
    APSARA_TEST_TRUE(ParseJsonTable(configStr, configJson, errorMsg));
    configJson["FilePaths"].append(Json::Value(filePath.string()));
    input.reset(new InputFile());
    ctx.SetExactlyOnceFlag(false);
    input->SetContext(ctx);
    input->SetMetricsRecordRef(InputFile::sName, "1");
    APSARA_TEST_TRUE(input->Init(configJson, optionalGoPipeline));
    APSARA_TEST_FALSE(input->mEnableContainerDiscovery);
    APSARA_TEST_EQUAL(0U, input->mMaxCheckpointDirSearchDepth);
    APSARA_TEST_EQUAL(0U, input->mExactlyOnceConcurrency);
    APSARA_TEST_FALSE(ctx.IsExactlyOnceEnabled());

    // valid optional param
    configStr = R"(
        {
            "Type": "input_file",
            "FilePaths": [],
            "EnableContainerDiscovery": true,
            "MaxCheckpointDirSearchDepth": 1,
            "EnableExactlyOnce": 1
        }
    )";
    APSARA_TEST_TRUE(ParseJsonTable(configStr, configJson, errorMsg));
    configJson["FilePaths"].append(Json::Value(filePath.string()));
    input.reset(new InputFile());
    ctx.SetExactlyOnceFlag(false);
    input->SetContext(ctx);
    input->SetMetricsRecordRef(InputFile::sName, "1");
    APSARA_TEST_TRUE(input->Init(configJson, optionalGoPipeline));
    APSARA_TEST_TRUE(input->mEnableContainerDiscovery);
    APSARA_TEST_EQUAL(1U, input->mMaxCheckpointDirSearchDepth);
    APSARA_TEST_EQUAL(1U, input->mExactlyOnceConcurrency);
    APSARA_TEST_TRUE(ctx.IsExactlyOnceEnabled());

    // invalid optional param
    configStr = R"(
        {
            "Type": "input_file",
            "FilePaths": [],
            "EnableContainerDiscovery": "true",
            "MaxCheckpointDirSearchDepth": true,
            "EnableExactlyOnce": true
        }
    )";
    APSARA_TEST_TRUE(ParseJsonTable(configStr, configJson, errorMsg));
    configJson["FilePaths"].append(Json::Value(filePath.string()));
    input.reset(new InputFile());
    ctx.SetExactlyOnceFlag(false);
    input->SetContext(ctx);
    input->SetMetricsRecordRef(InputFile::sName, "1");
    APSARA_TEST_TRUE(input->Init(configJson, optionalGoPipeline));
    APSARA_TEST_FALSE(input->mEnableContainerDiscovery);
    APSARA_TEST_EQUAL(0U, input->mMaxCheckpointDirSearchDepth);
    APSARA_TEST_EQUAL(0U, input->mExactlyOnceConcurrency);
    APSARA_TEST_FALSE(ctx.IsExactlyOnceEnabled());

    // TailingAllMatchedFiles
    configStr = R"(
        {
            "Type": "input_file",
            "FilePaths": [],
            "TailingAllMatchedFiles": true,
        }
    )";
    APSARA_TEST_TRUE(ParseJsonTable(configStr, configJson, errorMsg));
    configJson["FilePaths"].append(Json::Value(filePath.string()));
    input.reset(new InputFile());
    ctx.SetExactlyOnceFlag(false);
    input->SetContext(ctx);
    input->SetMetricsRecordRef(InputFile::sName, "1");
    APSARA_TEST_TRUE(input->Init(configJson, optionalGoPipeline));
    APSARA_TEST_TRUE(input->mFileReader.mTailingAllMatchedFiles);
    APSARA_TEST_TRUE(input->mFileDiscovery.IsTailingAllMatchedFiles());

    // ExactlyOnceConcurrency
    configStr = R"(
        {
            "Type": "input_file",
            "FilePaths": [],
            "EnableExactlyConcurrency": 600,
        }
    )";
    APSARA_TEST_TRUE(ParseJsonTable(configStr, configJson, errorMsg));
    configJson["FilePaths"].append(Json::Value(filePath.string()));
    input.reset(new InputFile());
    ctx.SetExactlyOnceFlag(false);
    input->SetContext(ctx);
    input->SetMetricsRecordRef(InputFile::sName, "1");
    APSARA_TEST_TRUE(input->Init(configJson, optionalGoPipeline));
    APSARA_TEST_EQUAL(0U, input->mExactlyOnceConcurrency);
    APSARA_TEST_FALSE(ctx.IsExactlyOnceEnabled());
}

void InputFileUnittest::OnFailedInit() {
    unique_ptr<InputFile> input;
    Json::Value configJson, optionalGoPipeline;

    input.reset(new InputFile());
    input->SetContext(ctx);
    input->SetMetricsRecordRef(InputFile::sName, "1");
    APSARA_TEST_FALSE(input->Init(configJson, optionalGoPipeline));
}

void InputFileUnittest::OnEnableContainerDiscovery() {
    unique_ptr<InputFile> input;
    Json::Value configJson, optionalGoPipelineJson, optionalGoPipeline;
    string configStr, optionalGoPipelineStr, errorMsg;
    filesystem::path filePath = filesystem::absolute("*.log");

    configStr = R"(
            {
                "Type": "input_file",
                "FilePaths": [],
                "EnableContainerDiscovery": true,
                "ContainerFilters": {
                    "K8sNamespaceRegex": "default"
                },
                "CollectingContainersMeta": true
            }
        )";
    optionalGoPipelineStr = R"(
            {
                "global": {},
                "inputs": [
                    {                
                        "type": "metric_container_info/2",
                        "detail": {
                            "CollectingContainersMeta": true,
                            "FilePattern": "*.log",
                            "K8sNamespaceRegex": "default",
                            "MaxDepth": 0,
                            "LogPath": ""
                        }
                    }
                ]
            }
        )";
    APSARA_TEST_TRUE(ParseJsonTable(configStr, configJson, errorMsg));
    APSARA_TEST_TRUE(ParseJsonTable(optionalGoPipelineStr, optionalGoPipelineJson, errorMsg));
    configJson["FilePaths"].append(Json::Value(filePath.string()));
    optionalGoPipelineJson["global"]["DefaultLogQueueSize"] = Json::Value(INT32_FLAG(default_plugin_log_queue_size));
    optionalGoPipelineJson["inputs"][0]["detail"]["LogPath"] = Json::Value(filePath.parent_path().string());
    PluginInstance::PluginMeta meta = ctx.GetPipeline().GenNextPluginMeta(false);
    input.reset(new InputFile());
    input->SetContext(ctx);
    input->SetMetricsRecordRef(InputFile::sName, meta.mPluginID);
    APSARA_TEST_TRUE(input->Init(configJson, optionalGoPipeline));
    APSARA_TEST_TRUE(input->mEnableContainerDiscovery);
    APSARA_TEST_TRUE(input->mFileDiscovery.IsContainerDiscoveryEnabled());
    APSARA_TEST_EQUAL(optionalGoPipelineJson.toStyledString(), optionalGoPipeline.toStyledString());
}

void InputFileUnittest::TestCreateInnerProcessors() {
    unique_ptr<InputFile> input;
    Json::Value configJson, optionalGoPipeline;
    string configStr, errorMsg;
    filesystem::path filePath = filesystem::absolute("*.log");
    {
        // no multiline
        configStr = R"(
            {
                "Type": "input_file",
                "FilePaths": [],
                "AppendingLogPositionMeta": true
            }
        )";
        APSARA_TEST_TRUE(ParseJsonTable(configStr, configJson, errorMsg));
        configJson["FilePaths"].append(Json::Value(filePath.string()));
        input.reset(new InputFile());
        input->SetContext(ctx);
        input->SetMetricsRecordRef(InputFile::sName, "1");
        APSARA_TEST_TRUE(input->Init(configJson, optionalGoPipeline));
        APSARA_TEST_EQUAL(2U, input->mInnerProcessors.size());
        APSARA_TEST_EQUAL(ProcessorSplitLogStringNative::sName, input->mInnerProcessors[0]->Name());
        auto plugin = static_cast<ProcessorSplitLogStringNative*>(input->mInnerProcessors[0]->mPlugin.get());
        APSARA_TEST_EQUAL(DEFAULT_CONTENT_KEY, plugin->mSourceKey);
        APSARA_TEST_EQUAL('\n', plugin->mSplitChar);
<<<<<<< HEAD
=======
        APSARA_TEST_TRUE(plugin->mAppendingLogPositionMeta);
        APSARA_TEST_FALSE(plugin->mEnableRawContent);
>>>>>>> 660daa1e
        APSARA_TEST_EQUAL(ProcessorTagNative::sName, input->mInnerProcessors[1]->Name());
    }
    {
        // custom multiline
        configStr = R"(
            {
                "Type": "input_file",
                "FilePaths": [],
                "Multiline": {
                    "StartPattern": "\\d+",
                    "EndPattern": "end",
                    "IgnoringUnmatchWarning": true,
                    "UnmatchedContentTreatment": "discard"
                },
                "AppendingLogPositionMeta": true
            }
        )";
        APSARA_TEST_TRUE(ParseJsonTable(configStr, configJson, errorMsg));
        configJson["FilePaths"].append(Json::Value(filePath.string()));
        input.reset(new InputFile());
        input->SetContext(ctx);
        input->SetMetricsRecordRef(InputFile::sName, "1");
        APSARA_TEST_TRUE(input->Init(configJson, optionalGoPipeline));
        APSARA_TEST_EQUAL(2U, input->mInnerProcessors.size());
        APSARA_TEST_EQUAL(ProcessorSplitMultilineLogStringNative::sName, input->mInnerProcessors[0]->Name());
        auto plugin = static_cast<ProcessorSplitMultilineLogStringNative*>(input->mInnerProcessors[0]->mPlugin.get());
        APSARA_TEST_EQUAL(DEFAULT_CONTENT_KEY, plugin->mSourceKey);
        APSARA_TEST_EQUAL(MultilineOptions::Mode::CUSTOM, plugin->mMultiline.mMode);
        APSARA_TEST_STREQ("\\d+", plugin->mMultiline.mStartPattern.c_str());
        APSARA_TEST_STREQ("", plugin->mMultiline.mContinuePattern.c_str());
        APSARA_TEST_STREQ("end", plugin->mMultiline.mEndPattern.c_str());
        APSARA_TEST_TRUE(plugin->mMultiline.mIgnoringUnmatchWarning);
        APSARA_TEST_EQUAL(MultilineOptions::UnmatchedContentTreatment::DISCARD,
                          plugin->mMultiline.mUnmatchedContentTreatment);
<<<<<<< HEAD
=======
        APSARA_TEST_TRUE(plugin->mAppendingLogPositionMeta);
        APSARA_TEST_FALSE(plugin->mEnableRawContent);
>>>>>>> 660daa1e
        APSARA_TEST_EQUAL(ProcessorTagNative::sName, input->mInnerProcessors[1]->Name());
    }
    {
        // json multiline, first processor is json parser
        ctx.SetIsFirstProcessorJsonFlag(true);
        configStr = R"(
            {
                "Type": "input_file",
                "FilePaths": [],
                "AppendingLogPositionMeta": true
            }
        )";
        APSARA_TEST_TRUE(ParseJsonTable(configStr, configJson, errorMsg));
        configJson["FilePaths"].append(Json::Value(filePath.string()));
        input.reset(new InputFile());
        input->SetContext(ctx);
        input->SetMetricsRecordRef(InputFile::sName, "1");
        APSARA_TEST_TRUE(input->Init(configJson, optionalGoPipeline));
        APSARA_TEST_EQUAL(2U, input->mInnerProcessors.size());
        APSARA_TEST_EQUAL(ProcessorSplitLogStringNative::sName, input->mInnerProcessors[0]->Name());
        auto plugin = static_cast<ProcessorSplitLogStringNative*>(input->mInnerProcessors[0]->mPlugin.get());
        APSARA_TEST_EQUAL(DEFAULT_CONTENT_KEY, plugin->mSourceKey);
        APSARA_TEST_EQUAL('\0', plugin->mSplitChar);
<<<<<<< HEAD
=======
        APSARA_TEST_TRUE(plugin->mAppendingLogPositionMeta);
        APSARA_TEST_FALSE(plugin->mEnableRawContent);
>>>>>>> 660daa1e
        APSARA_TEST_EQUAL(ProcessorTagNative::sName, input->mInnerProcessors[1]->Name());
        ctx.SetIsFirstProcessorJsonFlag(false);
    }
    {
        // json multiline, json mode
        ctx.SetIsFirstProcessorJsonFlag(true);
        configStr = R"(
            {
                "Type": "input_file",
                "FilePaths": [],
                "Multiline": {
                    "Mode": "JSON"
                },
                "AppendingLogPositionMeta": true
            }
        )";
        APSARA_TEST_TRUE(ParseJsonTable(configStr, configJson, errorMsg));
        configJson["FilePaths"].append(Json::Value(filePath.string()));
        input.reset(new InputFile());
        input->SetContext(ctx);
        input->SetMetricsRecordRef(InputFile::sName, "1");
        APSARA_TEST_TRUE(input->Init(configJson, optionalGoPipeline));
        APSARA_TEST_EQUAL(2U, input->mInnerProcessors.size());
        APSARA_TEST_EQUAL(ProcessorSplitLogStringNative::sName, input->mInnerProcessors[0]->Name());
        auto plugin = static_cast<ProcessorSplitLogStringNative*>(input->mInnerProcessors[0]->mPlugin.get());
        APSARA_TEST_EQUAL(DEFAULT_CONTENT_KEY, plugin->mSourceKey);
        APSARA_TEST_EQUAL('\0', plugin->mSplitChar);
<<<<<<< HEAD
=======
        APSARA_TEST_TRUE(plugin->mAppendingLogPositionMeta);
        APSARA_TEST_FALSE(plugin->mEnableRawContent);
>>>>>>> 660daa1e
        APSARA_TEST_EQUAL(ProcessorTagNative::sName, input->mInnerProcessors[1]->Name());
        ctx.SetIsFirstProcessorJsonFlag(false);
    }
    {
        // disable raw content: has native processor
        ctx.SetHasNativeProcessorsFlag(true);
        configStr = R"(
            {
                "Type": "input_file",
                "FilePaths": []
            }
        )";
        APSARA_TEST_TRUE(ParseJsonTable(configStr, configJson, errorMsg));
        configJson["FilePaths"].append(Json::Value(filePath.string()));
        input.reset(new InputFile());
        input->SetContext(ctx);
        input->SetMetricsRecordRef(InputFile::sName, "1");
        APSARA_TEST_TRUE(input->Init(configJson, optionalGoPipeline));
        APSARA_TEST_EQUAL(2U, input->mInnerProcessors.size());
        APSARA_TEST_EQUAL(ProcessorSplitLogStringNative::sName, input->mInnerProcessors[0]->Name());
        auto plugin = static_cast<ProcessorSplitLogStringNative*>(input->mInnerProcessors[0]->mPlugin.get());
        APSARA_TEST_FALSE(plugin->mEnableRawContent);
        ctx.SetHasNativeProcessorsFlag(false);
    }
    {
        // disable raw content: exactly once
        ctx.SetExactlyOnceFlag(true);
        configStr = R"(
            {
                "Type": "input_file",
                "FilePaths": []
            }
        )";
        APSARA_TEST_TRUE(ParseJsonTable(configStr, configJson, errorMsg));
        configJson["FilePaths"].append(Json::Value(filePath.string()));
        input.reset(new InputFile());
        input->SetContext(ctx);
        input->SetMetricsRecordRef(InputFile::sName, "1");
        APSARA_TEST_TRUE(input->Init(configJson, optionalGoPipeline));
        APSARA_TEST_EQUAL(2U, input->mInnerProcessors.size());
        APSARA_TEST_EQUAL(ProcessorSplitLogStringNative::sName, input->mInnerProcessors[0]->Name());
        auto plugin = static_cast<ProcessorSplitLogStringNative*>(input->mInnerProcessors[0]->mPlugin.get());
        APSARA_TEST_FALSE(plugin->mEnableRawContent);
        ctx.SetExactlyOnceFlag(false);
    }
    {
        // disable raw content: flushing through go pipeline
        ctx.SetIsFlushingThroughGoPipelineFlag(true);
        configStr = R"(
            {
                "Type": "input_file",
                "FilePaths": []
            }
        )";
        APSARA_TEST_TRUE(ParseJsonTable(configStr, configJson, errorMsg));
        configJson["FilePaths"].append(Json::Value(filePath.string()));
        input.reset(new InputFile());
        input->SetContext(ctx);
        input->SetMetricsRecordRef(InputFile::sName, "1");
        APSARA_TEST_TRUE(input->Init(configJson, optionalGoPipeline));
        APSARA_TEST_EQUAL(2U, input->mInnerProcessors.size());
        APSARA_TEST_EQUAL(ProcessorSplitLogStringNative::sName, input->mInnerProcessors[0]->Name());
        auto plugin = static_cast<ProcessorSplitLogStringNative*>(input->mInnerProcessors[0]->mPlugin.get());
        APSARA_TEST_FALSE(plugin->mEnableRawContent);
        ctx.SetIsFlushingThroughGoPipelineFlag(false);
    }
    {
        // enable raw content
        configStr = R"(
            {
                "Type": "input_file",
                "FilePaths": []
            }
        )";
        APSARA_TEST_TRUE(ParseJsonTable(configStr, configJson, errorMsg));
        configJson["FilePaths"].append(Json::Value(filePath.string()));
        input.reset(new InputFile());
        input->SetContext(ctx);
        input->SetMetricsRecordRef(InputFile::sName, "1");
        APSARA_TEST_TRUE(input->Init(configJson, optionalGoPipeline));
        APSARA_TEST_EQUAL(2U, input->mInnerProcessors.size());
        APSARA_TEST_EQUAL(ProcessorSplitLogStringNative::sName, input->mInnerProcessors[0]->Name());
        auto plugin = static_cast<ProcessorSplitLogStringNative*>(input->mInnerProcessors[0]->mPlugin.get());
        APSARA_TEST_TRUE(plugin->mEnableRawContent);
    }
}

void InputFileUnittest::OnPipelineUpdate() {
    Json::Value configJson, optionalGoPipeline;
    InputFile input;
    input.SetContext(ctx);
    string configStr, errorMsg;
    filesystem::path filePath = filesystem::absolute("*.log");

    configStr = R"(
        {
            "Type": "input_file",
            "FilePaths": [],
            "EnableExactlyOnce": 2
        }
    )";
    APSARA_TEST_TRUE(ParseJsonTable(configStr, configJson, errorMsg));
    configJson["FilePaths"].append(Json::Value(filePath.string()));
    input.SetContext(ctx);
    input.SetMetricsRecordRef(InputFile::sName, "1");
    APSARA_TEST_TRUE(input.Init(configJson, optionalGoPipeline));

    APSARA_TEST_TRUE(input.Start());
    APSARA_TEST_NOT_EQUAL(nullptr, FileServer::GetInstance()->GetFileDiscoveryConfig("test_config").first);
    APSARA_TEST_NOT_EQUAL(nullptr, FileServer::GetInstance()->GetFileReaderConfig("test_config").first);
    APSARA_TEST_NOT_EQUAL(nullptr, FileServer::GetInstance()->GetMultilineConfig("test_config").first);
    APSARA_TEST_EQUAL(2U, FileServer::GetInstance()->GetExactlyOnceConcurrency("test_config"));

    APSARA_TEST_TRUE(input.Stop(true));
    APSARA_TEST_EQUAL(nullptr, FileServer::GetInstance()->GetFileDiscoveryConfig("test_config").first);
    APSARA_TEST_EQUAL(nullptr, FileServer::GetInstance()->GetFileReaderConfig("test_config").first);
    APSARA_TEST_EQUAL(nullptr, FileServer::GetInstance()->GetMultilineConfig("test_config").first);
    APSARA_TEST_EQUAL(0U, FileServer::GetInstance()->GetExactlyOnceConcurrency("test_config"));
}

void InputFileUnittest::TestSetContainerBaseDir() {
    InputFile inputFile;
    ContainerInfo containerInfo;
    containerInfo.mID = "testContainer";
    containerInfo.mUpperDir = "/UpperDir";
    containerInfo.mMounts.push_back(Mount("/source1", "/data1"));
    containerInfo.mMounts.push_back(Mount("/source2", "/data1/data2"));
    containerInfo.mMounts.push_back(Mount("/source3", "/data1/data2/data3"));
    containerInfo.mMounts.push_back(Mount("/source4", "/data1/data2/data3/data4"));

    containerInfo.mRealBaseDir = "";
    ASSERT_TRUE(inputFile.SetContainerBaseDir(containerInfo, "/data2/log"));
    APSARA_TEST_EQUAL("/logtail_host/UpperDir/data2/log", containerInfo.mRealBaseDir);

    containerInfo.mRealBaseDir = "";
    ASSERT_TRUE(inputFile.SetContainerBaseDir(containerInfo, "/data1/log"));
    APSARA_TEST_EQUAL("/logtail_host/source1/log", containerInfo.mRealBaseDir);

    containerInfo.mRealBaseDir = "";
    ASSERT_TRUE(inputFile.SetContainerBaseDir(containerInfo, "/data1/data2/log"));
    APSARA_TEST_EQUAL("/logtail_host/source2/log", containerInfo.mRealBaseDir);

    containerInfo.mRealBaseDir = "";
    ASSERT_TRUE(inputFile.SetContainerBaseDir(containerInfo, "/data1/data2/data3/log"));
    APSARA_TEST_EQUAL("/logtail_host/source3/log", containerInfo.mRealBaseDir);

    containerInfo.mRealBaseDir = "";
    ASSERT_TRUE(inputFile.SetContainerBaseDir(containerInfo, "/data1/data2/data3/data4/log"));
    APSARA_TEST_EQUAL("/logtail_host/source4/log", containerInfo.mRealBaseDir);

    containerInfo.mRealBaseDir = "";
    ASSERT_TRUE(inputFile.SetContainerBaseDir(containerInfo, "/data1/data2/data3/data4/data5/log"));
    APSARA_TEST_EQUAL("/logtail_host/source4/data5/log", containerInfo.mRealBaseDir);
}

UNIT_TEST_CASE(InputFileUnittest, OnSuccessfulInit)
UNIT_TEST_CASE(InputFileUnittest, OnFailedInit)
UNIT_TEST_CASE(InputFileUnittest, OnEnableContainerDiscovery)
UNIT_TEST_CASE(InputFileUnittest, TestCreateInnerProcessors)
UNIT_TEST_CASE(InputFileUnittest, OnPipelineUpdate)
UNIT_TEST_CASE(InputFileUnittest, TestSetContainerBaseDir)

} // namespace logtail

UNIT_TEST_MAIN<|MERGE_RESOLUTION|>--- conflicted
+++ resolved
@@ -255,11 +255,8 @@
         auto plugin = static_cast<ProcessorSplitLogStringNative*>(input->mInnerProcessors[0]->mPlugin.get());
         APSARA_TEST_EQUAL(DEFAULT_CONTENT_KEY, plugin->mSourceKey);
         APSARA_TEST_EQUAL('\n', plugin->mSplitChar);
-<<<<<<< HEAD
-=======
         APSARA_TEST_TRUE(plugin->mAppendingLogPositionMeta);
         APSARA_TEST_FALSE(plugin->mEnableRawContent);
->>>>>>> 660daa1e
         APSARA_TEST_EQUAL(ProcessorTagNative::sName, input->mInnerProcessors[1]->Name());
     }
     {
@@ -294,11 +291,8 @@
         APSARA_TEST_TRUE(plugin->mMultiline.mIgnoringUnmatchWarning);
         APSARA_TEST_EQUAL(MultilineOptions::UnmatchedContentTreatment::DISCARD,
                           plugin->mMultiline.mUnmatchedContentTreatment);
-<<<<<<< HEAD
-=======
         APSARA_TEST_TRUE(plugin->mAppendingLogPositionMeta);
         APSARA_TEST_FALSE(plugin->mEnableRawContent);
->>>>>>> 660daa1e
         APSARA_TEST_EQUAL(ProcessorTagNative::sName, input->mInnerProcessors[1]->Name());
     }
     {
@@ -322,11 +316,8 @@
         auto plugin = static_cast<ProcessorSplitLogStringNative*>(input->mInnerProcessors[0]->mPlugin.get());
         APSARA_TEST_EQUAL(DEFAULT_CONTENT_KEY, plugin->mSourceKey);
         APSARA_TEST_EQUAL('\0', plugin->mSplitChar);
-<<<<<<< HEAD
-=======
         APSARA_TEST_TRUE(plugin->mAppendingLogPositionMeta);
         APSARA_TEST_FALSE(plugin->mEnableRawContent);
->>>>>>> 660daa1e
         APSARA_TEST_EQUAL(ProcessorTagNative::sName, input->mInnerProcessors[1]->Name());
         ctx.SetIsFirstProcessorJsonFlag(false);
     }
@@ -354,11 +345,8 @@
         auto plugin = static_cast<ProcessorSplitLogStringNative*>(input->mInnerProcessors[0]->mPlugin.get());
         APSARA_TEST_EQUAL(DEFAULT_CONTENT_KEY, plugin->mSourceKey);
         APSARA_TEST_EQUAL('\0', plugin->mSplitChar);
-<<<<<<< HEAD
-=======
         APSARA_TEST_TRUE(plugin->mAppendingLogPositionMeta);
         APSARA_TEST_FALSE(plugin->mEnableRawContent);
->>>>>>> 660daa1e
         APSARA_TEST_EQUAL(ProcessorTagNative::sName, input->mInnerProcessors[1]->Name());
         ctx.SetIsFirstProcessorJsonFlag(false);
     }
