--- conflicted
+++ resolved
@@ -74,12 +74,8 @@
 
     std::unique_ptr<char[]> expectedContent;
     FileReaderOptions readerOpts;
-<<<<<<< HEAD
     FileTagOptions tagOpts;
-    PipelineContext ctx;
-=======
     CollectionPipelineContext ctx;
->>>>>>> 0bb2c898
     static std::string logPathDir;
     static std::string gbkFile;
     static std::string utf8File;
@@ -223,12 +219,8 @@
 
 private:
     FileReaderOptions readerOpts;
-<<<<<<< HEAD
     FileTagOptions tagOpts;
-    PipelineContext ctx;
-=======
     CollectionPipelineContext ctx;
->>>>>>> 0bb2c898
 };
 
 UNIT_TEST_CASE(RemoveLastIncompleteLogMultilineUnittest, TestRemoveLastIncompleteLogWithBeginContinue);
