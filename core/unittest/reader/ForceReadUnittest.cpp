// Copyright 2024 iLogtail Authors
//
// Licensed under the Apache License, Version 2.0 (the "License");
// you may not use this file except in compliance with the License.
// You may obtain a copy of the License at
//
//      http://www.apache.org/licenses/LICENSE-2.0
//
// Unless required by applicable law or agreed to in writing, software
// distributed under the License is distributed on an "AS IS" BASIS,
// WITHOUT WARRANTIES OR CONDITIONS OF ANY KIND, either express or implied.
// See the License for the specific language governing permissions and
// limitations under the License.

#include <stdlib.h>
#include <sys/stat.h>
#include <sys/types.h>

#include <memory>
#include <string>

#include "collection_pipeline/CollectionPipeline.h"
#include "collection_pipeline/queue/ProcessQueueManager.h"
#include "common/FileSystemUtil.h"
#include "common/Flags.h"
#include "common/JsonUtil.h"
#include "config/CollectionConfig.h"
#include "constants/Constants.h"
#include "file_server/ConfigManager.h"
#include "file_server/FileServer.h"
#include "file_server/event/BlockEventManager.h"
#include "file_server/event/Event.h"
#include "file_server/event_handler/EventHandler.h"
#include "logger/Logger.h"
#include "unittest/Unittest.h"

using namespace std;

namespace logtail {

class ForceReadUnittest : public testing::Test {
public:
    void TestTimeoutForceRead();
    void TestFileCloseForceRead();
    void TestAddTimeoutEvent();

protected:
    void SetUp() override {
        logPathDir = GetProcessExecutionDir();
        if (PATH_SEPARATOR[0] == logPathDir.back()) {
            logPathDir.resize(logPathDir.size() - 1);
        }
        logPathDir += PATH_SEPARATOR + "testDataSet" + PATH_SEPARATOR + "ForceReadUnittest";
        utf8File = "utf8.txt";
        std::string filepath = logPathDir + PATH_SEPARATOR + utf8File;
        std::unique_ptr<FILE, decltype(&std::fclose)> fp(std::fopen(filepath.c_str(), "r"), &std::fclose);
        if (!fp.get()) {
            return;
        }
        std::fseek(fp.get(), 0, SEEK_END);
        long filesize = std::ftell(fp.get());
        std::fseek(fp.get(), 0, SEEK_SET);
        expectedContent.reset(new char[filesize + 1]);
        fread(expectedContent.get(), filesize, 1, fp.get());
        expectedContent[filesize] = '\0';
    }

    void Init() {
        // init pipeline and config
        unique_ptr<Json::Value> configJson;
        string configStr, errorMsg;
        unique_ptr<CollectionConfig> config;
        unique_ptr<CollectionPipeline> pipeline;

        // new pipeline
        configStr = R"(
            {
                "inputs": [
                    {
                        "Type": "input_file",
                        "FilePaths": [
                            ")"
            + logPathDir + R"(/utf8.txt"
                        ]
                    }
                ],
                "flushers": [
                    {
                        "Type": "flusher_sls",
                        "Project": "test_project",
                        "Logstore": "test_logstore",
                        "Region": "test_region",
                        "Endpoint": "test_endpoint"
                    }
                ]
            }
        )";
        configJson.reset(new Json::Value());
        APSARA_TEST_TRUE(ParseJsonTable(configStr, *configJson, errorMsg));
        Json::Value inputConfigJson = (*configJson)["inputs"][0];

        config.reset(new CollectionConfig(mConfigName, std::move(configJson)));
        APSARA_TEST_TRUE(config->Parse());
        pipeline.reset(new CollectionPipeline());
        APSARA_TEST_TRUE(pipeline->Init(std::move(*config)));
        ctx.SetPipeline(*pipeline.get());
        ctx.SetConfigName(mConfigName);
        ctx.SetProcessQueueKey(0);

        discoveryOpts = FileDiscoveryOptions();
        discoveryOpts.Init(inputConfigJson, ctx, "test");
        mConfig = std::make_pair(&discoveryOpts, &ctx);
        readerOpts.mInputType = FileReaderOptions::InputType::InputFile;

        FileServer::GetInstance()->AddFileDiscoveryConfig(mConfigName, &discoveryOpts, &ctx);
        FileServer::GetInstance()->AddFileReaderConfig(mConfigName, &readerOpts, &ctx);
        FileServer::GetInstance()->AddMultilineConfig(mConfigName, &multilineOpts, &ctx);
        FileServer::GetInstance()->AddFileTagConfig(mConfigName, &tagOpts, &ctx);
        ProcessQueueManager::GetInstance()->CreateOrUpdateBoundedQueue(0, 0, ctx);
        ProcessQueueManager::GetInstance()->EnablePop(mConfigName);
    }

    void TearDown() override {
        remove(utf8File.c_str());
        for (auto iter = BlockedEventManager::GetInstance()->mEventMap.begin();
             iter != BlockedEventManager::GetInstance()->mEventMap.end();
             ++iter) {
            if (iter->second.mEvent != nullptr) {
                delete iter->second.mEvent;
            }
        }
        BlockedEventManager::GetInstance()->mEventMap.clear();
    }

private:
    std::unique_ptr<char[]> expectedContent;
    static std::string logPathDir;
    static std::string utf8File;
    const std::string mConfigName = "##1.0##project-0$config-0";

    FileDiscoveryOptions discoveryOpts;
    FileReaderOptions readerOpts;
    MultilineOptions multilineOpts;
<<<<<<< HEAD
    FileTagOptions tagOpts;
    PipelineContext ctx;
=======
    CollectionPipelineContext ctx;
>>>>>>> 0bb2c898
    FileDiscoveryConfig mConfig;
};

std::string ForceReadUnittest::logPathDir;
std::string ForceReadUnittest::utf8File;

void ForceReadUnittest::TestTimeoutForceRead() {
    {
        // read -> add timeout event -> handle timeout -> valid -> read empty -> not rollback
        Init();
        LogFileReader reader(logPathDir,
                             utf8File,
                             DevInode(),
                             std::make_pair(&readerOpts, &ctx),
                             std::make_pair(&multilineOpts, &ctx),
                             std::make_pair(&tagOpts, &ctx));
        reader.UpdateReaderManual();
        reader.InitReader(true, LogFileReader::BACKWARD_TO_BEGINNING);
        reader.CheckFileSignatureAndOffset(true);

        auto pHanlder = make_unique<ModifyHandler>(mConfigName, mConfig);
        pHanlder->mReadFileTimeSlice = 0; // force one read for one event

        Event e1 = Event(reader.mHostLogPathDir,
                         reader.mHostLogPathFile,
                         EVENT_MODIFY,
                         -1,
                         0,
                         reader.mDevInode.dev,
                         reader.mDevInode.inode);
        pHanlder->Handle(e1);
        std::unique_ptr<ProcessQueueItem> item;
        std::string configName;
        bool result = ProcessQueueManager::GetInstance()->PopItem(1, item, configName);
        APSARA_TEST_TRUE_FATAL(result);
        LogEvent& sourceEvent1 = item.get()->mEventGroup.MutableEvents()[0].Cast<LogEvent>();
        std::string expectedPart1(expectedContent.get());
        expectedPart1.resize(expectedPart1.rfind("\n"));
        APSARA_TEST_STREQ_FATAL(sourceEvent1.GetContent(DEFAULT_CONTENT_KEY).data(), expectedPart1.c_str());

        Event e2 = *pHanlder->mNameReaderMap[utf8File][0]->CreateFlushTimeoutEvent().get();
        pHanlder->Handle(e2);
        result = ProcessQueueManager::GetInstance()->PopItem(1, item, configName);
        APSARA_TEST_TRUE_FATAL(result);
        LogEvent& sourceEvent2 = item.get()->mEventGroup.MutableEvents()[0].Cast<LogEvent>();
        std::string expectedPart2(expectedContent.get());
        expectedPart2 = expectedPart2.substr(expectedPart2.rfind("\n") + 1);
        APSARA_TEST_STREQ_FATAL(sourceEvent2.GetContent(DEFAULT_CONTENT_KEY).data(), expectedPart2.c_str());
    }
    {
        // read -> write -> add timeout event -> handle timeout -> valid -> read not empty -> rollback
        Init();
        LogFileReader reader(logPathDir,
                             utf8File,
                             DevInode(),
                             std::make_pair(&readerOpts, &ctx),
                             std::make_pair(&multilineOpts, &ctx),
                             std::make_pair(&tagOpts, &ctx));
        reader.UpdateReaderManual();
        reader.InitReader(true, LogFileReader::BACKWARD_TO_BEGINNING);
        reader.CheckFileSignatureAndOffset(true);

        std::string expectedPart1(expectedContent.get());
        expectedPart1.resize(expectedPart1.find("\n"));
        LogFileReader::BUFFER_SIZE = expectedPart1.size() + 1;
        auto pHanlder = make_unique<ModifyHandler>(mConfigName, mConfig);
        pHanlder->mReadFileTimeSlice = 0; // force one read for one event

        Event e1 = Event(reader.mHostLogPathDir,
                         reader.mHostLogPathFile,
                         EVENT_MODIFY,
                         -1,
                         0,
                         reader.mDevInode.dev,
                         reader.mDevInode.inode);
        pHanlder->Handle(e1);
        std::unique_ptr<ProcessQueueItem> item;
        std::string configName;
        bool result = ProcessQueueManager::GetInstance()->PopItem(1, item, configName);
        APSARA_TEST_TRUE_FATAL(result);
        LogEvent& sourceEvent1 = item.get()->mEventGroup.MutableEvents()[0].Cast<LogEvent>();
        APSARA_TEST_STREQ_FATAL(sourceEvent1.GetContent(DEFAULT_CONTENT_KEY).data(), expectedPart1.c_str());

        Event e2 = *pHanlder->mNameReaderMap[utf8File][0]->CreateFlushTimeoutEvent().get();
        pHanlder->Handle(e2);
        result = ProcessQueueManager::GetInstance()->PopItem(1, item, configName);
        APSARA_TEST_TRUE_FATAL(result);
        LogEvent& sourceEvent2 = item.get()->mEventGroup.MutableEvents()[0].Cast<LogEvent>();
        std::string expectedPart2(expectedContent.get());
        // should rollback
        expectedPart2
            = expectedPart2.substr(expectedPart2.find("\n") + 1, expectedPart2.rfind("\n") - expectedPart1.size() - 1);
        APSARA_TEST_STREQ_FATAL(sourceEvent2.GetContent(DEFAULT_CONTENT_KEY).data(), expectedPart2.c_str());
    }
    {
        // read -> add timeout event -> write -> read -> handle timeout -> event invalid
        LOG_WARNING(sLogger, ("This case is difficult to test", "test"));
        Init();
        LogFileReader reader(logPathDir,
                             utf8File,
                             DevInode(),
                             std::make_pair(&readerOpts, &ctx),
                             std::make_pair(&multilineOpts, &ctx),
                             std::make_pair(&tagOpts, &ctx));
        reader.UpdateReaderManual();
        reader.InitReader(true, LogFileReader::BACKWARD_TO_BEGINNING);
        reader.CheckFileSignatureAndOffset(true);

        std::string expectedPart1(expectedContent.get());
        expectedPart1.resize(expectedPart1.find("\n"));
        LogFileReader::BUFFER_SIZE = expectedPart1.size() + 1;
        auto pHanlder = make_unique<ModifyHandler>(mConfigName, mConfig);
        pHanlder->mReadFileTimeSlice = 0; // force one read for one event

        Event e1 = Event(reader.mHostLogPathDir,
                         reader.mHostLogPathFile,
                         EVENT_MODIFY,
                         -1,
                         0,
                         reader.mDevInode.dev,
                         reader.mDevInode.inode);
        pHanlder->Handle(e1);
        std::unique_ptr<ProcessQueueItem> item;
        std::string configName;
        bool result = ProcessQueueManager::GetInstance()->PopItem(1, item, configName);
        APSARA_TEST_TRUE_FATAL(result);
        LogEvent& sourceEvent1 = item.get()->mEventGroup.MutableEvents()[0].Cast<LogEvent>();
        APSARA_TEST_STREQ_FATAL(sourceEvent1.GetContent(DEFAULT_CONTENT_KEY).data(), expectedPart1.c_str());

        LogFileReader::BUFFER_SIZE = 1024 * 512;
        Event e3 = *pHanlder->mNameReaderMap[utf8File][0]->CreateFlushTimeoutEvent().get();

        Event e2 = Event(reader.mHostLogPathDir,
                         reader.mHostLogPathFile,
                         EVENT_MODIFY,
                         -1,
                         0,
                         reader.mDevInode.dev,
                         reader.mDevInode.inode);
        pHanlder->Handle(e2);
        result = ProcessQueueManager::GetInstance()->PopItem(1, item, configName);
        APSARA_TEST_TRUE_FATAL(result);
        LogEvent& sourceEvent2 = item.get()->mEventGroup.MutableEvents()[0].Cast<LogEvent>();
        std::string expectedPart2(expectedContent.get());
        // should rollback
        expectedPart2
            = expectedPart2.substr(expectedPart2.find("\n") + 1, expectedPart2.rfind("\n") - expectedPart1.size() - 1);
        APSARA_TEST_STREQ_FATAL(sourceEvent2.GetContent(DEFAULT_CONTENT_KEY).data(), expectedPart2.c_str());

        pHanlder->Handle(e3);
        // Current timeout event is invalid
        result = ProcessQueueManager::GetInstance()->PopItem(1, item, configName);
        APSARA_TEST_FALSE_FATAL(result);
    }
    {
        // TODO: difficult to test, the behavior should be
        // read -> add timeout event -> handle timeout -> write -> event valid -> read not empty -> rollback
    }
    {
        // TODO: difficult to test, the behavior should be
        // read -> add timeout event -> handle timeout -> event valid -> write -> read not empty -> rollback
    }
    {
        // TODO: difficult to test, the behavior should be
        // read -> add timeout event -> handle timeout -> event valid -> read empty -> write -> not rollback
    }
    {
        // TODO: difficult to test, the behavior should be
        // read -> add timeout event -> handle timeout -> event valid -> read empty -> not rollback -> write
    }
}

void ForceReadUnittest::TestFileCloseForceRead() {
    {
        // file close -> handle timeout -> valid -> not rollback
        Init();
        LogFileReader reader(logPathDir,
                             utf8File,
                             DevInode(),
                             std::make_pair(&readerOpts, &ctx),
                             std::make_pair(&multilineOpts, &ctx),
                             std::make_pair(&tagOpts, &ctx));
        reader.UpdateReaderManual();
        reader.InitReader(true, LogFileReader::BACKWARD_TO_BEGINNING);
        reader.CheckFileSignatureAndOffset(true);
        LogFileReader::BUFFER_SIZE = 1024 * 512;

        auto pHanlder = make_unique<ModifyHandler>(mConfigName, mConfig);
        pHanlder->mReadFileTimeSlice = 0; // force one read for one event

        Event e1 = Event(reader.mHostLogPathDir,
                         reader.mHostLogPathFile,
                         EVENT_MODIFY,
                         -1,
                         0,
                         reader.mDevInode.dev,
                         reader.mDevInode.inode);
        pHanlder->Handle(e1);
        std::unique_ptr<ProcessQueueItem> item;
        std::string configName;
        bool result = ProcessQueueManager::GetInstance()->PopItem(1, item, configName);
        APSARA_TEST_TRUE_FATAL(result);
        LogEvent& sourceEvent1 = item.get()->mEventGroup.MutableEvents()[0].Cast<LogEvent>();
        std::string expectedPart1(expectedContent.get());
        expectedPart1.resize(expectedPart1.rfind("\n"));
        APSARA_TEST_STREQ_FATAL(sourceEvent1.GetContent(DEFAULT_CONTENT_KEY).data(), expectedPart1.c_str());

        Event e2 = *pHanlder->mNameReaderMap[utf8File][0]->CreateFlushTimeoutEvent().get();
        pHanlder->mNameReaderMap[utf8File][0]->CloseFilePtr();

        pHanlder->Handle(e2);
        result = ProcessQueueManager::GetInstance()->PopItem(1, item, configName);
        APSARA_TEST_TRUE_FATAL(result);
        LogEvent& sourceEvent2 = item.get()->mEventGroup.MutableEvents()[0].Cast<LogEvent>();
        std::string expectedPart2(expectedContent.get());
        expectedPart2 = expectedPart2.substr(expectedPart2.rfind("\n") + 1);
        APSARA_TEST_STREQ_FATAL(sourceEvent2.GetContent(DEFAULT_CONTENT_KEY).data(), expectedPart2.c_str());
    }
}

void ForceReadUnittest::TestAddTimeoutEvent() {
    {
        // read part -> not add timeout event
        Init();
        LogFileReader reader(logPathDir,
                             utf8File,
                             DevInode(),
                             std::make_pair(&readerOpts, &ctx),
                             std::make_pair(&multilineOpts, &ctx),
                             std::make_pair(&tagOpts, &ctx));
        reader.UpdateReaderManual();
        reader.InitReader(true, LogFileReader::BACKWARD_TO_BEGINNING);
        reader.CheckFileSignatureAndOffset(true);
        LogFileReader::BUFFER_SIZE = 10;

        auto pHanlder = make_unique<ModifyHandler>(mConfigName, mConfig);
        pHanlder->mReadFileTimeSlice = 0; // force one read for one event

        Event e1 = Event(reader.mHostLogPathDir,
                         reader.mHostLogPathFile,
                         EVENT_MODIFY,
                         -1,
                         0,
                         reader.mDevInode.dev,
                         reader.mDevInode.inode);
        pHanlder->Handle(e1);
        APSARA_TEST_EQUAL_FATAL(BlockedEventManager::GetInstance()->mEventMap.size(), 0U);
    }
    {
        // read all -> add timeout event
        Init();
        LogFileReader reader(logPathDir,
                             utf8File,
                             DevInode(),
                             std::make_pair(&readerOpts, &ctx),
                             std::make_pair(&multilineOpts, &ctx),
                             std::make_pair(&tagOpts, &ctx));
        reader.UpdateReaderManual();
        reader.InitReader(true, LogFileReader::BACKWARD_TO_BEGINNING);
        reader.CheckFileSignatureAndOffset(true);
        LogFileReader::BUFFER_SIZE = 1024 * 512;
        BlockedEventManager::GetInstance()->mEventMap.clear();
        APSARA_TEST_EQUAL_FATAL(BlockedEventManager::GetInstance()->mEventMap.size(), 0U);

        auto pHanlder = make_unique<ModifyHandler>(mConfigName, mConfig);
        pHanlder->mReadFileTimeSlice = 0; // force one read for one event

        Event e1 = Event(reader.mHostLogPathDir,
                         reader.mHostLogPathFile,
                         EVENT_MODIFY,
                         -1,
                         0,
                         reader.mDevInode.dev,
                         reader.mDevInode.inode);
        pHanlder->Handle(e1);
        APSARA_TEST_EQUAL_FATAL(BlockedEventManager::GetInstance()->mEventMap.size(), 1U);
    }
}

UNIT_TEST_CASE(ForceReadUnittest, TestTimeoutForceRead)
UNIT_TEST_CASE(ForceReadUnittest, TestFileCloseForceRead)
UNIT_TEST_CASE(ForceReadUnittest, TestAddTimeoutEvent)

} // namespace logtail

UNIT_TEST_MAIN<|MERGE_RESOLUTION|>--- conflicted
+++ resolved
@@ -141,12 +141,8 @@
     FileDiscoveryOptions discoveryOpts;
     FileReaderOptions readerOpts;
     MultilineOptions multilineOpts;
-<<<<<<< HEAD
     FileTagOptions tagOpts;
-    PipelineContext ctx;
-=======
     CollectionPipelineContext ctx;
->>>>>>> 0bb2c898
     FileDiscoveryConfig mConfig;
 };
 
