--- conflicted
+++ resolved
@@ -88,23 +88,17 @@
         baseLineParsePtr = logFileReader.GetParser<ContainerdTextParser>(LogFileReader::BUFFER_SIZE);
         logFileReader.mLineParsers.emplace_back(baseLineParsePtr);
         // 异常情况+有回车
-<<<<<<< HEAD
         {// case: PartLogFlag存在，第三个空格存在但空格后无内容
          {std::string testLog = "2024-01-05T23:28:06.818486411+08:00 stdout P \n";
-=======
-        {
-            // case: PartLogFlag存在，第三个空格存在但空格后无内容
-            {
-                std::string testLog = "2024-01-05T23:28:06.818486411+08:00 stdout P \n";
-
-                int32_t size = testLog.size();
-                int32_t endPs; // the position of \n or \0
-                if (testLog[size - 1] == '\n') {
-                    endPs = size - 1;
-                } else {
-                    endPs = size;
-                }
-                LineInfo line = logFileReader.GetLastLine(testLog, endPs, true);
+
+        int32_t size = testLog.size();
+        int32_t endPs; // the position of \n or \0
+        if (testLog[size - 1] == '\n') {
+            endPs = size - 1;
+        } else {
+            endPs = size;
+        }
+        LineInfo line = logFileReader.GetLastLine(testLog, endPs, true);
 
                 APSARA_TEST_EQUAL("", line.data.to_string());
                 APSARA_TEST_EQUAL(0, line.lineBegin);
@@ -116,14 +110,14 @@
             {
                 std::string testLog = "2024-01-05T23:28:06.818486411+08:00 stdout P\n";
 
-                int32_t size = testLog.size();
-                int32_t endPs; // the position of \n or \0
-                if (testLog[size - 1] == '\n') {
-                    endPs = size - 1;
-                } else {
-                    endPs = size;
-                }
-                LineInfo line = logFileReader.GetLastLine(testLog, endPs, true);
+        int32_t size = testLog.size();
+        int32_t endPs; // the position of \n or \0
+        if (testLog[size - 1] == '\n') {
+            endPs = size - 1;
+        } else {
+            endPs = size;
+        }
+        LineInfo line = logFileReader.GetLastLine(testLog, endPs, true);
 
                 APSARA_TEST_EQUAL("", line.data.to_string());
                 APSARA_TEST_EQUAL(0, line.lineBegin);
@@ -135,238 +129,13 @@
             {
                 std::string testLog = "2024-01-05T23:28:06.818486411+08:00 stdout \n";
 
-                int32_t size = testLog.size();
-                int32_t endPs; // the position of \n or \0
-                if (testLog[size - 1] == '\n') {
-                    endPs = size - 1;
-                } else {
-                    endPs = size;
-                }
-                LineInfo line = logFileReader.GetLastLine(testLog, endPs, true);
-
-                APSARA_TEST_EQUAL("", line.data.to_string());
-                APSARA_TEST_EQUAL(0, line.lineBegin);
-                APSARA_TEST_EQUAL(1, line.rollbackLineFeedCount);
-                APSARA_TEST_EQUAL(true, line.fullLine);
-            }
-            // case: 第二个空格不存在
-            {
-                std::string testLog = "2024-01-05T23:28:06.818486411+08:00 stdout\n";
-
-                int32_t size = testLog.size();
-                int32_t endPs; // the position of \n or \0
-                if (testLog[size - 1] == '\n') {
-                    endPs = size - 1;
-                } else {
-                    endPs = size;
-                }
-                LineInfo line = logFileReader.GetLastLine(testLog, endPs, true);
-
-                APSARA_TEST_EQUAL(testLog.substr(0, size - 1), line.data.to_string());
-                APSARA_TEST_EQUAL(0, line.lineBegin);
-                APSARA_TEST_EQUAL(1, line.rollbackLineFeedCount);
-                APSARA_TEST_EQUAL(true, line.fullLine);
-            }
-            // case: 第一个空格不存在
-            {
-                std::string testLog = "2024-01-05T23:28:06.818486411+08:00stdout\n";
-
-                int32_t size = testLog.size();
-                int32_t endPs; // the position of \n or \0
-                if (testLog[size - 1] == '\n') {
-                    endPs = size - 1;
-                } else {
-                    endPs = size;
-                }
-                LineInfo line = logFileReader.GetLastLine(testLog, endPs, true);
-
-                APSARA_TEST_EQUAL(testLog.substr(0, size - 1), line.data.to_string());
-                APSARA_TEST_EQUAL(0, line.lineBegin);
-                APSARA_TEST_EQUAL(1, line.rollbackLineFeedCount);
-                APSARA_TEST_EQUAL(true, line.fullLine);
-            }
-        }
-        // 异常情况+无回车
-        {
-            // case: PartLogFlag存在，第三个空格存在但空格后无内容
-            {
-                std::string testLog = "2024-01-05T23:28:06.818486411+08:00 stdout P ";
-
-                int32_t size = testLog.size();
-                int32_t endPs; // the position of \n or \0
-                if (testLog[size - 1] == '\n') {
-                    endPs = size - 1;
-                } else {
-                    endPs = size;
-                }
-                LineInfo line = logFileReader.GetLastLine(testLog, endPs, true);
-
-                APSARA_TEST_EQUAL("", line.data.to_string());
-                APSARA_TEST_EQUAL(0, line.lineBegin);
-                APSARA_TEST_EQUAL(0, line.rollbackLineFeedCount);
-                APSARA_TEST_EQUAL(1, line.forceRollbackLineFeedCount);
-                APSARA_TEST_EQUAL(false, line.fullLine);
-            }
-            // case: PartLogFlag存在，第三个空格不存在
-            {
-                std::string testLog = "2024-01-05T23:28:06.818486411+08:00 stdout P";
-
-                int32_t size = testLog.size();
-                int32_t endPs; // the position of \n or \0
-                if (testLog[size - 1] == '\n') {
-                    endPs = size - 1;
-                } else {
-                    endPs = size;
-                }
-                LineInfo line = logFileReader.GetLastLine(testLog, endPs, true);
-
-                APSARA_TEST_EQUAL("", line.data.to_string());
-                APSARA_TEST_EQUAL(0, line.lineBegin);
-                APSARA_TEST_EQUAL(0, line.rollbackLineFeedCount);
-                APSARA_TEST_EQUAL(1, line.forceRollbackLineFeedCount);
-                APSARA_TEST_EQUAL(false, line.fullLine);
-            }
-            // case: PartLogFlag不存在，第二个空格存在
-            {
-                std::string testLog = "2024-01-05T23:28:06.818486411+08:00 stdout ";
-
-                int32_t size = testLog.size();
-                int32_t endPs; // the position of \n or \0
-                if (testLog[size - 1] == '\n') {
-                    endPs = size - 1;
-                } else {
-                    endPs = size;
-                }
-                LineInfo line = logFileReader.GetLastLine(testLog, endPs, true);
-
-                APSARA_TEST_EQUAL("", line.data.to_string());
-                APSARA_TEST_EQUAL(0, line.lineBegin);
-                APSARA_TEST_EQUAL(1, line.rollbackLineFeedCount);
-                APSARA_TEST_EQUAL(true, line.fullLine);
-            }
-            // case: 第二个空格不存在
-            {
-                std::string testLog = "2024-01-05T23:28:06.818486411+08:00 stdout";
-
-                int32_t size = testLog.size();
-                int32_t endPs; // the position of \n or \0
-                if (testLog[size - 1] == '\n') {
-                    endPs = size - 1;
-                } else {
-                    endPs = size;
-                }
-                LineInfo line = logFileReader.GetLastLine(testLog, endPs, true);
-
-                APSARA_TEST_EQUAL(testLog, line.data.to_string());
-                APSARA_TEST_EQUAL(0, line.lineBegin);
-                APSARA_TEST_EQUAL(1, line.rollbackLineFeedCount);
-                APSARA_TEST_EQUAL(true, line.fullLine);
-            }
-            // case: 第一个空格不存在
-            {
-                std::string testLog = "2024-01-05T23:28:06.818486411+08:00stdout";
-
-                int32_t size = testLog.size();
-                int32_t endPs; // the position of \n or \0
-                if (testLog[size - 1] == '\n') {
-                    endPs = size - 1;
-                } else {
-                    endPs = size;
-                }
-                LineInfo line = logFileReader.GetLastLine(testLog, endPs, true);
-
-                APSARA_TEST_EQUAL(testLog, line.data.to_string());
-                APSARA_TEST_EQUAL(0, line.lineBegin);
-                APSARA_TEST_EQUAL(1, line.rollbackLineFeedCount);
-                APSARA_TEST_EQUAL(true, line.fullLine);
-            }
-        }
-        // case: F + P + P
-        {
-            std::string testLog = LOG_FULL + "789\n" + LOG_PART + "123\n" + LOG_PART + "456";
-            std::string expectedLog = LOG_FULL + "789\n";
-
-            int32_t size = testLog.size();
-            int32_t endPs; // the position of \n or \0
-            if (testLog[size - 1] == '\n') {
-                endPs = size - 1;
-            } else {
-                endPs = size;
-            }
-            LineInfo line = logFileReader.GetLastLine(testLog, endPs, true);
-
-            APSARA_TEST_EQUAL("789", line.data.to_string());
-            APSARA_TEST_EQUAL(0, line.lineBegin);
-            APSARA_TEST_EQUAL(1, line.rollbackLineFeedCount);
-            APSARA_TEST_EQUAL(2, line.forceRollbackLineFeedCount);
-            APSARA_TEST_EQUAL(true, line.fullLine);
-        }
-        // case: F + P + P + '\n'
-        {
-            std::string testLog = LOG_FULL + "789\n" + LOG_PART + "123\n" + LOG_PART + "456\n";
-            std::string expectedLog = LOG_FULL + "789\n";
-
-            int32_t size = testLog.size();
-            int32_t endPs; // the position of \n or \0
-            if (testLog[size - 1] == '\n') {
-                endPs = size - 1;
-            } else {
-                endPs = size;
-            }
-            LineInfo line = logFileReader.GetLastLine(testLog, endPs, true);
-
-            APSARA_TEST_EQUAL("789", line.data.to_string());
-            APSARA_TEST_EQUAL(0, line.lineBegin);
-            APSARA_TEST_EQUAL(1, line.rollbackLineFeedCount);
-            APSARA_TEST_EQUAL(2, line.forceRollbackLineFeedCount);
-            APSARA_TEST_EQUAL(true, line.fullLine);
-        }
->>>>>>> bd3ad057
-
-        int32_t size = testLog.size();
-        int32_t endPs; // the position of \n or \0
-        if (testLog[size - 1] == '\n') {
-            endPs = size - 1;
-        } else {
-            endPs = size;
-        }
-        LineInfo line = logFileReader.GetLastLine(testLog, endPs, true);
-
-        APSARA_TEST_EQUAL("", line.data.to_string());
-        APSARA_TEST_EQUAL(0, line.lineBegin);
-        APSARA_TEST_EQUAL(1, line.rollbackLineFeedCount);
-        APSARA_TEST_EQUAL(false, line.fullLine);
-    }
-    // case: PartLogFlag存在，第三个空格不存在
-    {
-        std::string testLog = "2024-01-05T23:28:06.818486411+08:00 stdout P\n";
-
-        int32_t size = testLog.size();
-        int32_t endPs; // the position of \n or \0
-        if (testLog[size - 1] == '\n') {
-            endPs = size - 1;
-        } else {
-            endPs = size;
-        }
-        LineInfo line = logFileReader.GetLastLine(testLog, endPs, true);
-
-        APSARA_TEST_EQUAL("", line.data.to_string());
-        APSARA_TEST_EQUAL(0, line.lineBegin);
-        APSARA_TEST_EQUAL(1, line.rollbackLineFeedCount);
-        APSARA_TEST_EQUAL(false, line.fullLine);
-    }
-    // case: PartLogFlag不存在，第二个空格存在
-    {
-        std::string testLog = "2024-01-05T23:28:06.818486411+08:00 stdout \n";
-
-        int32_t size = testLog.size();
-        int32_t endPs; // the position of \n or \0
-        if (testLog[size - 1] == '\n') {
-            endPs = size - 1;
-        } else {
-            endPs = size;
-        }
-<<<<<<< HEAD
+        int32_t size = testLog.size();
+        int32_t endPs; // the position of \n or \0
+        if (testLog[size - 1] == '\n') {
+            endPs = size - 1;
+        } else {
+            endPs = size;
+        }
         LineInfo line = logFileReader.GetLastLine(testLog, endPs, true);
 
         APSARA_TEST_EQUAL("", line.data.to_string());
@@ -402,47 +171,6 @@
             endPs = size - 1;
         } else {
             endPs = size;
-=======
-        // case: P + P
-        {
-            std::string testLog = LOG_PART + "123\n" + LOG_PART + "456";
-            std::string expectedLog = LOG_PART + "123\n";
-
-            int32_t size = testLog.size();
-            int32_t endPs; // the position of \n or \0
-            if (testLog[size - 1] == '\n') {
-                endPs = size - 1;
-            } else {
-                endPs = size;
-            }
-            LineInfo line = logFileReader.GetLastLine(testLog, endPs, true);
-
-            APSARA_TEST_EQUAL("", line.data.to_string());
-            APSARA_TEST_EQUAL(0, line.lineBegin);
-            APSARA_TEST_EQUAL(0, line.rollbackLineFeedCount);
-            APSARA_TEST_EQUAL(2, line.forceRollbackLineFeedCount);
-            APSARA_TEST_EQUAL(false, line.fullLine);
-        }
-        // case: P + P + '\n'
-        {
-            std::string testLog = LOG_PART + "123\n" + LOG_PART + "456\n";
-            std::string expectedLog = LOG_PART + "123\n";
-
-            int32_t size = testLog.size();
-            int32_t endPs; // the position of \n or \0
-            if (testLog[size - 1] == '\n') {
-                endPs = size - 1;
-            } else {
-                endPs = size;
-            }
-            LineInfo line = logFileReader.GetLastLine(testLog, endPs, true);
-
-            APSARA_TEST_EQUAL("", line.data.to_string());
-            APSARA_TEST_EQUAL(0, line.lineBegin);
-            APSARA_TEST_EQUAL(0, line.rollbackLineFeedCount);
-            APSARA_TEST_EQUAL(2, line.forceRollbackLineFeedCount);
-            APSARA_TEST_EQUAL(false, line.fullLine);
->>>>>>> bd3ad057
         }
         LineInfo line = logFileReader.GetLastLine(testLog, endPs, true);
 
@@ -465,14 +193,34 @@
 }
 LineInfo line = logFileReader.GetLastLine(testLog, endPs, true);
 
-APSARA_TEST_EQUAL("", line.data.to_string());
-APSARA_TEST_EQUAL(0, line.lineBegin);
-APSARA_TEST_EQUAL(1, line.rollbackLineFeedCount);
-APSARA_TEST_EQUAL(false, line.fullLine);
-} // namespace logtail
-// case: PartLogFlag存在，第三个空格不存在
-{
-    std::string testLog = "2024-01-05T23:28:06.818486411+08:00 stdout P";
+                APSARA_TEST_EQUAL("", line.data.to_string());
+                APSARA_TEST_EQUAL(0, line.lineBegin);
+                APSARA_TEST_EQUAL(0, line.rollbackLineFeedCount);
+                APSARA_TEST_EQUAL(1, line.forceRollbackLineFeedCount);
+                APSARA_TEST_EQUAL(false, line.fullLine);
+            }
+            // case: PartLogFlag存在，第三个空格不存在
+            {
+                std::string testLog = "2024-01-05T23:28:06.818486411+08:00 stdout P";
+
+    int32_t size = testLog.size();
+    int32_t endPs; // the position of \n or \0
+    if (testLog[size - 1] == '\n') {
+        endPs = size - 1;
+    } else {
+        endPs = size;
+    }
+    LineInfo line = logFileReader.GetLastLine(testLog, endPs, true);
+
+                APSARA_TEST_EQUAL("", line.data.to_string());
+                APSARA_TEST_EQUAL(0, line.lineBegin);
+                APSARA_TEST_EQUAL(0, line.rollbackLineFeedCount);
+                APSARA_TEST_EQUAL(1, line.forceRollbackLineFeedCount);
+                APSARA_TEST_EQUAL(false, line.fullLine);
+            }
+            // case: PartLogFlag不存在，第二个空格存在
+            {
+                std::string testLog = "2024-01-05T23:28:06.818486411+08:00 stdout ";
 
     int32_t size = testLog.size();
     int32_t endPs; // the position of \n or \0
@@ -486,24 +234,6 @@
     APSARA_TEST_EQUAL("", line.data.to_string());
     APSARA_TEST_EQUAL(0, line.lineBegin);
     APSARA_TEST_EQUAL(1, line.rollbackLineFeedCount);
-    APSARA_TEST_EQUAL(false, line.fullLine);
-}
-// case: PartLogFlag不存在，第二个空格存在
-{
-    std::string testLog = "2024-01-05T23:28:06.818486411+08:00 stdout ";
-
-    int32_t size = testLog.size();
-    int32_t endPs; // the position of \n or \0
-    if (testLog[size - 1] == '\n') {
-        endPs = size - 1;
-    } else {
-        endPs = size;
-    }
-    LineInfo line = logFileReader.GetLastLine(testLog, endPs, true);
-
-    APSARA_TEST_EQUAL("", line.data.to_string());
-    APSARA_TEST_EQUAL(0, line.lineBegin);
-    APSARA_TEST_EQUAL(1, line.rollbackLineFeedCount);
     APSARA_TEST_EQUAL(true, line.fullLine);
 }
 // case: 第二个空格不存在
@@ -557,30 +287,32 @@
     }
     LineInfo line = logFileReader.GetLastLine(testLog, endPs, true);
 
-    APSARA_TEST_EQUAL("789", line.data.to_string());
-    APSARA_TEST_EQUAL(0, line.lineBegin);
-    APSARA_TEST_EQUAL(3, line.rollbackLineFeedCount);
-    APSARA_TEST_EQUAL(true, line.fullLine);
-}
-// case: F + P + P + '\n'
-{
-    std::string testLog = LOG_FULL + "789\n" + LOG_PART + "123\n" + LOG_PART + "456\n";
-    std::string expectedLog = LOG_FULL + "789\n";
-
-    int32_t size = testLog.size();
-    int32_t endPs; // the position of \n or \0
-    if (testLog[size - 1] == '\n') {
-        endPs = size - 1;
-    } else {
-        endPs = size;
-    }
-    LineInfo line = logFileReader.GetLastLine(testLog, endPs, true);
-
-    APSARA_TEST_EQUAL("789", line.data.to_string());
-    APSARA_TEST_EQUAL(0, line.lineBegin);
-    APSARA_TEST_EQUAL(3, line.rollbackLineFeedCount);
-    APSARA_TEST_EQUAL(true, line.fullLine);
-}
+            APSARA_TEST_EQUAL("789", line.data.to_string());
+            APSARA_TEST_EQUAL(0, line.lineBegin);
+            APSARA_TEST_EQUAL(1, line.rollbackLineFeedCount);
+            APSARA_TEST_EQUAL(2, line.forceRollbackLineFeedCount);
+            APSARA_TEST_EQUAL(true, line.fullLine);
+        }
+        // case: F + P + P + '\n'
+        {
+            std::string testLog = LOG_FULL + "789\n" + LOG_PART + "123\n" + LOG_PART + "456\n";
+            std::string expectedLog = LOG_FULL + "789\n";
+
+    int32_t size = testLog.size();
+    int32_t endPs; // the position of \n or \0
+    if (testLog[size - 1] == '\n') {
+        endPs = size - 1;
+    } else {
+        endPs = size;
+    }
+    LineInfo line = logFileReader.GetLastLine(testLog, endPs, true);
+
+            APSARA_TEST_EQUAL("789", line.data.to_string());
+            APSARA_TEST_EQUAL(0, line.lineBegin);
+            APSARA_TEST_EQUAL(1, line.rollbackLineFeedCount);
+            APSARA_TEST_EQUAL(2, line.forceRollbackLineFeedCount);
+            APSARA_TEST_EQUAL(true, line.fullLine);
+        }
 
 // case: F + P + P + F
 {
@@ -751,31 +483,33 @@
     }
     LineInfo line = logFileReader.GetLastLine(testLog, endPs, true);
 
-    APSARA_TEST_EQUAL("", line.data.to_string());
-    APSARA_TEST_EQUAL(0, line.lineBegin);
-    APSARA_TEST_EQUAL(2, line.rollbackLineFeedCount);
-    APSARA_TEST_EQUAL(false, line.fullLine);
-}
-// case: P + P + '\n'
-{
-    std::string testLog = LOG_PART + "123\n" + LOG_PART + "456\n";
-    std::string expectedLog = LOG_PART + "123\n";
-
-    int32_t size = testLog.size();
-    int32_t endPs; // the position of \n or \0
-    if (testLog[size - 1] == '\n') {
-        endPs = size - 1;
-    } else {
-        endPs = size;
-    }
-    LineInfo line = logFileReader.GetLastLine(testLog, endPs, true);
-
-    APSARA_TEST_EQUAL("", line.data.to_string());
-    APSARA_TEST_EQUAL(0, line.lineBegin);
-    APSARA_TEST_EQUAL(2, line.rollbackLineFeedCount);
-    APSARA_TEST_EQUAL(false, line.fullLine);
-}
-}
+            APSARA_TEST_EQUAL("", line.data.to_string());
+            APSARA_TEST_EQUAL(0, line.lineBegin);
+            APSARA_TEST_EQUAL(0, line.rollbackLineFeedCount);
+            APSARA_TEST_EQUAL(2, line.forceRollbackLineFeedCount);
+            APSARA_TEST_EQUAL(false, line.fullLine);
+        }
+        // case: P + P + '\n'
+        {
+            std::string testLog = LOG_PART + "123\n" + LOG_PART + "456\n";
+            std::string expectedLog = LOG_PART + "123\n";
+
+    int32_t size = testLog.size();
+    int32_t endPs; // the position of \n or \0
+    if (testLog[size - 1] == '\n') {
+        endPs = size - 1;
+    } else {
+        endPs = size;
+    }
+    LineInfo line = logFileReader.GetLastLine(testLog, endPs, true);
+
+            APSARA_TEST_EQUAL("", line.data.to_string());
+            APSARA_TEST_EQUAL(0, line.lineBegin);
+            APSARA_TEST_EQUAL(0, line.rollbackLineFeedCount);
+            APSARA_TEST_EQUAL(2, line.forceRollbackLineFeedCount);
+            APSARA_TEST_EQUAL(false, line.fullLine);
+        }
+    }
 }
 
 void LastMatchedContainerdTextLineUnittest::TestLastContainerdTextLineMerge() {
@@ -786,63 +520,20 @@
         BaseLineParse* baseLineParsePtr = nullptr;
         baseLineParsePtr = logFileReader.GetParser<ContainerdTextParser>(LogFileReader::BUFFER_SIZE);
         logFileReader.mLineParsers.emplace_back(baseLineParsePtr);
-        {
-            {
-                std::string testLog = "\n2024-01-05T23:28:06.818486411+08:00 stdout P 123123\n";
-
-                int32_t size = testLog.size();
-                int32_t endPs; // the position of \n or \0
-                if (testLog[size - 1] == '\n') {
-                    endPs = size - 1;
-                } else {
-                    endPs = size;
-                }
-                LineInfo line = logFileReader.GetLastLine(testLog, endPs);
-
-                APSARA_TEST_EQUAL("", line.data.to_string());
-                APSARA_TEST_EQUAL(0, line.lineBegin);
-                APSARA_TEST_EQUAL(0, line.lineEnd);
-                APSARA_TEST_EQUAL(0, line.rollbackLineFeedCount);
-                APSARA_TEST_EQUAL(1, line.forceRollbackLineFeedCount);
-                APSARA_TEST_EQUAL(true, line.fullLine);
-            }
-            {
-                std::string testLog = "\n2024-01-05T23:28:06.818486411+08:00 stdout F 123123\n";
-
-                int32_t size = testLog.size();
-                int32_t endPs; // the position of \n or \0
-                if (testLog[size - 1] == '\n') {
-                    endPs = size - 1;
-                } else {
-                    endPs = size;
-                }
-                LineInfo line = logFileReader.GetLastLine(testLog, endPs);
-
-                APSARA_TEST_EQUAL("123123", line.data.to_string());
-                APSARA_TEST_EQUAL(1, line.lineBegin);
-                APSARA_TEST_EQUAL(endPs, line.lineEnd);
-                APSARA_TEST_EQUAL(1, line.rollbackLineFeedCount);
-                APSARA_TEST_EQUAL(true, line.fullLine);
-            }
-        }
         // 异常情况+有回车
-<<<<<<< HEAD
-        {// case: PartLogFlag存在，第三个空格存在但空格后无内容
-         {std::string testLog = "2024-01-05T23:28:06.818486411+08:00 stdout P \n";
-=======
         {
             // case: PartLogFlag存在，第三个空格存在但空格后无内容
             {
                 std::string testLog = "2024-01-05T23:28:06.818486411+08:00 stdout P \n";
 
-                int32_t size = testLog.size();
-                int32_t endPs; // the position of \n or \0
-                if (testLog[size - 1] == '\n') {
-                    endPs = size - 1;
-                } else {
-                    endPs = size;
-                }
-                LineInfo line = logFileReader.GetLastLine(testLog, endPs);
+        int32_t size = testLog.size();
+        int32_t endPs; // the position of \n or \0
+        if (testLog[size - 1] == '\n') {
+            endPs = size - 1;
+        } else {
+            endPs = size;
+        }
+        LineInfo line = logFileReader.GetLastLine(testLog, endPs);
 
                 APSARA_TEST_EQUAL("", line.data.to_string());
                 APSARA_TEST_EQUAL(0, line.lineBegin);
@@ -854,14 +545,14 @@
             {
                 std::string testLog = "2024-01-05T23:28:06.818486411+08:00 stdout P\n";
 
-                int32_t size = testLog.size();
-                int32_t endPs; // the position of \n or \0
-                if (testLog[size - 1] == '\n') {
-                    endPs = size - 1;
-                } else {
-                    endPs = size;
-                }
-                LineInfo line = logFileReader.GetLastLine(testLog, endPs);
+        int32_t size = testLog.size();
+        int32_t endPs; // the position of \n or \0
+        if (testLog[size - 1] == '\n') {
+            endPs = size - 1;
+        } else {
+            endPs = size;
+        }
+        LineInfo line = logFileReader.GetLastLine(testLog, endPs);
 
                 APSARA_TEST_EQUAL("", line.data.to_string());
                 APSARA_TEST_EQUAL(0, line.lineBegin);
@@ -873,238 +564,13 @@
             {
                 std::string testLog = "2024-01-05T23:28:06.818486411+08:00 stdout \n";
 
-                int32_t size = testLog.size();
-                int32_t endPs; // the position of \n or \0
-                if (testLog[size - 1] == '\n') {
-                    endPs = size - 1;
-                } else {
-                    endPs = size;
-                }
-                LineInfo line = logFileReader.GetLastLine(testLog, endPs);
-
-                APSARA_TEST_EQUAL("", line.data.to_string());
-                APSARA_TEST_EQUAL(0, line.lineBegin);
-                APSARA_TEST_EQUAL(1, line.rollbackLineFeedCount);
-                APSARA_TEST_EQUAL(true, line.fullLine);
-            }
-            // case: 第二个空格不存在
-            {
-                std::string testLog = "2024-01-05T23:28:06.818486411+08:00 stdout\n";
-
-                int32_t size = testLog.size();
-                int32_t endPs; // the position of \n or \0
-                if (testLog[size - 1] == '\n') {
-                    endPs = size - 1;
-                } else {
-                    endPs = size;
-                }
-                LineInfo line = logFileReader.GetLastLine(testLog, endPs);
-
-                APSARA_TEST_EQUAL(testLog.substr(0, size - 1), line.data.to_string());
-                APSARA_TEST_EQUAL(0, line.lineBegin);
-                APSARA_TEST_EQUAL(1, line.rollbackLineFeedCount);
-                APSARA_TEST_EQUAL(true, line.fullLine);
-            }
-            // case: 第一个空格不存在
-            {
-                std::string testLog = "2024-01-05T23:28:06.818486411+08:00stdout\n";
-
-                int32_t size = testLog.size();
-                int32_t endPs; // the position of \n or \0
-                if (testLog[size - 1] == '\n') {
-                    endPs = size - 1;
-                } else {
-                    endPs = size;
-                }
-                LineInfo line = logFileReader.GetLastLine(testLog, endPs);
-
-                APSARA_TEST_EQUAL(testLog.substr(0, size - 1), line.data.to_string());
-                APSARA_TEST_EQUAL(0, line.lineBegin);
-                APSARA_TEST_EQUAL(1, line.rollbackLineFeedCount);
-                APSARA_TEST_EQUAL(true, line.fullLine);
-            }
-        }
-        // 异常情况+无回车
-        {
-            // case: PartLogFlag存在，第三个空格存在但空格后无内容
-            {
-                std::string testLog = "2024-01-05T23:28:06.818486411+08:00 stdout P ";
-
-                int32_t size = testLog.size();
-                int32_t endPs; // the position of \n or \0
-                if (testLog[size - 1] == '\n') {
-                    endPs = size - 1;
-                } else {
-                    endPs = size;
-                }
-                LineInfo line = logFileReader.GetLastLine(testLog, endPs);
-
-                APSARA_TEST_EQUAL("", line.data.to_string());
-                APSARA_TEST_EQUAL(0, line.lineBegin);
-                APSARA_TEST_EQUAL(0, line.rollbackLineFeedCount);
-                APSARA_TEST_EQUAL(1, line.forceRollbackLineFeedCount);
-                APSARA_TEST_EQUAL(false, line.fullLine);
-            }
-            // case: PartLogFlag存在，第三个空格不存在
-            {
-                std::string testLog = "2024-01-05T23:28:06.818486411+08:00 stdout P";
-
-                int32_t size = testLog.size();
-                int32_t endPs; // the position of \n or \0
-                if (testLog[size - 1] == '\n') {
-                    endPs = size - 1;
-                } else {
-                    endPs = size;
-                }
-                LineInfo line = logFileReader.GetLastLine(testLog, endPs);
-
-                APSARA_TEST_EQUAL("", line.data.to_string());
-                APSARA_TEST_EQUAL(0, line.lineBegin);
-                APSARA_TEST_EQUAL(0, line.rollbackLineFeedCount);
-                APSARA_TEST_EQUAL(1, line.forceRollbackLineFeedCount);
-                APSARA_TEST_EQUAL(false, line.fullLine);
-            }
-            // case: PartLogFlag不存在，第二个空格存在
-            {
-                std::string testLog = "2024-01-05T23:28:06.818486411+08:00 stdout ";
-
-                int32_t size = testLog.size();
-                int32_t endPs; // the position of \n or \0
-                if (testLog[size - 1] == '\n') {
-                    endPs = size - 1;
-                } else {
-                    endPs = size;
-                }
-                LineInfo line = logFileReader.GetLastLine(testLog, endPs);
-
-                APSARA_TEST_EQUAL("", line.data.to_string());
-                APSARA_TEST_EQUAL(0, line.lineBegin);
-                APSARA_TEST_EQUAL(1, line.rollbackLineFeedCount);
-                APSARA_TEST_EQUAL(true, line.fullLine);
-            }
-            // case: 第二个空格不存在
-            {
-                std::string testLog = "2024-01-05T23:28:06.818486411+08:00 stdout";
-
-                int32_t size = testLog.size();
-                int32_t endPs; // the position of \n or \0
-                if (testLog[size - 1] == '\n') {
-                    endPs = size - 1;
-                } else {
-                    endPs = size;
-                }
-                LineInfo line = logFileReader.GetLastLine(testLog, endPs);
-
-                APSARA_TEST_EQUAL(testLog, line.data.to_string());
-                APSARA_TEST_EQUAL(0, line.lineBegin);
-                APSARA_TEST_EQUAL(1, line.rollbackLineFeedCount);
-                APSARA_TEST_EQUAL(true, line.fullLine);
-            }
-            // case: 第一个空格不存在
-            {
-                std::string testLog = "2024-01-05T23:28:06.818486411+08:00stdout";
-
-                int32_t size = testLog.size();
-                int32_t endPs; // the position of \n or \0
-                if (testLog[size - 1] == '\n') {
-                    endPs = size - 1;
-                } else {
-                    endPs = size;
-                }
-                LineInfo line = logFileReader.GetLastLine(testLog, endPs);
-
-                APSARA_TEST_EQUAL(testLog, line.data.to_string());
-                APSARA_TEST_EQUAL(0, line.lineBegin);
-                APSARA_TEST_EQUAL(1, line.rollbackLineFeedCount);
-                APSARA_TEST_EQUAL(true, line.fullLine);
-            }
-        }
-        // case: F + P + P
-        {
-            std::string testLog = LOG_FULL + "789\n" + LOG_PART + "123\n" + LOG_PART + "456";
-            std::string expectedLog = LOG_FULL + "789\n";
-
-            int32_t size = testLog.size();
-            int32_t endPs; // the position of \n or \0
-            if (testLog[size - 1] == '\n') {
-                endPs = size - 1;
-            } else {
-                endPs = size;
-            }
-            LineInfo line = logFileReader.GetLastLine(testLog, endPs);
-
-            APSARA_TEST_EQUAL("789", line.data.to_string());
-            APSARA_TEST_EQUAL(0, line.lineBegin);
-            APSARA_TEST_EQUAL(1, line.rollbackLineFeedCount);
-            APSARA_TEST_EQUAL(2, line.forceRollbackLineFeedCount);
-            APSARA_TEST_EQUAL(true, line.fullLine);
-        }
-        // case: F + P + P + '\n'
-        {
-            std::string testLog = LOG_FULL + "789\n" + LOG_PART + "123\n" + LOG_PART + "456\n";
-            std::string expectedLog = LOG_FULL + "789\n";
-
-            int32_t size = testLog.size();
-            int32_t endPs; // the position of \n or \0
-            if (testLog[size - 1] == '\n') {
-                endPs = size - 1;
-            } else {
-                endPs = size;
-            }
-            LineInfo line = logFileReader.GetLastLine(testLog, endPs);
-
-            APSARA_TEST_EQUAL("789", line.data.to_string());
-            APSARA_TEST_EQUAL(0, line.lineBegin);
-            APSARA_TEST_EQUAL(1, line.rollbackLineFeedCount);
-            APSARA_TEST_EQUAL(2, line.forceRollbackLineFeedCount);
-            APSARA_TEST_EQUAL(true, line.fullLine);
-        }
->>>>>>> bd3ad057
-
-        int32_t size = testLog.size();
-        int32_t endPs; // the position of \n or \0
-        if (testLog[size - 1] == '\n') {
-            endPs = size - 1;
-        } else {
-            endPs = size;
-        }
-        LineInfo line = logFileReader.GetLastLine(testLog, endPs);
-
-        APSARA_TEST_EQUAL("", line.data.to_string());
-        APSARA_TEST_EQUAL(0, line.lineBegin);
-        APSARA_TEST_EQUAL(1, line.rollbackLineFeedCount);
-        APSARA_TEST_EQUAL(false, line.fullLine);
-    }
-    // case: PartLogFlag存在，第三个空格不存在
-    {
-        std::string testLog = "2024-01-05T23:28:06.818486411+08:00 stdout P\n";
-
-        int32_t size = testLog.size();
-        int32_t endPs; // the position of \n or \0
-        if (testLog[size - 1] == '\n') {
-            endPs = size - 1;
-        } else {
-            endPs = size;
-        }
-        LineInfo line = logFileReader.GetLastLine(testLog, endPs);
-
-        APSARA_TEST_EQUAL("", line.data.to_string());
-        APSARA_TEST_EQUAL(0, line.lineBegin);
-        APSARA_TEST_EQUAL(1, line.rollbackLineFeedCount);
-        APSARA_TEST_EQUAL(false, line.fullLine);
-    }
-    // case: PartLogFlag不存在，第二个空格存在
-    {
-        std::string testLog = "2024-01-05T23:28:06.818486411+08:00 stdout \n";
-
-        int32_t size = testLog.size();
-        int32_t endPs; // the position of \n or \0
-        if (testLog[size - 1] == '\n') {
-            endPs = size - 1;
-        } else {
-            endPs = size;
-        }
-<<<<<<< HEAD
+        int32_t size = testLog.size();
+        int32_t endPs; // the position of \n or \0
+        if (testLog[size - 1] == '\n') {
+            endPs = size - 1;
+        } else {
+            endPs = size;
+        }
         LineInfo line = logFileReader.GetLastLine(testLog, endPs);
 
         APSARA_TEST_EQUAL("", line.data.to_string());
@@ -1140,47 +606,6 @@
             endPs = size - 1;
         } else {
             endPs = size;
-=======
-        // case: P + P
-        {
-            std::string testLog = LOG_PART + "123\n" + LOG_PART + "456";
-            std::string expectedLog = LOG_PART + "123\n";
-
-            int32_t size = testLog.size();
-            int32_t endPs; // the position of \n or \0
-            if (testLog[size - 1] == '\n') {
-                endPs = size - 1;
-            } else {
-                endPs = size;
-            }
-            LineInfo line = logFileReader.GetLastLine(testLog, endPs);
-
-            APSARA_TEST_EQUAL("", line.data.to_string());
-            APSARA_TEST_EQUAL(0, line.lineBegin);
-            APSARA_TEST_EQUAL(0, line.rollbackLineFeedCount);
-            APSARA_TEST_EQUAL(2, line.forceRollbackLineFeedCount);
-            APSARA_TEST_EQUAL(false, line.fullLine);
-        }
-        // case: P + P + '\n'
-        {
-            std::string testLog = LOG_PART + "123\n" + LOG_PART + "456\n";
-            std::string expectedLog = LOG_PART + "123\n";
-
-            int32_t size = testLog.size();
-            int32_t endPs; // the position of \n or \0
-            if (testLog[size - 1] == '\n') {
-                endPs = size - 1;
-            } else {
-                endPs = size;
-            }
-            LineInfo line = logFileReader.GetLastLine(testLog, endPs);
-
-            APSARA_TEST_EQUAL("", line.data.to_string());
-            APSARA_TEST_EQUAL(0, line.lineBegin);
-            APSARA_TEST_EQUAL(0, line.rollbackLineFeedCount);
-            APSARA_TEST_EQUAL(2, line.forceRollbackLineFeedCount);
-            APSARA_TEST_EQUAL(false, line.fullLine);
->>>>>>> bd3ad057
         }
         LineInfo line = logFileReader.GetLastLine(testLog, endPs);
 
@@ -1203,14 +628,34 @@
 }
 LineInfo line = logFileReader.GetLastLine(testLog, endPs);
 
-APSARA_TEST_EQUAL("", line.data.to_string());
-APSARA_TEST_EQUAL(0, line.lineBegin);
-APSARA_TEST_EQUAL(1, line.rollbackLineFeedCount);
-APSARA_TEST_EQUAL(false, line.fullLine);
-}
-// case: PartLogFlag存在，第三个空格不存在
-{
-    std::string testLog = "2024-01-05T23:28:06.818486411+08:00 stdout P";
+                APSARA_TEST_EQUAL("", line.data.to_string());
+                APSARA_TEST_EQUAL(0, line.lineBegin);
+                APSARA_TEST_EQUAL(0, line.rollbackLineFeedCount);
+                APSARA_TEST_EQUAL(1, line.forceRollbackLineFeedCount);
+                APSARA_TEST_EQUAL(false, line.fullLine);
+            }
+            // case: PartLogFlag存在，第三个空格不存在
+            {
+                std::string testLog = "2024-01-05T23:28:06.818486411+08:00 stdout P";
+
+    int32_t size = testLog.size();
+    int32_t endPs; // the position of \n or \0
+    if (testLog[size - 1] == '\n') {
+        endPs = size - 1;
+    } else {
+        endPs = size;
+    }
+    LineInfo line = logFileReader.GetLastLine(testLog, endPs);
+
+                APSARA_TEST_EQUAL("", line.data.to_string());
+                APSARA_TEST_EQUAL(0, line.lineBegin);
+                APSARA_TEST_EQUAL(0, line.rollbackLineFeedCount);
+                APSARA_TEST_EQUAL(1, line.forceRollbackLineFeedCount);
+                APSARA_TEST_EQUAL(false, line.fullLine);
+            }
+            // case: PartLogFlag不存在，第二个空格存在
+            {
+                std::string testLog = "2024-01-05T23:28:06.818486411+08:00 stdout ";
 
     int32_t size = testLog.size();
     int32_t endPs; // the position of \n or \0
@@ -1224,24 +669,6 @@
     APSARA_TEST_EQUAL("", line.data.to_string());
     APSARA_TEST_EQUAL(0, line.lineBegin);
     APSARA_TEST_EQUAL(1, line.rollbackLineFeedCount);
-    APSARA_TEST_EQUAL(false, line.fullLine);
-}
-// case: PartLogFlag不存在，第二个空格存在
-{
-    std::string testLog = "2024-01-05T23:28:06.818486411+08:00 stdout ";
-
-    int32_t size = testLog.size();
-    int32_t endPs; // the position of \n or \0
-    if (testLog[size - 1] == '\n') {
-        endPs = size - 1;
-    } else {
-        endPs = size;
-    }
-    LineInfo line = logFileReader.GetLastLine(testLog, endPs);
-
-    APSARA_TEST_EQUAL("", line.data.to_string());
-    APSARA_TEST_EQUAL(0, line.lineBegin);
-    APSARA_TEST_EQUAL(1, line.rollbackLineFeedCount);
     APSARA_TEST_EQUAL(true, line.fullLine);
 }
 // case: 第二个空格不存在
@@ -1295,30 +722,32 @@
     }
     LineInfo line = logFileReader.GetLastLine(testLog, endPs);
 
-    APSARA_TEST_EQUAL("789", line.data.to_string());
-    APSARA_TEST_EQUAL(0, line.lineBegin);
-    APSARA_TEST_EQUAL(3, line.rollbackLineFeedCount);
-    APSARA_TEST_EQUAL(true, line.fullLine);
-}
-// case: F + P + P + '\n'
-{
-    std::string testLog = LOG_FULL + "789\n" + LOG_PART + "123\n" + LOG_PART + "456\n";
-    std::string expectedLog = LOG_FULL + "789\n";
-
-    int32_t size = testLog.size();
-    int32_t endPs; // the position of \n or \0
-    if (testLog[size - 1] == '\n') {
-        endPs = size - 1;
-    } else {
-        endPs = size;
-    }
-    LineInfo line = logFileReader.GetLastLine(testLog, endPs);
-
-    APSARA_TEST_EQUAL("789", line.data.to_string());
-    APSARA_TEST_EQUAL(0, line.lineBegin);
-    APSARA_TEST_EQUAL(3, line.rollbackLineFeedCount);
-    APSARA_TEST_EQUAL(true, line.fullLine);
-}
+            APSARA_TEST_EQUAL("789", line.data.to_string());
+            APSARA_TEST_EQUAL(0, line.lineBegin);
+            APSARA_TEST_EQUAL(1, line.rollbackLineFeedCount);
+            APSARA_TEST_EQUAL(2, line.forceRollbackLineFeedCount);
+            APSARA_TEST_EQUAL(true, line.fullLine);
+        }
+        // case: F + P + P + '\n'
+        {
+            std::string testLog = LOG_FULL + "789\n" + LOG_PART + "123\n" + LOG_PART + "456\n";
+            std::string expectedLog = LOG_FULL + "789\n";
+
+    int32_t size = testLog.size();
+    int32_t endPs; // the position of \n or \0
+    if (testLog[size - 1] == '\n') {
+        endPs = size - 1;
+    } else {
+        endPs = size;
+    }
+    LineInfo line = logFileReader.GetLastLine(testLog, endPs);
+
+            APSARA_TEST_EQUAL("789", line.data.to_string());
+            APSARA_TEST_EQUAL(0, line.lineBegin);
+            APSARA_TEST_EQUAL(1, line.rollbackLineFeedCount);
+            APSARA_TEST_EQUAL(2, line.forceRollbackLineFeedCount);
+            APSARA_TEST_EQUAL(true, line.fullLine);
+        }
 
 // case: F + P + P + F
 {
@@ -1489,31 +918,33 @@
     }
     LineInfo line = logFileReader.GetLastLine(testLog, endPs);
 
-    APSARA_TEST_EQUAL("", line.data.to_string());
-    APSARA_TEST_EQUAL(0, line.lineBegin);
-    APSARA_TEST_EQUAL(2, line.rollbackLineFeedCount);
-    APSARA_TEST_EQUAL(false, line.fullLine);
-}
-// case: P + P + '\n'
-{
-    std::string testLog = LOG_PART + "123\n" + LOG_PART + "456\n";
-    std::string expectedLog = LOG_PART + "123\n";
-
-    int32_t size = testLog.size();
-    int32_t endPs; // the position of \n or \0
-    if (testLog[size - 1] == '\n') {
-        endPs = size - 1;
-    } else {
-        endPs = size;
-    }
-    LineInfo line = logFileReader.GetLastLine(testLog, endPs);
-
-    APSARA_TEST_EQUAL("", line.data.to_string());
-    APSARA_TEST_EQUAL(0, line.lineBegin);
-    APSARA_TEST_EQUAL(2, line.rollbackLineFeedCount);
-    APSARA_TEST_EQUAL(false, line.fullLine);
-}
-}
+            APSARA_TEST_EQUAL("", line.data.to_string());
+            APSARA_TEST_EQUAL(0, line.lineBegin);
+            APSARA_TEST_EQUAL(0, line.rollbackLineFeedCount);
+            APSARA_TEST_EQUAL(2, line.forceRollbackLineFeedCount);
+            APSARA_TEST_EQUAL(false, line.fullLine);
+        }
+        // case: P + P + '\n'
+        {
+            std::string testLog = LOG_PART + "123\n" + LOG_PART + "456\n";
+            std::string expectedLog = LOG_PART + "123\n";
+
+    int32_t size = testLog.size();
+    int32_t endPs; // the position of \n or \0
+    if (testLog[size - 1] == '\n') {
+        endPs = size - 1;
+    } else {
+        endPs = size;
+    }
+    LineInfo line = logFileReader.GetLastLine(testLog, endPs);
+
+            APSARA_TEST_EQUAL("", line.data.to_string());
+            APSARA_TEST_EQUAL(0, line.lineBegin);
+            APSARA_TEST_EQUAL(0, line.rollbackLineFeedCount);
+            APSARA_TEST_EQUAL(2, line.forceRollbackLineFeedCount);
+            APSARA_TEST_EQUAL(false, line.fullLine);
+        }
+    }
 }
 
 class LastMatchedDockerJsonFileUnittest : public ::testing::Test {
@@ -1579,145 +1010,6 @@
         logFileReader.mLineParsers.emplace_back(baseLineParsePtr);
         // 不带回车
         // 不带回车
-<<<<<<< HEAD
-        {// 合法
-         {std::string testLog
-          = R"({"log":"Exception in thread  \"main\" java.lang.NullPoinntterException\n","stream":"stdout","time":"2024-02-19T03:49:37.793533014Z"})";
-        int32_t size = testLog.size();
-        int32_t endPs; // the position of \n or \0
-        if (testLog[size - 1] == '\n') {
-            endPs = size - 1;
-        } else {
-            endPs = size;
-        }
-        LineInfo line = logFileReader.GetLastLine(testLog, endPs);
-        APSARA_TEST_EQUAL(1, line.rollbackLineFeedCount);
-        APSARA_TEST_EQUAL(R"(Exception in thread  "main" java.lang.NullPoinntterException)", line.data.to_string());
-        APSARA_TEST_EQUAL(0, line.lineBegin);
-        APSARA_TEST_EQUAL(true, line.fullLine);
-    }
-    // log非法
-    {
-        std::string testLog
-            = R"({"log1":"Exception in thread  \"main\" java.lang.NullPoinntterException\n","stream":"stdout","time":"2024-02-19T03:49:37.793533014Z"})";
-        int32_t size = testLog.size();
-        int32_t endPs; // the position of \n or \0
-        if (testLog[size - 1] == '\n') {
-            endPs = size - 1;
-        } else {
-            endPs = size;
-        }
-        LineInfo line = logFileReader.GetLastLine(testLog, endPs);
-        APSARA_TEST_EQUAL(1, line.rollbackLineFeedCount);
-        APSARA_TEST_EQUAL("", line.data.to_string());
-        APSARA_TEST_EQUAL(0, line.lineBegin);
-        APSARA_TEST_EQUAL(false, line.fullLine);
-    }
-    // stream非法
-    {
-        std::string testLog
-            = R"({"log":"Exception in thread  \"main\" java.lang.NullPoinntterException\n","stream1":"stdout","time":"2024-02-19T03:49:37.793533014Z"})";
-        int32_t size = testLog.size();
-        int32_t endPs; // the position of \n or \0
-        if (testLog[size - 1] == '\n') {
-            endPs = size - 1;
-        } else {
-            endPs = size;
-        }
-        LineInfo line = logFileReader.GetLastLine(testLog, endPs);
-        APSARA_TEST_EQUAL(1, line.rollbackLineFeedCount);
-        APSARA_TEST_EQUAL("", line.data.to_string());
-        APSARA_TEST_EQUAL(0, line.lineBegin);
-        APSARA_TEST_EQUAL(false, line.fullLine);
-    }
-    // time非法
-    {
-        std::string testLog
-            = R"({"log":"Exception in thread  \"main\" java.lang.NullPoinntterException\n","stream":"stdout","time1":"2024-02-19T03:49:37.793533014Z"})";
-        int32_t size = testLog.size();
-        int32_t endPs; // the position of \n or \0
-        if (testLog[size - 1] == '\n') {
-            endPs = size - 1;
-        } else {
-            endPs = size;
-        }
-        LineInfo line = logFileReader.GetLastLine(testLog, endPs);
-        APSARA_TEST_EQUAL(1, line.rollbackLineFeedCount);
-        APSARA_TEST_EQUAL("", line.data.to_string());
-        APSARA_TEST_EQUAL(0, line.lineBegin);
-        APSARA_TEST_EQUAL(false, line.fullLine);
-    }
-    // 非法json
-    {
-        std::string testLog
-            = R"(log":"Exception in thread  \"main\" java.lang.NullPoinntterException\n","stream":"stdout","time":"2024-02-19T03:49:37.793533014Z"})";
-        int32_t size = testLog.size();
-        int32_t endPs; // the position of \n or \0
-        if (testLog[size - 1] == '\n') {
-            endPs = size - 1;
-        } else {
-            endPs = size;
-        }
-        LineInfo line = logFileReader.GetLastLine(testLog, endPs);
-        APSARA_TEST_EQUAL(1, line.rollbackLineFeedCount);
-        APSARA_TEST_EQUAL("", line.data.to_string());
-        APSARA_TEST_EQUAL(0, line.lineBegin);
-        APSARA_TEST_EQUAL(false, line.fullLine);
-    }
-}
-// 带回车
-{
-    // 合法
-    {
-        std::string testLog
-            = R"({"log":"Exception in thread  \"main\" java.lang.NullPoinntterException\n","stream":"stdout","time":"2024-02-19T03:49:37.793533014Z"})";
-        testLog += "\n";
-
-        int32_t size = testLog.size();
-        int32_t endPs; // the position of \n or \0
-        if (testLog[size - 1] == '\n') {
-            endPs = size - 1;
-        } else {
-            endPs = size;
-        }
-        LineInfo line = logFileReader.GetLastLine(testLog, endPs);
-        APSARA_TEST_EQUAL(1, line.rollbackLineFeedCount);
-        APSARA_TEST_EQUAL(R"(Exception in thread  "main" java.lang.NullPoinntterException)", line.data.to_string());
-        APSARA_TEST_EQUAL(0, line.lineBegin);
-        APSARA_TEST_EQUAL(true, line.fullLine);
-    }
-    // log非法
-    {
-        std::string testLog
-            = R"({"log1":"Exception in thread  \"main\" java.lang.NullPoinntterException\n","stream":"stdout","time":"2024-02-19T03:49:37.793533014Z"})";
-        testLog += "\n";
-
-        int32_t size = testLog.size();
-        int32_t endPs; // the position of \n or \0
-        if (testLog[size - 1] == '\n') {
-            endPs = size - 1;
-        } else {
-            endPs = size;
-        }
-        LineInfo line = logFileReader.GetLastLine(testLog, endPs);
-        APSARA_TEST_EQUAL(1, line.rollbackLineFeedCount);
-        APSARA_TEST_EQUAL("", line.data.to_string());
-        APSARA_TEST_EQUAL(0, line.lineBegin);
-        APSARA_TEST_EQUAL(false, line.fullLine);
-    }
-    // stream非法
-    {
-        std::string testLog
-            = R"({"log":"Exception in thread  \"main\" java.lang.NullPoinntterException\n","stream1":"stdout","time":"2024-02-19T03:49:37.793533014Z"})";
-        testLog += "\n";
-
-        int32_t size = testLog.size();
-        int32_t endPs; // the position of \n or \0
-        if (testLog[size - 1] == '\n') {
-            endPs = size - 1;
-        } else {
-            endPs = size;
-=======
         {
             // 合法
             {
@@ -1818,6 +1110,25 @@
                     = R"({"log":"Exception in thread  \"main\" java.lang.NullPoinntterException\n","stream":"stdout","time":"2024-02-19T03:49:37.793533014Z"})";
                 testLog += "\n";
 
+        int32_t size = testLog.size();
+        int32_t endPs; // the position of \n or \0
+        if (testLog[size - 1] == '\n') {
+            endPs = size - 1;
+        } else {
+            endPs = size;
+        }
+        LineInfo line = logFileReader.GetLastLine(testLog, endPs);
+        APSARA_TEST_EQUAL(1, line.rollbackLineFeedCount);
+        APSARA_TEST_EQUAL(R"(Exception in thread  "main" java.lang.NullPoinntterException)", line.data.to_string());
+        APSARA_TEST_EQUAL(0, line.lineBegin);
+        APSARA_TEST_EQUAL(true, line.fullLine);
+    }
+    // log非法
+    {
+        std::string testLog
+            = R"({"log1":"Exception in thread  \"main\" java.lang.NullPoinntterException\n","stream":"stdout","time":"2024-02-19T03:49:37.793533014Z"})";
+        testLog += "\n";
+
                 int32_t size = testLog.size();
                 int32_t endPs; // the position of \n or \0
                 if (testLog[size - 1] == '\n') {
@@ -1826,16 +1137,16 @@
                     endPs = size;
                 }
                 LineInfo line = logFileReader.GetLastLine(testLog, endPs);
-                APSARA_TEST_EQUAL(1, line.rollbackLineFeedCount);
-                APSARA_TEST_EQUAL(R"(Exception in thread  "main" java.lang.NullPoinntterException)",
-                                  line.data.to_string());
-                APSARA_TEST_EQUAL(0, line.lineBegin);
-                APSARA_TEST_EQUAL(true, line.fullLine);
-            }
-            // log非法
+                APSARA_TEST_EQUAL(0, line.rollbackLineFeedCount);
+                APSARA_TEST_EQUAL(1, line.forceRollbackLineFeedCount);
+                APSARA_TEST_EQUAL("", line.data.to_string());
+                APSARA_TEST_EQUAL(0, line.lineBegin);
+                APSARA_TEST_EQUAL(false, line.fullLine);
+            }
+            // stream非法
             {
                 std::string testLog
-                    = R"({"log1":"Exception in thread  \"main\" java.lang.NullPoinntterException\n","stream":"stdout","time":"2024-02-19T03:49:37.793533014Z"})";
+                    = R"({"log":"Exception in thread  \"main\" java.lang.NullPoinntterException\n","stream1":"stdout","time":"2024-02-19T03:49:37.793533014Z"})";
                 testLog += "\n";
 
                 int32_t size = testLog.size();
@@ -1852,10 +1163,10 @@
                 APSARA_TEST_EQUAL(0, line.lineBegin);
                 APSARA_TEST_EQUAL(false, line.fullLine);
             }
-            // stream非法
+            // time非法
             {
                 std::string testLog
-                    = R"({"log":"Exception in thread  \"main\" java.lang.NullPoinntterException\n","stream1":"stdout","time":"2024-02-19T03:49:37.793533014Z"})";
+                    = R"({"log":"Exception in thread  \"main\" java.lang.NullPoinntterException\n","stream":"stdout","time1":"2024-02-19T03:49:37.793533014Z"})";
                 testLog += "\n";
 
                 int32_t size = testLog.size();
@@ -1872,10 +1183,10 @@
                 APSARA_TEST_EQUAL(0, line.lineBegin);
                 APSARA_TEST_EQUAL(false, line.fullLine);
             }
-            // time非法
+            // 非法json
             {
                 std::string testLog
-                    = R"({"log":"Exception in thread  \"main\" java.lang.NullPoinntterException\n","stream":"stdout","time1":"2024-02-19T03:49:37.793533014Z"})";
+                    = R"(log":"Exception in thread  \"main\" java.lang.NullPoinntterException\n","stream":"stdout","time":"2024-02-19T03:49:37.793533014Z"})";
                 testLog += "\n";
 
                 int32_t size = testLog.size();
@@ -1892,74 +1203,8 @@
                 APSARA_TEST_EQUAL(0, line.lineBegin);
                 APSARA_TEST_EQUAL(false, line.fullLine);
             }
-            // 非法json
-            {
-                std::string testLog
-                    = R"(log":"Exception in thread  \"main\" java.lang.NullPoinntterException\n","stream":"stdout","time":"2024-02-19T03:49:37.793533014Z"})";
-                testLog += "\n";
-
-                int32_t size = testLog.size();
-                int32_t endPs; // the position of \n or \0
-                if (testLog[size - 1] == '\n') {
-                    endPs = size - 1;
-                } else {
-                    endPs = size;
-                }
-                LineInfo line = logFileReader.GetLastLine(testLog, endPs);
-                APSARA_TEST_EQUAL(0, line.rollbackLineFeedCount);
-                APSARA_TEST_EQUAL(1, line.forceRollbackLineFeedCount);
-                APSARA_TEST_EQUAL("", line.data.to_string());
-                APSARA_TEST_EQUAL(0, line.lineBegin);
-                APSARA_TEST_EQUAL(false, line.fullLine);
-            }
->>>>>>> bd3ad057
-        }
-        LineInfo line = logFileReader.GetLastLine(testLog, endPs);
-        APSARA_TEST_EQUAL(1, line.rollbackLineFeedCount);
-        APSARA_TEST_EQUAL("", line.data.to_string());
-        APSARA_TEST_EQUAL(0, line.lineBegin);
-        APSARA_TEST_EQUAL(false, line.fullLine);
-    }
-    // time非法
-    {
-        std::string testLog
-            = R"({"log":"Exception in thread  \"main\" java.lang.NullPoinntterException\n","stream":"stdout","time1":"2024-02-19T03:49:37.793533014Z"})";
-        testLog += "\n";
-
-        int32_t size = testLog.size();
-        int32_t endPs; // the position of \n or \0
-        if (testLog[size - 1] == '\n') {
-            endPs = size - 1;
-        } else {
-            endPs = size;
-        }
-        LineInfo line = logFileReader.GetLastLine(testLog, endPs);
-        APSARA_TEST_EQUAL(1, line.rollbackLineFeedCount);
-        APSARA_TEST_EQUAL("", line.data.to_string());
-        APSARA_TEST_EQUAL(0, line.lineBegin);
-        APSARA_TEST_EQUAL(false, line.fullLine);
-    }
-    // 非法json
-    {
-        std::string testLog
-            = R"(log":"Exception in thread  \"main\" java.lang.NullPoinntterException\n","stream":"stdout","time":"2024-02-19T03:49:37.793533014Z"})";
-        testLog += "\n";
-
-        int32_t size = testLog.size();
-        int32_t endPs; // the position of \n or \0
-        if (testLog[size - 1] == '\n') {
-            endPs = size - 1;
-        } else {
-            endPs = size;
-        }
-        LineInfo line = logFileReader.GetLastLine(testLog, endPs);
-        APSARA_TEST_EQUAL(1, line.rollbackLineFeedCount);
-        APSARA_TEST_EQUAL("", line.data.to_string());
-        APSARA_TEST_EQUAL(0, line.lineBegin);
-        APSARA_TEST_EQUAL(false, line.fullLine);
-    }
-}
-}
+        }
+    }
 }
 
 
