// Copyright 2022 iLogtail Authors
//
// Licensed under the Apache License, Version 2.0 (the "License");
// you may not use this file except in compliance with the License.
// You may obtain a copy of the License at
//
//      http://www.apache.org/licenses/LICENSE-2.0
//
// Unless required by applicable law or agreed to in writing, software
// distributed under the License is distributed on an "AS IS" BASIS,
// WITHOUT WARRANTIES OR CONDITIONS OF ANY KIND, either express or implied.
// See the License for the specific language governing permissions and
// limitations under the License.

#include <stdio.h>

#include <fstream>

#include "common/FileSystemUtil.h"
#include "common/RuntimeUtil.h"
#include "file_server/FileServer.h"
#include "file_server/reader/JsonLogFileReader.h"
#include "unittest/Unittest.h"

DECLARE_FLAG_INT32(force_release_deleted_file_fd_timeout);

namespace logtail {

class JsonLogFileReaderUnittest : public ::testing::Test {
public:
    static void SetUpTestCase() {
        logPathDir = GetProcessExecutionDir();
        if (PATH_SEPARATOR[0] == logPathDir.back()) {
            logPathDir.resize(logPathDir.size() - 1);
        }
        logPathDir += PATH_SEPARATOR + "testDataSet" + PATH_SEPARATOR + "JsonLogFileReaderUnittest";
        gbkFile = "gbk.txt";
        utf8File = "utf8.txt"; // content of utf8.txt is equivalent to gbk.txt
    }

    static void TearDownTestCase() {
        remove(gbkFile.c_str());
        remove(utf8File.c_str());
    }

    void SetUp() override {
        std::string filepath = logPathDir + PATH_SEPARATOR + utf8File;
        std::unique_ptr<FILE, decltype(&std::fclose)> fp(std::fopen(filepath.c_str(), "r"), &std::fclose);
        if (!fp.get()) {
            return;
        }
        std::fseek(fp.get(), 0, SEEK_END);
        long filesize = std::ftell(fp.get());
        std::fseek(fp.get(), 0, SEEK_SET);
        expectedContent.reset(new char[filesize + 1]);
        fread(expectedContent.get(), filesize, 1, fp.get());
        expectedContent[filesize] = '\0';
        for (long i = filesize - 1; i >= 0; --i) {
            if (expectedContent[i] == '\n') {
                expectedContent[i] = 0;
                break;
            };
        }
        FileServer::GetInstance()->AddFileDiscoveryConfig("", &discoveryOpts, &ctx);
    }
    void TearDown() override {
        LogFileReader::BUFFER_SIZE = 1024 * 512;
        FileServer::GetInstance()->RemoveFileDiscoveryConfig("");
    }
    void TestReadGBK();
    void TestReadUTF8();

    std::unique_ptr<char[]> expectedContent;
    static std::string logPathDir;
    static std::string gbkFile;
    static std::string utf8File;
    FileDiscoveryOptions discoveryOpts;
    CollectionPipelineContext ctx;
};

UNIT_TEST_CASE(JsonLogFileReaderUnittest, TestReadGBK)
UNIT_TEST_CASE(JsonLogFileReaderUnittest, TestReadUTF8)

std::string JsonLogFileReaderUnittest::logPathDir;
std::string JsonLogFileReaderUnittest::gbkFile;
std::string JsonLogFileReaderUnittest::utf8File;

void JsonLogFileReaderUnittest::TestReadGBK() {
    { // buffer size big enough and is json
        MultilineOptions multilineOpts;
        FileReaderOptions readerOpts;
        FileTagOptions tagOpts;
        readerOpts.mFileEncoding = FileReaderOptions::Encoding::GBK;
        JsonLogFileReader reader(logPathDir,
                                 gbkFile,
                                 DevInode(),
                                 std::make_pair(&readerOpts, &ctx),
                                 std::make_pair(&multilineOpts, &ctx),
                                 std::make_pair(&tagOpts, &ctx));
        reader.UpdateReaderManual();
        reader.InitReader(true, LogFileReader::BACKWARD_TO_BEGINNING);
        reader.CheckFileSignatureAndOffset(true);
        LogBuffer logBuffer;
        bool moreData = false;
        reader.ReadGBK(logBuffer, reader.mLogFileOp.GetFileSize(), moreData);
        APSARA_TEST_FALSE_FATAL(moreData);
        std::string recovered = logBuffer.rawBuffer.to_string();
        std::replace(recovered.begin(), recovered.end(), '\0', '\n');
        APSARA_TEST_STREQ_FATAL(expectedContent.get(), recovered.c_str());
    }
    { // buffer size not big enough to hold any json
      // should read buffer size
        Json::Value config;
        config["StartPattern"] = "no matching pattern";
        MultilineOptions multilineOpts;
        multilineOpts.Init(config, ctx, "");
        FileReaderOptions readerOpts;
        readerOpts.mFileEncoding = FileReaderOptions::Encoding::GBK;
        FileTagOptions tagOpts;
        JsonLogFileReader reader(logPathDir,
                                 gbkFile,
                                 DevInode(),
                                 std::make_pair(&readerOpts, &ctx),
                                 std::make_pair(&multilineOpts, &ctx),
                                 std::make_pair(&tagOpts, &ctx));
        LogFileReader::BUFFER_SIZE = 23;
        size_t BUFFER_SIZE_UTF8 = 25; // "{"first":"iLogtail 为可"
        reader.UpdateReaderManual();
        reader.InitReader(true, LogFileReader::BACKWARD_TO_BEGINNING);
        reader.CheckFileSignatureAndOffset(true);
        LogBuffer logBuffer;
        bool moreData = false;
        reader.ReadGBK(logBuffer, reader.mLogFileOp.GetFileSize(), moreData);
        APSARA_TEST_TRUE_FATAL(moreData);
        APSARA_TEST_STREQ_FATAL(std::string(expectedContent.get(), BUFFER_SIZE_UTF8).c_str(),
                                logBuffer.rawBuffer.data());
    }
    { // buffer size not big enough to hold all json
        // should read until last json
        MultilineOptions multilineOpts;
        FileReaderOptions readerOpts;
        readerOpts.mFileEncoding = FileReaderOptions::Encoding::GBK;
        FileTagOptions tagOpts;
        JsonLogFileReader reader(logPathDir,
                                 gbkFile,
                                 DevInode(),
                                 std::make_pair(&readerOpts, &ctx),
                                 std::make_pair(&multilineOpts, &ctx),
                                 std::make_pair(&tagOpts, &ctx));
        reader.UpdateReaderManual();
        reader.InitReader(true, LogFileReader::BACKWARD_TO_BEGINNING);
        int64_t fileSize = reader.mLogFileOp.GetFileSize();
        reader.CheckFileSignatureAndOffset(true);
        LogFileReader::BUFFER_SIZE = fileSize - 11;
        LogBuffer logBuffer;
        bool moreData = false;
        reader.ReadGBK(logBuffer, fileSize, moreData);
        APSARA_TEST_TRUE_FATAL(moreData);
        std::string expectedPart(expectedContent.get());
        expectedPart.resize(expectedPart.rfind(R"({"second")") - 1); // exclude tailing \n
        APSARA_TEST_STREQ_FATAL(expectedPart.c_str(), logBuffer.rawBuffer.data());
    }
}

void JsonLogFileReaderUnittest::TestReadUTF8() {
    { // buffer size big enough and is json
        MultilineOptions multilineOpts;
        FileReaderOptions readerOpts;
        FileTagOptions tagOpts;
        JsonLogFileReader reader(logPathDir,
                                 utf8File,
                                 DevInode(),
                                 std::make_pair(&readerOpts, &ctx),
                                 std::make_pair(&multilineOpts, &ctx),
                                 std::make_pair(&tagOpts, &ctx));
        reader.UpdateReaderManual();
        reader.InitReader(true, LogFileReader::BACKWARD_TO_BEGINNING);
        reader.CheckFileSignatureAndOffset(true);
        LogBuffer logBuffer;
        bool moreData = false;
        reader.ReadUTF8(logBuffer, reader.mLogFileOp.GetFileSize(), moreData);
        APSARA_TEST_FALSE_FATAL(moreData);
        std::string recovered = logBuffer.rawBuffer.to_string();
        std::replace(recovered.begin(), recovered.end(), '\0', '\n');
        APSARA_TEST_STREQ_FATAL(expectedContent.get(), recovered.c_str());
    }
    { // buffer size not big enough to hold any json
      // should read buffer size
        MultilineOptions multilineOpts;
        FileReaderOptions readerOpts;
        FileTagOptions tagOpts;
        JsonLogFileReader reader(logPathDir,
                                 utf8File,
                                 DevInode(),
                                 std::make_pair(&readerOpts, &ctx),
                                 std::make_pair(&multilineOpts, &ctx),
                                 std::make_pair(&tagOpts, &ctx));
        LogFileReader::BUFFER_SIZE = 25;
        reader.UpdateReaderManual();
        reader.InitReader(true, LogFileReader::BACKWARD_TO_BEGINNING);
        reader.CheckFileSignatureAndOffset(true);
        LogBuffer logBuffer;
        bool moreData = false;
        reader.ReadUTF8(logBuffer, reader.mLogFileOp.GetFileSize(), moreData);
        APSARA_TEST_TRUE_FATAL(moreData);
        APSARA_TEST_STREQ_FATAL(std::string(expectedContent.get(), LogFileReader::BUFFER_SIZE).c_str(),
                                logBuffer.rawBuffer.data());
    }
    { // buffer size not big enough to hold all json
      // should read until last json
        MultilineOptions multilineOpts;
        FileReaderOptions readerOpts;
        FileTagOptions tagOpts;
        JsonLogFileReader reader(logPathDir,
                                 utf8File,
                                 DevInode(),
                                 std::make_pair(&readerOpts, &ctx),
                                 std::make_pair(&multilineOpts, &ctx),
                                 std::make_pair(&tagOpts, &ctx));
        reader.UpdateReaderManual();
        reader.InitReader(true, LogFileReader::BACKWARD_TO_BEGINNING);
        int64_t fileSize = reader.mLogFileOp.GetFileSize();
        reader.CheckFileSignatureAndOffset(true);
        LogFileReader::BUFFER_SIZE = fileSize - 11;
        LogBuffer logBuffer;
        bool moreData = false;
        reader.ReadUTF8(logBuffer, fileSize, moreData);
        APSARA_TEST_TRUE_FATAL(moreData);
        std::string expectedPart(expectedContent.get());
        expectedPart.resize(expectedPart.rfind(R"({"second")") - 1); // exclude tailing \n
        APSARA_TEST_STREQ_FATAL(expectedPart.c_str(), logBuffer.rawBuffer.data());
    }
    { // read twice
        MultilineOptions multilineOpts;
        FileReaderOptions readerOpts;
        FileTagOptions tagOpts;
        JsonLogFileReader reader(logPathDir,
                                 utf8File,
                                 DevInode(),
                                 std::make_pair(&readerOpts, &ctx),
                                 std::make_pair(&multilineOpts, &ctx),
                                 std::make_pair(&tagOpts, &ctx));
        reader.UpdateReaderManual();
        reader.InitReader(true, LogFileReader::BACKWARD_TO_BEGINNING);
        int64_t fileSize = reader.mLogFileOp.GetFileSize();
        reader.CheckFileSignatureAndOffset(true);
        LogFileReader::BUFFER_SIZE = fileSize - 11;
        LogBuffer logBuffer;
        bool moreData = false;
        // first read
        reader.ReadUTF8(logBuffer, fileSize, moreData);
        APSARA_TEST_TRUE_FATAL(moreData);
        std::string expectedPart(expectedContent.get());
        expectedPart.resize(expectedPart.rfind(R"({"second")") - 1); // exclude tailing \n
        APSARA_TEST_STREQ_FATAL(expectedPart.c_str(), logBuffer.rawBuffer.data());
        APSARA_TEST_GE_FATAL(reader.mCache.size(), 0UL);
        // second read
        reader.ReadUTF8(logBuffer, fileSize, moreData);
        APSARA_TEST_FALSE_FATAL(moreData);
        expectedPart = expectedContent.get();
        expectedPart = expectedPart.substr(expectedPart.rfind(R"({"second")"));
        APSARA_TEST_STREQ_FATAL(expectedPart.c_str(), logBuffer.rawBuffer.data());
        APSARA_TEST_EQUAL_FATAL(0UL, reader.mCache.size());
    }
}

class RemoveLastIncompleteLogUnittest : public ::testing::Test {
public:
    void SetUp() override {
        mLogFileReader.reset(new JsonLogFileReader("dir",
                                                   "file",
                                                   DevInode(),
                                                   std::make_pair(&readerOpts, &ctx),
                                                   std::make_pair(&multilineOpts, &ctx),
                                                   std::make_pair(&tagOpts, &ctx)));
    }

    void TestRemoveLastIncompleteLogSingleLine();
    void TestRemoveLastIncompleteLogSingleLineIncomplete();
    void TestRemoveLastIncompleteLogSingleLineIncompleteNoRollback();
    void TestRemoveLastIncompleteLogMultiline();
    void TestRemoveLastIncompleteLogMultilineIncomplete();
    void TestRemoveLastIncompleteLogMultilineIncompleteNoRollback();
    void TestRemoveLastIncompleteLogNotValidJson();
    void TestRemoveLastIncompleteLogNotValidJsonNoRollback();

    std::unique_ptr<JsonLogFileReader> mLogFileReader;
    MultilineOptions multilineOpts;
    FileReaderOptions readerOpts;
<<<<<<< HEAD
    FileTagOptions tagOpts;
    PipelineContext ctx;
=======
    CollectionPipelineContext ctx;
>>>>>>> 0bb2c898
};

UNIT_TEST_CASE(RemoveLastIncompleteLogUnittest, TestRemoveLastIncompleteLogSingleLine)
UNIT_TEST_CASE(RemoveLastIncompleteLogUnittest, TestRemoveLastIncompleteLogSingleLineIncomplete)
UNIT_TEST_CASE(RemoveLastIncompleteLogUnittest, TestRemoveLastIncompleteLogSingleLineIncompleteNoRollback)
UNIT_TEST_CASE(RemoveLastIncompleteLogUnittest, TestRemoveLastIncompleteLogMultiline)
UNIT_TEST_CASE(RemoveLastIncompleteLogUnittest, TestRemoveLastIncompleteLogMultilineIncomplete)
UNIT_TEST_CASE(RemoveLastIncompleteLogUnittest, TestRemoveLastIncompleteLogMultilineIncompleteNoRollback)
UNIT_TEST_CASE(RemoveLastIncompleteLogUnittest, TestRemoveLastIncompleteLogNotValidJson)
UNIT_TEST_CASE(RemoveLastIncompleteLogUnittest, TestRemoveLastIncompleteLogNotValidJsonNoRollback)

void RemoveLastIncompleteLogUnittest::TestRemoveLastIncompleteLogSingleLine() {
    { // case single line
        std::string line1 = R"({"key": "first value"})";
        std::string line2 = R"({"key": "second value"})";
        std::string line3 = R"({"key": "third value"})";
        std::string expectMatch = line1 + '\0' + line2 + '\0' + line3 + '\0';
        std::string testLog = line1 + '\n' + line2 + '\n' + line3 + '\n';
        int32_t rollbackLineFeedCount = 0;
        size_t matchSize = mLogFileReader->RemoveLastIncompleteLog(
            const_cast<char*>(testLog.data()), testLog.size(), rollbackLineFeedCount);
        APSARA_TEST_EQUAL_FATAL(expectMatch.size(), matchSize);
        APSARA_TEST_EQUAL_FATAL(std::string(testLog.data(), matchSize), expectMatch);
        APSARA_TEST_EQUAL_FATAL(0, rollbackLineFeedCount);
    }
}

void RemoveLastIncompleteLogUnittest::TestRemoveLastIncompleteLogSingleLineIncomplete() {
    { // case single line, buffer size not big enough, json truncated
        std::string line1 = R"({"key": "first value"})";
        std::string line2 = R"({"key": "second value"})";
        std::string line3 = R"({"key": "third)";
        std::string expectMatch = line1 + '\0' + line2 + '\0';
        std::string testLog = line1 + '\n' + line2 + '\n' + line3;
        int32_t rollbackLineFeedCount = 0;
        size_t matchSize = mLogFileReader->RemoveLastIncompleteLog(
            const_cast<char*>(testLog.data()), testLog.size(), rollbackLineFeedCount);
        APSARA_TEST_EQUAL_FATAL(expectMatch.size(), matchSize);
        APSARA_TEST_EQUAL_FATAL(std::string(testLog.data(), matchSize), expectMatch);
        APSARA_TEST_EQUAL_FATAL(1, rollbackLineFeedCount);
    }
    { // case single line, buffer size not big enough, newline truncated
        std::string line1 = R"({"key": "first value"})";
        std::string line2 = R"({"key": "second value"})";
        std::string line3 = R"({"key": "third value"}))";
        std::string expectMatch = line1 + '\0' + line2 + '\0';
        std::string testLog = line1 + '\n' + line2 + '\n' + line3;
        int32_t rollbackLineFeedCount = 0;
        size_t matchSize = mLogFileReader->RemoveLastIncompleteLog(
            const_cast<char*>(testLog.data()), testLog.size(), rollbackLineFeedCount);
        APSARA_TEST_EQUAL_FATAL(expectMatch.size(), matchSize);
        APSARA_TEST_EQUAL_FATAL(std::string(testLog.data(), matchSize), expectMatch);
        APSARA_TEST_EQUAL_FATAL(1, rollbackLineFeedCount);
    }
}

void RemoveLastIncompleteLogUnittest::TestRemoveLastIncompleteLogSingleLineIncompleteNoRollback() {
    { // case single line, buffer size not big enough, json truncated
        std::string line1 = R"({"key": "first value"})";
        std::string line2 = R"({"key": "second value"})";
        std::string line3 = R"({"key": "third)";
        std::string expectMatch = line1 + '\0' + line2 + '\0' + line3;
        std::string testLog = line1 + '\n' + line2 + '\n' + line3;
        int32_t rollbackLineFeedCount = 0;
        size_t matchSize = mLogFileReader->RemoveLastIncompleteLog(
            const_cast<char*>(testLog.data()), testLog.size(), rollbackLineFeedCount, false);
        APSARA_TEST_EQUAL_FATAL(expectMatch.size(), matchSize);
        APSARA_TEST_EQUAL_FATAL(std::string(testLog.data(), matchSize), expectMatch);
        APSARA_TEST_EQUAL_FATAL(0, rollbackLineFeedCount);
    }
    { // case single line, buffer size not big enough, newline truncated
        std::string line1 = R"({"key": "first value"})";
        std::string line2 = R"({"key": "second value"})";
        std::string line3 = R"({"key": "third value"}))";
        std::string expectMatch = line1 + '\0' + line2 + '\0' + line3;
        std::string testLog = line1 + '\n' + line2 + '\n' + line3;
        int32_t rollbackLineFeedCount = 0;
        size_t matchSize = mLogFileReader->RemoveLastIncompleteLog(
            const_cast<char*>(testLog.data()), testLog.size(), rollbackLineFeedCount, false);
        APSARA_TEST_EQUAL_FATAL(expectMatch.size(), matchSize);
        APSARA_TEST_EQUAL_FATAL(std::string(testLog.data(), matchSize), expectMatch);
        APSARA_TEST_EQUAL_FATAL(0, rollbackLineFeedCount);
    }
}

void RemoveLastIncompleteLogUnittest::TestRemoveLastIncompleteLogMultiline() {
    { // case multi line
        std::vector<int32_t> index;
        std::string firstLog = R"({
    "key": "first value"
})";
        std::string secondLog = R"({
    "key": {
        "nested_key": "second value"
    }
})";
        std::string expectMatch = firstLog + '\0' + secondLog + '\0';
        std::string testLog = firstLog + '\n' + secondLog + '\n';
        int32_t rollbackLineFeedCount = 0;
        size_t matchSize = mLogFileReader->RemoveLastIncompleteLog(
            const_cast<char*>(testLog.data()), testLog.size(), rollbackLineFeedCount);
        APSARA_TEST_EQUAL_FATAL(expectMatch.size(), matchSize);
        APSARA_TEST_EQUAL_FATAL(std::string(testLog.data(), matchSize), expectMatch);
        APSARA_TEST_EQUAL_FATAL(0, rollbackLineFeedCount);
    }
}

void RemoveLastIncompleteLogUnittest::TestRemoveLastIncompleteLogMultilineIncomplete() {
    { // case multi line, buffer size not enough, json truncated
        std::vector<int32_t> index;
        std::string firstLog = R"({
    "key": "first value"
})";
        std::string secondLog = R"({
    "key": {
        "nested_key": "second value"
    })";
        std::string expectMatch = firstLog + '\0';
        std::string testLog = firstLog + '\n' + secondLog + '\n';
        int32_t rollbackLineFeedCount = 0;
        size_t matchSize = mLogFileReader->RemoveLastIncompleteLog(
            const_cast<char*>(testLog.data()), testLog.size(), rollbackLineFeedCount);
        APSARA_TEST_EQUAL_FATAL(expectMatch.size(), matchSize);
        APSARA_TEST_EQUAL_FATAL(std::string(testLog.data(), matchSize), expectMatch);
        APSARA_TEST_EQUAL_FATAL(4, rollbackLineFeedCount);
    }
    { // case multi line, buffer size not enough, newline truncated
        std::vector<int32_t> index;
        std::string firstLog = R"({
    "key": "first value"
})";
        std::string secondLog = R"({
    "key": {
        "nested_key": "second value"
    }
})";
        std::string expectMatch = firstLog + '\0';
        std::string testLog = firstLog + '\n' + secondLog;
        int32_t rollbackLineFeedCount = 0;
        size_t matchSize = mLogFileReader->RemoveLastIncompleteLog(
            const_cast<char*>(testLog.data()), testLog.size(), rollbackLineFeedCount);
        APSARA_TEST_EQUAL_FATAL(expectMatch.size(), matchSize);
        APSARA_TEST_EQUAL_FATAL(std::string(testLog.data(), matchSize), expectMatch);
        APSARA_TEST_EQUAL_FATAL(5, rollbackLineFeedCount);
    }
}

void RemoveLastIncompleteLogUnittest::TestRemoveLastIncompleteLogMultilineIncompleteNoRollback() {
    { // case multi line, buffer size not enough, json truncated
        std::vector<int32_t> index;
        std::string firstLog = R"({
    "key": "first value"
})";
        std::string secondLog = R"({
    "key": {
        "nested_key": "second value"
    })";
        std::string splittedSecondLog = secondLog;
        std::replace(splittedSecondLog.begin(), splittedSecondLog.end(), '\n', '\0');
        std::string expectMatch = firstLog + '\0' + splittedSecondLog + '\0';
        std::string testLog = firstLog + '\n' + secondLog + '\n';
        int32_t rollbackLineFeedCount = 0;
        size_t matchSize = mLogFileReader->RemoveLastIncompleteLog(
            const_cast<char*>(testLog.data()), testLog.size(), rollbackLineFeedCount, false);
        APSARA_TEST_EQUAL_FATAL(expectMatch.size(), matchSize);
        APSARA_TEST_EQUAL_FATAL(std::string(testLog.data(), matchSize), expectMatch);
        APSARA_TEST_EQUAL_FATAL(0, rollbackLineFeedCount);
    }
    { // case multi line, buffer size not enough, newline truncated
        std::vector<int32_t> index;
        std::string firstLog = R"({
    "key": "first value"
})";
        std::string secondLog = R"({
    "key": {
        "nested_key": "second value"
    }
})";
        std::string expectMatch = firstLog + '\0' + secondLog;
        std::string testLog = firstLog + '\n' + secondLog;
        int32_t rollbackLineFeedCount = 0;
        size_t matchSize = mLogFileReader->RemoveLastIncompleteLog(
            const_cast<char*>(testLog.data()), testLog.size(), rollbackLineFeedCount, false);
        APSARA_TEST_EQUAL_FATAL(expectMatch.size(), matchSize);
        APSARA_TEST_EQUAL_FATAL(std::string(testLog.data(), matchSize), expectMatch);
        APSARA_TEST_EQUAL_FATAL(0, rollbackLineFeedCount);
    }
}

void RemoveLastIncompleteLogUnittest::TestRemoveLastIncompleteLogNotValidJson() {
    { // case not json, skip all
        std::string testLog = "not a json at all.\nnot a json at all.\nnot a json at all.\n";
        int32_t rollbackLineFeedCount = 0;
        size_t matchSize = mLogFileReader->RemoveLastIncompleteLog(
            const_cast<char*>(testLog.data()), testLog.size(), rollbackLineFeedCount);
        APSARA_TEST_EQUAL_FATAL(testLog.size(), matchSize);
        APSARA_TEST_EQUAL_FATAL(0, rollbackLineFeedCount);
    }
    { // case partial json at end, rollback
        std::string notjson = "not a json at all.\nnot a json at all.\n";
        std::string expectMatch = notjson;
        std::replace(expectMatch.begin(), expectMatch.end(), '\n', '\0');
        std::string testLog = "not a json at all.\nnot a json at all.\n{partial json\n";
        int32_t rollbackLineFeedCount = 0;
        size_t matchSize = mLogFileReader->RemoveLastIncompleteLog(
            const_cast<char*>(testLog.data()), testLog.size(), rollbackLineFeedCount);
        APSARA_TEST_EQUAL_FATAL(expectMatch.size(), matchSize);
        APSARA_TEST_EQUAL_FATAL(std::string(testLog.data(), matchSize), expectMatch);
        APSARA_TEST_EQUAL_FATAL(1, rollbackLineFeedCount);
    }
    { // case json at begin, invalid at end, rollback
        std::string firstLog = R"({
    "key": {
        "nested_key": "second value"
    }
})";
        std::string notjson = "not a json at all.\nnot a json at all.\n";
        std::string testLog = firstLog + '\n' + notjson;
        std::replace(notjson.begin(), notjson.end(), '\n', '\0');
        std::string expectMatch = firstLog + '\0' + notjson;
        ;
        int32_t rollbackLineFeedCount = 0;
        size_t matchSize = mLogFileReader->RemoveLastIncompleteLog(
            const_cast<char*>(testLog.data()), testLog.size(), rollbackLineFeedCount);
        APSARA_TEST_EQUAL_FATAL(expectMatch.size(), matchSize);
        APSARA_TEST_EQUAL_FATAL(std::string(testLog.data(), matchSize), expectMatch);
        APSARA_TEST_EQUAL_FATAL(0, rollbackLineFeedCount);
    }
}

void RemoveLastIncompleteLogUnittest::TestRemoveLastIncompleteLogNotValidJsonNoRollback() {
    { // case not json
        std::string testLog = "not a json at all.\nnot a json at all.\nnot a json at all.\n";
        int32_t rollbackLineFeedCount = 0;
        size_t matchSize = mLogFileReader->RemoveLastIncompleteLog(
            const_cast<char*>(testLog.data()), testLog.size(), rollbackLineFeedCount, false);
        APSARA_TEST_EQUAL_FATAL(testLog.size(), matchSize);
        APSARA_TEST_EQUAL_FATAL(0, rollbackLineFeedCount);
    }
    { // case partial json at end
        std::string testLog = "not a json at all.\nnot a json at all.\n{partial json\n";
        std::string expectMatch = testLog;
        std::replace(expectMatch.begin(), expectMatch.end(), '\n', '\0');
        int32_t rollbackLineFeedCount = 0;
        size_t matchSize = mLogFileReader->RemoveLastIncompleteLog(
            const_cast<char*>(testLog.data()), testLog.size(), rollbackLineFeedCount, false);
        APSARA_TEST_EQUAL_FATAL(expectMatch.size(), matchSize);
        APSARA_TEST_EQUAL_FATAL(std::string(testLog.data(), matchSize), expectMatch);
        APSARA_TEST_EQUAL_FATAL(0, rollbackLineFeedCount);
    }
    { // case json at begin, invalid at end
        std::string firstLog = R"({
    "key": {
        "nested_key": "second value"
    }
})";
        std::string notjson = "not a json at all.\nnot a json at all.\n";
        std::string testLog = firstLog + '\n' + notjson;
        std::replace(notjson.begin(), notjson.end(), '\n', '\0');
        std::string expectMatch = firstLog + '\0' + notjson;
        ;
        int32_t rollbackLineFeedCount = 0;
        size_t matchSize = mLogFileReader->RemoveLastIncompleteLog(
            const_cast<char*>(testLog.data()), testLog.size(), rollbackLineFeedCount, false);
        APSARA_TEST_EQUAL_FATAL(expectMatch.size(), matchSize);
        APSARA_TEST_EQUAL_FATAL(std::string(testLog.data(), matchSize), expectMatch);
        APSARA_TEST_EQUAL_FATAL(0, rollbackLineFeedCount);
    }
}

} // namespace logtail

UNIT_TEST_MAIN<|MERGE_RESOLUTION|>--- conflicted
+++ resolved
@@ -287,12 +287,8 @@
     std::unique_ptr<JsonLogFileReader> mLogFileReader;
     MultilineOptions multilineOpts;
     FileReaderOptions readerOpts;
-<<<<<<< HEAD
     FileTagOptions tagOpts;
-    PipelineContext ctx;
-=======
     CollectionPipelineContext ctx;
->>>>>>> 0bb2c898
 };
 
 UNIT_TEST_CASE(RemoveLastIncompleteLogUnittest, TestRemoveLastIncompleteLogSingleLine)
