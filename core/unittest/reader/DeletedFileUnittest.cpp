--- conflicted
+++ resolved
@@ -32,12 +32,7 @@
                                        hostLogPathFile,
                                        DevInode(),
                                        make_pair(&readerOpts, &ctx),
-<<<<<<< HEAD
-                                       make_pair(&multilineOpts, &ctx),
-                                       make_pair(&tagOpts, &ctx)));
-=======
                                        make_pair(&multilineOpts, &ctx)));
->>>>>>> 660daa1e
     }
 
     void TearDown() override { INT32_FLAG(force_release_deleted_file_fd_timeout) = -1; }
