// Copyright 2024 iLogtail Authors
//
// Licensed under the Apache License, Version 2.0 (the "License");
// you may not use this file except in compliance with the License.
// You may obtain a copy of the License at
//
//     http://www.apache.org/licenses/LICENSE-2.0
//
// Unless required by applicable law or agreed to in writing, software
// distributed under the License is distributed on an "AS IS" BASIS,
// WITHOUT WARRANTIES OR CONDITIONS OF ANY KIND, either express or implied.
// See the License for the specific language governing permissions and
// limitations under the License.

#include "pipeline/serializer/SLSSerializer.h"
#include "plugin/flusher/sls/FlusherSLS.h"
#include "unittest/Unittest.h"

DECLARE_FLAG_INT32(max_send_log_group_size);

using namespace std;

namespace logtail {

const string TOPIC_VALUE = "topic";

class SLSSerializerUnittest : public ::testing::Test {
public:
    void TestSerializeEventGroup();
    void TestSerializeEventGroupList();

protected:
    static void SetUpTestCase() { sFlusher = make_unique<FlusherSLS>(); }

    void SetUp() override {
        mCtx.SetConfigName("test_config");
        sFlusher->SetContext(mCtx);
        sFlusher->SetMetricsRecordRef(FlusherSLS::sName, "1");
    }

private:
    BatchedEvents CreateBatchedLogEvents(bool enableNanosecond, bool emptyContent);
    BatchedEvents
    CreateBatchedMetricEvents(bool enableNanosecond, uint32_t nanoTimestamp, bool emptyValue, bool onlyOneTag);
    BatchedEvents CreateBatchedRawEvents(bool enableNanosecond, bool emptyContent);
    BatchedEvents CreateBatchedSpanEvents();

    static unique_ptr<FlusherSLS> sFlusher;

    PipelineContext mCtx;
};

unique_ptr<FlusherSLS> SLSSerializerUnittest::sFlusher;

void SLSSerializerUnittest::TestSerializeEventGroup() {
    SLSEventGroupSerializer serializer(sFlusher.get());
    { // log
        { // nano second disabled, and set
            string res, errorMsg;
            APSARA_TEST_TRUE(serializer.DoSerialize(CreateBatchedLogEvents(false, false), res, errorMsg));
            sls_logs::LogGroup logGroup;
            APSARA_TEST_TRUE(logGroup.ParseFromString(res));
            APSARA_TEST_EQUAL(1, logGroup.logs_size());
            APSARA_TEST_EQUAL(1, logGroup.logs(0).contents_size());
            APSARA_TEST_STREQ("key", logGroup.logs(0).contents(0).key().c_str());
            APSARA_TEST_STREQ("value", logGroup.logs(0).contents(0).value().c_str());
            APSARA_TEST_EQUAL(1234567890U, logGroup.logs(0).time());
            APSARA_TEST_FALSE(logGroup.logs(0).has_time_ns());
            APSARA_TEST_EQUAL(1, logGroup.logtags_size());
            APSARA_TEST_STREQ("__pack_id__", logGroup.logtags(0).key().c_str());
            APSARA_TEST_STREQ("pack_id", logGroup.logtags(0).value().c_str());
            APSARA_TEST_STREQ("machine_uuid", logGroup.machineuuid().c_str());
            APSARA_TEST_STREQ("source", logGroup.source().c_str());
            APSARA_TEST_STREQ("topic", logGroup.topic().c_str());
        }
        {
            // nano second enabled, and set
            const_cast<GlobalConfig&>(mCtx.GetGlobalConfig()).mEnableTimestampNanosecond = true;
            string res, errorMsg;
            APSARA_TEST_TRUE(serializer.DoSerialize(CreateBatchedLogEvents(true, false), res, errorMsg));
            sls_logs::LogGroup logGroup;
            APSARA_TEST_TRUE(logGroup.ParseFromString(res));
            APSARA_TEST_EQUAL(1234567890U, logGroup.logs(0).time());
            APSARA_TEST_EQUAL(1U, logGroup.logs(0).time_ns());
            const_cast<GlobalConfig&>(mCtx.GetGlobalConfig()).mEnableTimestampNanosecond = false;
        }
        {
            // nano second enabled, not set
            const_cast<GlobalConfig&>(mCtx.GetGlobalConfig()).mEnableTimestampNanosecond = true;
            string res, errorMsg;
            APSARA_TEST_TRUE(serializer.DoSerialize(CreateBatchedLogEvents(false, false), res, errorMsg));
            sls_logs::LogGroup logGroup;
            APSARA_TEST_TRUE(logGroup.ParseFromString(res));
            APSARA_TEST_EQUAL(1234567890U, logGroup.logs(0).time());
            APSARA_TEST_FALSE(logGroup.logs(0).has_time_ns());
            const_cast<GlobalConfig&>(mCtx.GetGlobalConfig()).mEnableTimestampNanosecond = false;
        }
        {
            // empty log content
            string res, errorMsg;
            APSARA_TEST_FALSE(serializer.DoSerialize(CreateBatchedLogEvents(false, true), res, errorMsg));
        }
    } // namespace logtail
    { // metric
        { // only 1 tag
            string res, errorMsg;
            APSARA_TEST_TRUE(serializer.DoSerialize(CreateBatchedMetricEvents(false, 0, false, true), res, errorMsg));
            sls_logs::LogGroup logGroup;
            APSARA_TEST_TRUE(logGroup.ParseFromString(res));

            APSARA_TEST_EQUAL(1, logGroup.logs_size());
            APSARA_TEST_EQUAL(1234567890U, logGroup.logs(0).time());
            APSARA_TEST_FALSE(logGroup.logs(0).has_time_ns());
            APSARA_TEST_EQUAL(logGroup.logs(0).contents_size(), 4);
            APSARA_TEST_EQUAL(logGroup.logs(0).contents(0).key(), "__labels__");
            APSARA_TEST_EQUAL(logGroup.logs(0).contents(0).value(), "key1#$#value1");
            APSARA_TEST_EQUAL(logGroup.logs(0).contents(1).key(), "__time_nano__");
            APSARA_TEST_EQUAL(logGroup.logs(0).contents(1).value(), "1234567890");
            APSARA_TEST_EQUAL(logGroup.logs(0).contents(2).key(), "__value__");
            APSARA_TEST_EQUAL(logGroup.logs(0).contents(2).value(), "0.100000");
            APSARA_TEST_EQUAL(logGroup.logs(0).contents(3).key(), "__name__");
            APSARA_TEST_EQUAL(logGroup.logs(0).contents(3).value(), "test_gauge");
            APSARA_TEST_EQUAL(1, logGroup.logtags_size());
            APSARA_TEST_STREQ("__pack_id__", logGroup.logtags(0).key().c_str());
            APSARA_TEST_STREQ("pack_id", logGroup.logtags(0).value().c_str());
            APSARA_TEST_STREQ("machine_uuid", logGroup.machineuuid().c_str());
            APSARA_TEST_STREQ("source", logGroup.source().c_str());
            APSARA_TEST_STREQ("topic", logGroup.topic().c_str());
        }
        {
            // nano second disabled
            string res, errorMsg;
            APSARA_TEST_TRUE(serializer.DoSerialize(CreateBatchedMetricEvents(false, 0, false, false), res, errorMsg));
            sls_logs::LogGroup logGroup;
            APSARA_TEST_TRUE(logGroup.ParseFromString(res));

            APSARA_TEST_EQUAL(1, logGroup.logs_size());
            APSARA_TEST_EQUAL(1234567890U, logGroup.logs(0).time());
            APSARA_TEST_FALSE(logGroup.logs(0).has_time_ns());
            APSARA_TEST_EQUAL(logGroup.logs(0).contents_size(), 4);
            APSARA_TEST_EQUAL(logGroup.logs(0).contents(0).key(), "__labels__");
            APSARA_TEST_EQUAL(logGroup.logs(0).contents(0).value(), "key1#$#value1|key2#$#value2");
            APSARA_TEST_EQUAL(logGroup.logs(0).contents(1).key(), "__time_nano__");
            APSARA_TEST_EQUAL(logGroup.logs(0).contents(1).value(), "1234567890");
            APSARA_TEST_EQUAL(logGroup.logs(0).contents(2).key(), "__value__");
            APSARA_TEST_EQUAL(logGroup.logs(0).contents(2).value(), "0.100000");
            APSARA_TEST_EQUAL(logGroup.logs(0).contents(3).key(), "__name__");
            APSARA_TEST_EQUAL(logGroup.logs(0).contents(3).value(), "test_gauge");
            APSARA_TEST_EQUAL(1, logGroup.logtags_size());
            APSARA_TEST_STREQ("__pack_id__", logGroup.logtags(0).key().c_str());
            APSARA_TEST_STREQ("pack_id", logGroup.logtags(0).value().c_str());
            APSARA_TEST_STREQ("machine_uuid", logGroup.machineuuid().c_str());
            APSARA_TEST_STREQ("source", logGroup.source().c_str());
            APSARA_TEST_STREQ("topic", logGroup.topic().c_str());
        }
        {
            // nano second enabled, less than 9 digits
            string res, errorMsg;
            APSARA_TEST_TRUE(serializer.DoSerialize(CreateBatchedMetricEvents(true, 1, false, false), res, errorMsg));
            sls_logs::LogGroup logGroup;
            APSARA_TEST_TRUE(logGroup.ParseFromString(res));

            APSARA_TEST_EQUAL(1, logGroup.logs_size());
            APSARA_TEST_EQUAL(1234567890U, logGroup.logs(0).time());
            APSARA_TEST_FALSE(logGroup.logs(0).has_time_ns());
            APSARA_TEST_EQUAL(logGroup.logs(0).contents_size(), 4);
            APSARA_TEST_EQUAL(logGroup.logs(0).contents(0).key(), "__labels__");
            APSARA_TEST_EQUAL(logGroup.logs(0).contents(0).value(), "key1#$#value1|key2#$#value2");
            APSARA_TEST_EQUAL(logGroup.logs(0).contents(1).key(), "__time_nano__");
            APSARA_TEST_EQUAL(logGroup.logs(0).contents(1).value(), "1234567890000000001");
            APSARA_TEST_EQUAL(logGroup.logs(0).contents(2).key(), "__value__");
            APSARA_TEST_EQUAL(logGroup.logs(0).contents(2).value(), "0.100000");
            APSARA_TEST_EQUAL(logGroup.logs(0).contents(3).key(), "__name__");
            APSARA_TEST_EQUAL(logGroup.logs(0).contents(3).value(), "test_gauge");
            APSARA_TEST_EQUAL(1, logGroup.logtags_size());
            APSARA_TEST_STREQ("__pack_id__", logGroup.logtags(0).key().c_str());
            APSARA_TEST_STREQ("pack_id", logGroup.logtags(0).value().c_str());
            APSARA_TEST_STREQ("machine_uuid", logGroup.machineuuid().c_str());
            APSARA_TEST_STREQ("source", logGroup.source().c_str());
            APSARA_TEST_STREQ("topic", logGroup.topic().c_str());
        }
        {
            // nano second enabled, exactly 9 digits
            string res, errorMsg;
            APSARA_TEST_TRUE(
                serializer.DoSerialize(CreateBatchedMetricEvents(true, 999999999, false, false), res, errorMsg));
            sls_logs::LogGroup logGroup;
            APSARA_TEST_TRUE(logGroup.ParseFromString(res));

            APSARA_TEST_EQUAL(1, logGroup.logs_size());
            APSARA_TEST_EQUAL(1234567890U, logGroup.logs(0).time());
            APSARA_TEST_FALSE(logGroup.logs(0).has_time_ns());
            APSARA_TEST_EQUAL(logGroup.logs(0).contents_size(), 4);
            APSARA_TEST_EQUAL(logGroup.logs(0).contents(0).key(), "__labels__");
            APSARA_TEST_EQUAL(logGroup.logs(0).contents(0).value(), "key1#$#value1|key2#$#value2");
            APSARA_TEST_EQUAL(logGroup.logs(0).contents(1).key(), "__time_nano__");
            APSARA_TEST_EQUAL(logGroup.logs(0).contents(1).value(), "1234567890999999999");
            APSARA_TEST_EQUAL(logGroup.logs(0).contents(2).key(), "__value__");
            APSARA_TEST_EQUAL(logGroup.logs(0).contents(2).value(), "0.100000");
            APSARA_TEST_EQUAL(logGroup.logs(0).contents(3).key(), "__name__");
            APSARA_TEST_EQUAL(logGroup.logs(0).contents(3).value(), "test_gauge");
            APSARA_TEST_EQUAL(1, logGroup.logtags_size());
            APSARA_TEST_STREQ("__pack_id__", logGroup.logtags(0).key().c_str());
            APSARA_TEST_STREQ("pack_id", logGroup.logtags(0).value().c_str());
            APSARA_TEST_STREQ("machine_uuid", logGroup.machineuuid().c_str());
            APSARA_TEST_STREQ("source", logGroup.source().c_str());
            APSARA_TEST_STREQ("topic", logGroup.topic().c_str());
        }
        {
            // empty metric value
            string res, errorMsg;
            APSARA_TEST_FALSE(serializer.DoSerialize(CreateBatchedMetricEvents(false, 0, true, false), res, errorMsg));
        }
    }
    {
        // span
        string res, errorMsg;
        auto events = CreateBatchedSpanEvents();
        APSARA_TEST_EQUAL(events.mEvents.size(), 1U);
        APSARA_TEST_TRUE(events.mEvents[0]->GetType() == PipelineEvent::Type::SPAN);
        APSARA_TEST_TRUE(serializer.DoSerialize(std::move(events), res, errorMsg));
        sls_logs::LogGroup logGroup;
        APSARA_TEST_TRUE(logGroup.ParseFromString(res));
        APSARA_TEST_EQUAL(1, logGroup.logs_size());
        APSARA_TEST_EQUAL(13, logGroup.logs(0).contents_size());
        // traceid
        APSARA_TEST_EQUAL(logGroup.logs(0).contents(0).key(), "traceId");
        APSARA_TEST_EQUAL(logGroup.logs(0).contents(0).value(), "trace-1-2-3-4-5");
        // span id
        APSARA_TEST_EQUAL(logGroup.logs(0).contents(1).key(), "spanId");
        APSARA_TEST_EQUAL(logGroup.logs(0).contents(1).value(), "span-1-2-3-4-5");
        // parent span id
        APSARA_TEST_EQUAL(logGroup.logs(0).contents(2).key(), "parentSpanId");
        APSARA_TEST_EQUAL(logGroup.logs(0).contents(2).value(), "parent-1-2-3-4-5");
        // spanName
        APSARA_TEST_EQUAL(logGroup.logs(0).contents(3).key(), "spanName");
        APSARA_TEST_EQUAL(logGroup.logs(0).contents(3).value(), "/oneagent/qianlu/local/1");
        // kind
        APSARA_TEST_EQUAL(logGroup.logs(0).contents(4).key(), "kind");
        APSARA_TEST_EQUAL(logGroup.logs(0).contents(4).value(), "client");
        // code
        APSARA_TEST_EQUAL(logGroup.logs(0).contents(5).key(), "statusCode");
        APSARA_TEST_EQUAL(logGroup.logs(0).contents(5).value(), "OK");
        // traceState
        APSARA_TEST_EQUAL(logGroup.logs(0).contents(6).key(), "traceState");
        APSARA_TEST_EQUAL(logGroup.logs(0).contents(6).value(), "test-state");
        // attributes
        APSARA_TEST_EQUAL(logGroup.logs(0).contents(7).key(), "attributes");
        auto attrs = logGroup.logs(0).contents(7).value();
        Json::Value jsonVal;
        Json::CharReaderBuilder readerBuilder;
        std::string errs;

        std::istringstream s(attrs);
        bool ret = Json::parseFromStream(readerBuilder, s, &jsonVal, &errs);
        APSARA_TEST_TRUE(ret);
        APSARA_TEST_EQUAL(jsonVal.size(), 10U);
        APSARA_TEST_EQUAL(jsonVal["rpcType"].asString(), "25");
        APSARA_TEST_EQUAL(jsonVal["scope-tag-0"].asString(), "scope-value-0");
        // APSARA_TEST_EQUAL(logGroup.logs(0).contents(7).value(), "");
        // links
        APSARA_TEST_EQUAL(logGroup.logs(0).contents(8).key(), "links");

        auto linksStr = logGroup.logs(0).contents(8).value();

        std::istringstream ss(linksStr);
        ret = Json::parseFromStream(readerBuilder, ss, &jsonVal, &errs);
        APSARA_TEST_TRUE(ret);
        APSARA_TEST_EQUAL(jsonVal.size(), 1U);
        for (auto& link : jsonVal) {
            APSARA_TEST_EQUAL(link["spanId"].asString(), "inner-link-spanid");
            APSARA_TEST_EQUAL(link["traceId"].asString(), "inner-link-traceid");
            APSARA_TEST_EQUAL(link["traceState"].asString(), "inner-link-trace-state");
        }
        // events
        APSARA_TEST_EQUAL(logGroup.logs(0).contents(9).key(), "events");
        auto eventsStr = logGroup.logs(0).contents(9).value();
        std::istringstream sss(eventsStr);
        ret = Json::parseFromStream(readerBuilder, sss, &jsonVal, &errs);
        APSARA_TEST_TRUE(ret);
        APSARA_TEST_EQUAL(jsonVal.size(), 1U);
        for (auto& event : jsonVal) {
            APSARA_TEST_EQUAL(event["name"].asString(), "inner-event");
            APSARA_TEST_EQUAL(event["timestamp"].asString(), "1000");
        }
        // start
        APSARA_TEST_EQUAL(logGroup.logs(0).contents(10).key(), "startTime");
        APSARA_TEST_EQUAL(logGroup.logs(0).contents(10).value(), "1000");

        // end
        APSARA_TEST_EQUAL(logGroup.logs(0).contents(11).key(), "endTime");
        APSARA_TEST_EQUAL(logGroup.logs(0).contents(11).value(), "2000");

        // duration
        APSARA_TEST_EQUAL(logGroup.logs(0).contents(12).key(), "duration");
        APSARA_TEST_EQUAL(logGroup.logs(0).contents(12).value(), "1000");
    }
    { // raw
        { // nano second disabled, and set
            string res, errorMsg;
            APSARA_TEST_TRUE(serializer.DoSerialize(CreateBatchedRawEvents(false, false), res, errorMsg));
            sls_logs::LogGroup logGroup;
            APSARA_TEST_TRUE(logGroup.ParseFromString(res));
            APSARA_TEST_EQUAL(1, logGroup.logs_size());
            APSARA_TEST_EQUAL(1, logGroup.logs(0).contents_size());
            APSARA_TEST_STREQ("content", logGroup.logs(0).contents(0).key().c_str());
            APSARA_TEST_STREQ("value", logGroup.logs(0).contents(0).value().c_str());
            APSARA_TEST_EQUAL(1234567890U, logGroup.logs(0).time());
            APSARA_TEST_FALSE(logGroup.logs(0).has_time_ns());
            APSARA_TEST_EQUAL(1, logGroup.logtags_size());
            APSARA_TEST_STREQ("__pack_id__", logGroup.logtags(0).key().c_str());
            APSARA_TEST_STREQ("pack_id", logGroup.logtags(0).value().c_str());
            APSARA_TEST_STREQ("machine_uuid", logGroup.machineuuid().c_str());
            APSARA_TEST_STREQ("source", logGroup.source().c_str());
            APSARA_TEST_STREQ("topic", logGroup.topic().c_str());
        }
        {
            // nano second enabled, and set
            const_cast<GlobalConfig&>(mCtx.GetGlobalConfig()).mEnableTimestampNanosecond = true;
            string res, errorMsg;
            APSARA_TEST_TRUE(serializer.DoSerialize(CreateBatchedRawEvents(true, false), res, errorMsg));
            sls_logs::LogGroup logGroup;
            APSARA_TEST_TRUE(logGroup.ParseFromString(res));
            APSARA_TEST_EQUAL(1234567890U, logGroup.logs(0).time());
            APSARA_TEST_EQUAL(1U, logGroup.logs(0).time_ns());
            const_cast<GlobalConfig&>(mCtx.GetGlobalConfig()).mEnableTimestampNanosecond = false;
        }
        {
            // nano second enabled, not set
            const_cast<GlobalConfig&>(mCtx.GetGlobalConfig()).mEnableTimestampNanosecond = true;
            string res, errorMsg;
            APSARA_TEST_TRUE(serializer.DoSerialize(CreateBatchedRawEvents(false, false), res, errorMsg));
            sls_logs::LogGroup logGroup;
            APSARA_TEST_TRUE(logGroup.ParseFromString(res));
            APSARA_TEST_EQUAL(1234567890U, logGroup.logs(0).time());
            APSARA_TEST_FALSE(logGroup.logs(0).has_time_ns());
            const_cast<GlobalConfig&>(mCtx.GetGlobalConfig()).mEnableTimestampNanosecond = false;
        }
        {
            // empty log content
            string res, errorMsg;
            APSARA_TEST_FALSE(serializer.DoSerialize(CreateBatchedRawEvents(false, true), res, errorMsg));
        }
    }
    {
        // log group exceed size limit
        INT32_FLAG(max_send_log_group_size) = 0;
        string res, errorMsg;
        APSARA_TEST_FALSE(serializer.DoSerialize(CreateBatchedLogEvents(true, false), res, errorMsg));
        INT32_FLAG(max_send_log_group_size) = 10 * 1024 * 1024;
    }
    {
<<<<<<< HEAD
        // metric event
        string res, errorMsg;
        APSARA_TEST_TRUE(serializer.DoSerialize(CreateBatchedMetricEvents(false, 0, false), res, errorMsg));
        sls_logs::LogGroup logGroup;
        APSARA_TEST_TRUE(logGroup.ParseFromString(res));

        APSARA_TEST_EQUAL(1, logGroup.logs_size());
        APSARA_TEST_EQUAL(1234567890U, logGroup.logs(0).time());

        APSARA_TEST_EQUAL(logGroup.logs(0).contents_size(), 4);
        APSARA_TEST_EQUAL(logGroup.logs(0).contents(0).key(), "__labels__");
        APSARA_TEST_EQUAL(logGroup.logs(0).contents(0).value(), "key1#$#value1|key2#$#value2");

        APSARA_TEST_EQUAL(logGroup.logs(0).contents(1).key(), "__time_nano__");
        APSARA_TEST_EQUAL(logGroup.logs(0).contents(1).value(), "1234567890");

        APSARA_TEST_EQUAL(logGroup.logs(0).contents(2).key(), "__value__");
        APSARA_TEST_EQUAL(logGroup.logs(0).contents(2).value(), "0.100000");

        APSARA_TEST_EQUAL(logGroup.logs(0).contents(3).key(), "__name__");
        APSARA_TEST_EQUAL(logGroup.logs(0).contents(3).value(), "test_gauge");
    }
    {
        // metric event with EnableTimestampNanosecond
        const_cast<GlobalConfig&>(mCtx.GetGlobalConfig()).mEnableTimestampNanosecond = true;
        string res, errorMsg;

        APSARA_TEST_TRUE(serializer.DoSerialize(CreateBatchedMetricEvents(true, 1, false), res, errorMsg));
        sls_logs::LogGroup logGroup;
        APSARA_TEST_TRUE(logGroup.ParseFromString(res));

        APSARA_TEST_EQUAL(1, logGroup.logs_size());
        APSARA_TEST_EQUAL(1234567890U, logGroup.logs(0).time());

        APSARA_TEST_EQUAL(logGroup.logs(0).contents_size(), 4);
        APSARA_TEST_EQUAL(logGroup.logs(0).contents(0).key(), "__labels__");
        APSARA_TEST_EQUAL(logGroup.logs(0).contents(0).value(), "key1#$#value1|key2#$#value2");

        APSARA_TEST_EQUAL(logGroup.logs(0).contents(1).key(), "__time_nano__");
        APSARA_TEST_EQUAL(logGroup.logs(0).contents(1).value(), "1234567890000000001");

        APSARA_TEST_EQUAL(logGroup.logs(0).contents(2).key(), "__value__");
        APSARA_TEST_EQUAL(logGroup.logs(0).contents(2).value(), "0.100000");

        APSARA_TEST_EQUAL(logGroup.logs(0).contents(3).key(), "__name__");
        APSARA_TEST_EQUAL(logGroup.logs(0).contents(3).value(), "test_gauge");
        const_cast<GlobalConfig&>(mCtx.GetGlobalConfig()).mEnableTimestampNanosecond = false;
    }
    {
        // metric event with EnableTimestampNanosecond
        const_cast<GlobalConfig&>(mCtx.GetGlobalConfig()).mEnableTimestampNanosecond = true;
        string res, errorMsg;

        APSARA_TEST_TRUE(serializer.DoSerialize(CreateBatchedMetricEvents(true, 1999999999, false), res, errorMsg));
        sls_logs::LogGroup logGroup;
        APSARA_TEST_TRUE(logGroup.ParseFromString(res));

        APSARA_TEST_EQUAL(1, logGroup.logs_size());
        APSARA_TEST_EQUAL(1234567890U, logGroup.logs(0).time());

        APSARA_TEST_EQUAL(logGroup.logs(0).contents_size(), 4);
        APSARA_TEST_EQUAL(logGroup.logs(0).contents(0).key(), "__labels__");
        APSARA_TEST_EQUAL(logGroup.logs(0).contents(0).value(), "key1#$#value1|key2#$#value2");

        APSARA_TEST_EQUAL(logGroup.logs(0).contents(1).key(), "__time_nano__");
        APSARA_TEST_EQUAL(logGroup.logs(0).contents(1).value(), "1234567890999999999");

        APSARA_TEST_EQUAL(logGroup.logs(0).contents(2).key(), "__value__");
        APSARA_TEST_EQUAL(logGroup.logs(0).contents(2).value(), "0.100000");

        APSARA_TEST_EQUAL(logGroup.logs(0).contents(3).key(), "__name__");
        APSARA_TEST_EQUAL(logGroup.logs(0).contents(3).value(), "test_gauge");
        const_cast<GlobalConfig&>(mCtx.GetGlobalConfig()).mEnableTimestampNanosecond = false;
    }

    {
        // metric event with EnableTimestampNanosecond
        const_cast<GlobalConfig&>(mCtx.GetGlobalConfig()).mEnableTimestampNanosecond = true;
        string res, errorMsg;

        APSARA_TEST_TRUE(serializer.DoSerialize(CreateBatchedMetricEvents(false, 0, true), res, errorMsg));
        sls_logs::LogGroup logGroup;
        APSARA_TEST_TRUE(logGroup.ParseFromString(res));

        APSARA_TEST_EQUAL(0, logGroup.logs_size());
=======
        // empty log group
        PipelineEventGroup group(make_shared<SourceBuffer>());
        BatchedEvents batch(std::move(group.MutableEvents()),
                            std::move(group.GetSizedTags()),
                            std::move(group.GetSourceBuffer()),
                            group.GetMetadata(EventGroupMetaKey::SOURCE_ID),
                            std::move(group.GetExactlyOnceCheckpoint()));
        string res, errorMsg;
        APSARA_TEST_FALSE(serializer.DoSerialize(std::move(batch), res, errorMsg));
>>>>>>> 660daa1e
    }
}

void SLSSerializerUnittest::TestSerializeEventGroupList() {
    vector<CompressedLogGroup> v;
    v.emplace_back("data1", 10);

    SLSEventGroupListSerializer serializer(sFlusher.get());
    string res, errorMsg;
    APSARA_TEST_TRUE(serializer.DoSerialize(std::move(v), res, errorMsg));
    sls_logs::SlsLogPackageList logPackageList;
    APSARA_TEST_TRUE(logPackageList.ParseFromString(res));
    APSARA_TEST_EQUAL(1, logPackageList.packages_size());
    APSARA_TEST_STREQ("data1", logPackageList.packages(0).data().c_str());
    APSARA_TEST_EQUAL(10, logPackageList.packages(0).uncompress_size());
    APSARA_TEST_EQUAL(sls_logs::SlsCompressType::SLS_CMP_NONE, logPackageList.packages(0).compress_type());
}


BatchedEvents SLSSerializerUnittest::CreateBatchedLogEvents(bool enableNanosecond, bool emptyContent) {
    PipelineEventGroup group(make_shared<SourceBuffer>());
    group.SetMetadata(EventGroupMetaKey::SOURCE, string("source"));
    group.SetMetadata(EventGroupMetaKey::MACHINE_UUID, string("machine_uuid"));
    group.SetMetadata(EventGroupMetaKey::TOPIC, TOPIC_VALUE);
    group.SetTag(LOG_RESERVED_KEY_PACKAGE_ID, "pack_id");
    StringBuffer b = group.GetSourceBuffer()->CopyString(string("pack_id"));
    group.SetMetadataNoCopy(EventGroupMetaKey::SOURCE_ID, StringView(b.data, b.size));
    group.SetExactlyOnceCheckpoint(RangeCheckpointPtr(new RangeCheckpoint));
    LogEvent* e = group.AddLogEvent();
    if (!emptyContent) {
        e->SetContent(string("key"), string("value"));
    }
    if (enableNanosecond) {
        e->SetTimestamp(1234567890, 1);
    } else {
        e->SetTimestamp(1234567890);
    }
    BatchedEvents batch(std::move(group.MutableEvents()),
                        std::move(group.GetAllMetadata()),
                        std::move(group.GetSizedTags()),
                        std::move(group.GetSourceBuffer()),
                        group.GetMetadata(EventGroupMetaKey::SOURCE_ID),
                        std::move(group.GetExactlyOnceCheckpoint()));
    return batch;
}


<<<<<<< HEAD
BatchedEvents
SLSSerializerUnittest::CreateBatchedMetricEvents(bool enableNanosecond, uint32_t nanoTimestamp, bool emptyValue) {
=======
BatchedEvents SLSSerializerUnittest::CreateBatchedMetricEvents(bool enableNanosecond,
                                                               uint32_t nanoTimestamp,
                                                               bool emptyValue,
                                                               bool onlyOneTag) {
>>>>>>> 660daa1e
    PipelineEventGroup group(make_shared<SourceBuffer>());
    group.SetMetadata(EventGroupMetaKey::TOPIC, TOPIC_VALUE);
    group.SetMetadata(EventGroupMetaKey::SOURCE, string("127.0.0.1"));
    group.SetMetadata(EventGroupMetaKey::MACHINE_UUID, string("uuid"));
    group.SetMetadata(EventGroupMetaKey::TOPIC, TOPIC_VALUE);
    group.SetTag(LOG_RESERVED_KEY_PACKAGE_ID, "pack_id");

    StringBuffer b = group.GetSourceBuffer()->CopyString(string("pack_id"));
    group.SetMetadataNoCopy(EventGroupMetaKey::SOURCE_ID, StringView(b.data, b.size));
    group.SetExactlyOnceCheckpoint(RangeCheckpointPtr(new RangeCheckpoint));
    MetricEvent* e = group.AddMetricEvent();
    e->SetTag(string("key1"), string("value1"));
    if (!onlyOneTag) {
        e->SetTag(string("key2"), string("value2"));
    }
    if (enableNanosecond) {
        e->SetTimestamp(1234567890, nanoTimestamp);
    } else {
        e->SetTimestamp(1234567890);
    }

    if (!emptyValue) {
        double value = 0.1;
        e->SetValue<UntypedSingleValue>(value);
    }
    e->SetName("test_gauge");
    BatchedEvents batch(std::move(group.MutableEvents()),
                        std::move(group.GetAllMetadata()),
                        std::move(group.GetSizedTags()),
                        std::move(group.GetSourceBuffer()),
                        group.GetMetadata(EventGroupMetaKey::SOURCE_ID),
                        std::move(group.GetExactlyOnceCheckpoint()));
    return batch;
}

BatchedEvents SLSSerializerUnittest::CreateBatchedRawEvents(bool enableNanosecond, bool emptyContent) {
    PipelineEventGroup group(make_shared<SourceBuffer>());
    group.SetTag(LOG_RESERVED_KEY_TOPIC, "topic");
    group.SetTag(LOG_RESERVED_KEY_SOURCE, "source");
    group.SetTag(LOG_RESERVED_KEY_MACHINE_UUID, "machine_uuid");
    group.SetTag(LOG_RESERVED_KEY_PACKAGE_ID, "pack_id");
    StringBuffer b = group.GetSourceBuffer()->CopyString(string("pack_id"));
    group.SetMetadataNoCopy(EventGroupMetaKey::SOURCE_ID, StringView(b.data, b.size));
    group.SetExactlyOnceCheckpoint(RangeCheckpointPtr(new RangeCheckpoint));
    RawEvent* e = group.AddRawEvent();
    if (!emptyContent) {
        e->SetContent(string("value"));
    }
    if (enableNanosecond) {
        e->SetTimestamp(1234567890, 1);
    } else {
        e->SetTimestamp(1234567890);
    }
    BatchedEvents batch(std::move(group.MutableEvents()),
                        std::move(group.GetSizedTags()),
                        std::move(group.GetSourceBuffer()),
                        group.GetMetadata(EventGroupMetaKey::SOURCE_ID),
                        std::move(group.GetExactlyOnceCheckpoint()));
    return batch;
}

BatchedEvents SLSSerializerUnittest::CreateBatchedSpanEvents() {
    PipelineEventGroup group(make_shared<SourceBuffer>());
    group.SetTag(LOG_RESERVED_KEY_TOPIC, "topic");
    group.SetTag(LOG_RESERVED_KEY_SOURCE, "source");
    group.SetTag(LOG_RESERVED_KEY_MACHINE_UUID, "aaa");
    group.SetTag(LOG_RESERVED_KEY_PACKAGE_ID, "bbb");
    auto now = std::chrono::system_clock::now();
    auto duration = now.time_since_epoch();
    auto seconds = std::chrono::duration_cast<std::chrono::seconds>(duration).count();
    // auto nano = std::chrono::duration_cast<std::chrono::nanoseconds>(duration).count();
    StringBuffer b = group.GetSourceBuffer()->CopyString(string("pack_id"));
    group.SetMetadataNoCopy(EventGroupMetaKey::SOURCE_ID, StringView(b.data, b.size));
    group.SetExactlyOnceCheckpoint(RangeCheckpointPtr(new RangeCheckpoint));
    SpanEvent* spanEvent = group.AddSpanEvent();
    spanEvent->SetScopeTag(std::string("scope-tag-0"), std::string("scope-value-0"));
    spanEvent->SetTag(std::string("workloadName"), std::string("arms-oneagent-test-ql"));
    spanEvent->SetTag(std::string("workloadKind"), std::string("faceless"));
    spanEvent->SetTag(std::string("source_ip"), std::string("10.54.0.33"));
    spanEvent->SetTag(std::string("host"), std::string("10.54.0.33"));
    spanEvent->SetTag(std::string("rpc"), std::string("/oneagent/qianlu/local/1"));
    spanEvent->SetTag(std::string("rpcType"), std::string("25"));
    spanEvent->SetTag(std::string("callType"), std::string("http-client"));
    spanEvent->SetTag(std::string("statusCode"), std::string("200"));
    spanEvent->SetTag(std::string("version"), std::string("HTTP1.1"));
    auto innerEvent = spanEvent->AddEvent();
    innerEvent->SetTag(std::string("innner-event-key-0"), std::string("inner-event-value-0"));
    innerEvent->SetTag(std::string("innner-event-key-1"), std::string("inner-event-value-1"));
    innerEvent->SetName("inner-event");
    innerEvent->SetTimestampNs(1000);
    auto innerLink = spanEvent->AddLink();
    innerLink->SetTag(std::string("innner-link-key-0"), std::string("inner-link-value-0"));
    innerLink->SetTag(std::string("innner-link-key-1"), std::string("inner-link-value-1"));
    innerLink->SetTraceId("inner-link-traceid");
    innerLink->SetSpanId("inner-link-spanid");
    innerLink->SetTraceState("inner-link-trace-state");
    spanEvent->SetName("/oneagent/qianlu/local/1");
    spanEvent->SetKind(SpanEvent::Kind::Client);
    spanEvent->SetStatus(SpanEvent::StatusCode::Ok);
    spanEvent->SetSpanId("span-1-2-3-4-5");
    spanEvent->SetTraceId("trace-1-2-3-4-5");
    spanEvent->SetParentSpanId("parent-1-2-3-4-5");
    spanEvent->SetTraceState("test-state");
    spanEvent->SetStartTimeNs(1000);
    spanEvent->SetEndTimeNs(2000);
    spanEvent->SetTimestamp(seconds);
    BatchedEvents batch(std::move(group.MutableEvents()),
                        std::move(group.GetSizedTags()),
                        std::move(group.GetSourceBuffer()),
                        group.GetMetadata(EventGroupMetaKey::SOURCE_ID),
                        std::move(group.GetExactlyOnceCheckpoint()));
    return batch;
}

UNIT_TEST_CASE(SLSSerializerUnittest, TestSerializeEventGroup)
UNIT_TEST_CASE(SLSSerializerUnittest, TestSerializeEventGroupList)

} // namespace logtail

UNIT_TEST_MAIN<|MERGE_RESOLUTION|>--- conflicted
+++ resolved
@@ -350,93 +350,6 @@
         INT32_FLAG(max_send_log_group_size) = 10 * 1024 * 1024;
     }
     {
-<<<<<<< HEAD
-        // metric event
-        string res, errorMsg;
-        APSARA_TEST_TRUE(serializer.DoSerialize(CreateBatchedMetricEvents(false, 0, false), res, errorMsg));
-        sls_logs::LogGroup logGroup;
-        APSARA_TEST_TRUE(logGroup.ParseFromString(res));
-
-        APSARA_TEST_EQUAL(1, logGroup.logs_size());
-        APSARA_TEST_EQUAL(1234567890U, logGroup.logs(0).time());
-
-        APSARA_TEST_EQUAL(logGroup.logs(0).contents_size(), 4);
-        APSARA_TEST_EQUAL(logGroup.logs(0).contents(0).key(), "__labels__");
-        APSARA_TEST_EQUAL(logGroup.logs(0).contents(0).value(), "key1#$#value1|key2#$#value2");
-
-        APSARA_TEST_EQUAL(logGroup.logs(0).contents(1).key(), "__time_nano__");
-        APSARA_TEST_EQUAL(logGroup.logs(0).contents(1).value(), "1234567890");
-
-        APSARA_TEST_EQUAL(logGroup.logs(0).contents(2).key(), "__value__");
-        APSARA_TEST_EQUAL(logGroup.logs(0).contents(2).value(), "0.100000");
-
-        APSARA_TEST_EQUAL(logGroup.logs(0).contents(3).key(), "__name__");
-        APSARA_TEST_EQUAL(logGroup.logs(0).contents(3).value(), "test_gauge");
-    }
-    {
-        // metric event with EnableTimestampNanosecond
-        const_cast<GlobalConfig&>(mCtx.GetGlobalConfig()).mEnableTimestampNanosecond = true;
-        string res, errorMsg;
-
-        APSARA_TEST_TRUE(serializer.DoSerialize(CreateBatchedMetricEvents(true, 1, false), res, errorMsg));
-        sls_logs::LogGroup logGroup;
-        APSARA_TEST_TRUE(logGroup.ParseFromString(res));
-
-        APSARA_TEST_EQUAL(1, logGroup.logs_size());
-        APSARA_TEST_EQUAL(1234567890U, logGroup.logs(0).time());
-
-        APSARA_TEST_EQUAL(logGroup.logs(0).contents_size(), 4);
-        APSARA_TEST_EQUAL(logGroup.logs(0).contents(0).key(), "__labels__");
-        APSARA_TEST_EQUAL(logGroup.logs(0).contents(0).value(), "key1#$#value1|key2#$#value2");
-
-        APSARA_TEST_EQUAL(logGroup.logs(0).contents(1).key(), "__time_nano__");
-        APSARA_TEST_EQUAL(logGroup.logs(0).contents(1).value(), "1234567890000000001");
-
-        APSARA_TEST_EQUAL(logGroup.logs(0).contents(2).key(), "__value__");
-        APSARA_TEST_EQUAL(logGroup.logs(0).contents(2).value(), "0.100000");
-
-        APSARA_TEST_EQUAL(logGroup.logs(0).contents(3).key(), "__name__");
-        APSARA_TEST_EQUAL(logGroup.logs(0).contents(3).value(), "test_gauge");
-        const_cast<GlobalConfig&>(mCtx.GetGlobalConfig()).mEnableTimestampNanosecond = false;
-    }
-    {
-        // metric event with EnableTimestampNanosecond
-        const_cast<GlobalConfig&>(mCtx.GetGlobalConfig()).mEnableTimestampNanosecond = true;
-        string res, errorMsg;
-
-        APSARA_TEST_TRUE(serializer.DoSerialize(CreateBatchedMetricEvents(true, 1999999999, false), res, errorMsg));
-        sls_logs::LogGroup logGroup;
-        APSARA_TEST_TRUE(logGroup.ParseFromString(res));
-
-        APSARA_TEST_EQUAL(1, logGroup.logs_size());
-        APSARA_TEST_EQUAL(1234567890U, logGroup.logs(0).time());
-
-        APSARA_TEST_EQUAL(logGroup.logs(0).contents_size(), 4);
-        APSARA_TEST_EQUAL(logGroup.logs(0).contents(0).key(), "__labels__");
-        APSARA_TEST_EQUAL(logGroup.logs(0).contents(0).value(), "key1#$#value1|key2#$#value2");
-
-        APSARA_TEST_EQUAL(logGroup.logs(0).contents(1).key(), "__time_nano__");
-        APSARA_TEST_EQUAL(logGroup.logs(0).contents(1).value(), "1234567890999999999");
-
-        APSARA_TEST_EQUAL(logGroup.logs(0).contents(2).key(), "__value__");
-        APSARA_TEST_EQUAL(logGroup.logs(0).contents(2).value(), "0.100000");
-
-        APSARA_TEST_EQUAL(logGroup.logs(0).contents(3).key(), "__name__");
-        APSARA_TEST_EQUAL(logGroup.logs(0).contents(3).value(), "test_gauge");
-        const_cast<GlobalConfig&>(mCtx.GetGlobalConfig()).mEnableTimestampNanosecond = false;
-    }
-
-    {
-        // metric event with EnableTimestampNanosecond
-        const_cast<GlobalConfig&>(mCtx.GetGlobalConfig()).mEnableTimestampNanosecond = true;
-        string res, errorMsg;
-
-        APSARA_TEST_TRUE(serializer.DoSerialize(CreateBatchedMetricEvents(false, 0, true), res, errorMsg));
-        sls_logs::LogGroup logGroup;
-        APSARA_TEST_TRUE(logGroup.ParseFromString(res));
-
-        APSARA_TEST_EQUAL(0, logGroup.logs_size());
-=======
         // empty log group
         PipelineEventGroup group(make_shared<SourceBuffer>());
         BatchedEvents batch(std::move(group.MutableEvents()),
@@ -446,7 +359,6 @@
                             std::move(group.GetExactlyOnceCheckpoint()));
         string res, errorMsg;
         APSARA_TEST_FALSE(serializer.DoSerialize(std::move(batch), res, errorMsg));
->>>>>>> 660daa1e
     }
 }
 
@@ -494,15 +406,10 @@
 }
 
 
-<<<<<<< HEAD
-BatchedEvents
-SLSSerializerUnittest::CreateBatchedMetricEvents(bool enableNanosecond, uint32_t nanoTimestamp, bool emptyValue) {
-=======
 BatchedEvents SLSSerializerUnittest::CreateBatchedMetricEvents(bool enableNanosecond,
                                                                uint32_t nanoTimestamp,
                                                                bool emptyValue,
                                                                bool onlyOneTag) {
->>>>>>> 660daa1e
     PipelineEventGroup group(make_shared<SourceBuffer>());
     group.SetMetadata(EventGroupMetaKey::TOPIC, TOPIC_VALUE);
     group.SetMetadata(EventGroupMetaKey::SOURCE, string("127.0.0.1"));
