--- conflicted
+++ resolved
@@ -66,11 +66,7 @@
 UNIT_TEST_CASE(ProcessorParseDelimiterNativeUnittest, TestEmpty);
 
 PluginInstance::PluginMeta getPluginMeta(){
-<<<<<<< HEAD
-    PluginInstance::PluginMeta pluginMeta{"testgetPluginMeta()", "testNodeID", "testNodeChildID"};
-=======
     PluginInstance::PluginMeta pluginMeta{"testgetPluginID", "testNodeID", "testNodeChildID"};
->>>>>>> ae9f308c
     return pluginMeta;
 }
 
@@ -213,11 +209,7 @@
             config["SplitChar"] = '\n';
             config["AppendingLogPositionMeta"] = false;
 
-<<<<<<< HEAD
-                    // run function ProcessorSplitLogStringNative
-=======
             // run function ProcessorSplitLogStringNative
->>>>>>> ae9f308c
             ProcessorSplitLogStringNative processor;
             processor.SetContext(mContext);
             APSARA_TEST_TRUE_FATAL(processor.Init(config));
@@ -258,11 +250,7 @@
             config["UnmatchedContentTreatment"] = "single_line";
             config["AppendingLogPositionMeta"] = false;
 
-<<<<<<< HEAD
-                    // run function ProcessorSplitMultilineLogStringNative
-=======
             // run function ProcessorSplitMultilineLogStringNative
->>>>>>> ae9f308c
             ProcessorSplitMultilineLogStringNative processor;
             processor.SetContext(mContext);
             processor.SetMetricsRecordRef(ProcessorSplitMultilineLogStringNative::sName, "1", "1", "1");
@@ -345,11 +333,7 @@
             config["SplitChar"] = '\n';
             config["AppendingLogPositionMeta"] = false;
 
-<<<<<<< HEAD
-                    // run function ProcessorSplitLogStringNative
-=======
             // run function ProcessorSplitLogStringNative
->>>>>>> ae9f308c
             ProcessorSplitLogStringNative processor;
             processor.SetContext(mContext);
             APSARA_TEST_TRUE_FATAL(processor.Init(config));
@@ -388,11 +372,7 @@
             config["UnmatchedContentTreatment"] = "single_line";
             config["AppendingLogPositionMeta"] = false;
 
-<<<<<<< HEAD
-                    // run function ProcessorSplitMultilineLogStringNative
-=======
             // run function ProcessorSplitMultilineLogStringNative
->>>>>>> ae9f308c
             ProcessorSplitMultilineLogStringNative processor;
             processor.SetContext(mContext);
             processor.SetMetricsRecordRef(ProcessorSplitMultilineLogStringNative::sName, "1", "1", "1");
@@ -502,11 +482,7 @@
             config["SplitChar"] = '\n';
             config["AppendingLogPositionMeta"] = false;
 
-<<<<<<< HEAD
-                    // run function ProcessorSplitLogStringNative
-=======
             // run function ProcessorSplitLogStringNative
->>>>>>> ae9f308c
             ProcessorSplitLogStringNative processor;
             processor.SetContext(mContext);
             APSARA_TEST_TRUE_FATAL(processor.Init(config));
@@ -546,11 +522,7 @@
             config["UnmatchedContentTreatment"] = "single_line";
             config["AppendingLogPositionMeta"] = false;
 
-<<<<<<< HEAD
-                    // run function ProcessorSplitMultilineLogStringNative
-=======
             // run function ProcessorSplitMultilineLogStringNative
->>>>>>> ae9f308c
             ProcessorSplitMultilineLogStringNative processor;
             processor.SetContext(mContext);
             processor.SetMetricsRecordRef(ProcessorSplitMultilineLogStringNative::sName, "1", "1", "1");
@@ -637,11 +609,7 @@
             config["SplitChar"] = '\n';
             config["AppendingLogPositionMeta"] = false;
 
-<<<<<<< HEAD
-                    // run function ProcessorSplitLogStringNative
-=======
             // run function ProcessorSplitLogStringNative
->>>>>>> ae9f308c
             ProcessorSplitLogStringNative processor;
             processor.SetContext(mContext);
             APSARA_TEST_TRUE_FATAL(processor.Init(config));
@@ -680,11 +648,7 @@
             config["UnmatchedContentTreatment"] = "single_line";
             config["AppendingLogPositionMeta"] = false;
 
-<<<<<<< HEAD
-                    // run function ProcessorSplitMultilineLogStringNative
-=======
             // run function ProcessorSplitMultilineLogStringNative
->>>>>>> ae9f308c
             ProcessorSplitMultilineLogStringNative processor;
             processor.SetContext(mContext);
             processor.SetMetricsRecordRef(ProcessorSplitMultilineLogStringNative::sName, "1", "1", "1");
@@ -766,11 +730,7 @@
             config["SplitChar"] = '\n';
             config["AppendingLogPositionMeta"] = false;
 
-<<<<<<< HEAD
-        
-=======
-
->>>>>>> ae9f308c
+
             // run function ProcessorSplitLogStringNative
             ProcessorSplitLogStringNative processor;
             processor.SetContext(mContext);
@@ -812,11 +772,7 @@
             config["UnmatchedContentTreatment"] = "single_line";
             config["AppendingLogPositionMeta"] = false;
 
-<<<<<<< HEAD
-                    // run function ProcessorSplitMultilineLogStringNative
-=======
             // run function ProcessorSplitMultilineLogStringNative
->>>>>>> ae9f308c
             ProcessorSplitMultilineLogStringNative processor;
             processor.SetContext(mContext);
             processor.SetMetricsRecordRef(ProcessorSplitMultilineLogStringNative::sName, "1", "1", "1");
@@ -899,11 +855,7 @@
             config["SplitChar"] = '\n';
             config["AppendingLogPositionMeta"] = false;
 
-<<<<<<< HEAD
-                    // run function ProcessorSplitLogStringNative
-=======
             // run function ProcessorSplitLogStringNative
->>>>>>> ae9f308c
             ProcessorSplitLogStringNative processor;
             processor.SetContext(mContext);
             APSARA_TEST_TRUE_FATAL(processor.Init(config));
@@ -941,11 +893,7 @@
             config["UnmatchedContentTreatment"] = "single_line";
             config["AppendingLogPositionMeta"] = false;
 
-<<<<<<< HEAD
-                    // run function ProcessorSplitMultilineLogStringNative
-=======
             // run function ProcessorSplitMultilineLogStringNative
->>>>>>> ae9f308c
             ProcessorSplitMultilineLogStringNative processor;
             processor.SetContext(mContext);
             processor.SetMetricsRecordRef(ProcessorSplitMultilineLogStringNative::sName, "1", "1", "1");
@@ -1032,11 +980,7 @@
             config["SplitChar"] = '\n';
             config["AppendingLogPositionMeta"] = false;
 
-<<<<<<< HEAD
-                    // run function ProcessorSplitLogStringNative
-=======
             // run function ProcessorSplitLogStringNative
->>>>>>> ae9f308c
             ProcessorSplitLogStringNative processor;
             processor.SetContext(mContext);
             APSARA_TEST_TRUE_FATAL(processor.Init(config));
@@ -1075,11 +1019,7 @@
             config["UnmatchedContentTreatment"] = "single_line";
             config["AppendingLogPositionMeta"] = false;
 
-<<<<<<< HEAD
-                    // run function ProcessorSplitMultilineLogStringNative
-=======
             // run function ProcessorSplitMultilineLogStringNative
->>>>>>> ae9f308c
             ProcessorSplitMultilineLogStringNative processor;
             processor.SetContext(mContext);
             processor.SetMetricsRecordRef(ProcessorSplitMultilineLogStringNative::sName, "1", "1", "1");
@@ -1161,11 +1101,7 @@
             config["SplitChar"] = '\n';
             config["AppendingLogPositionMeta"] = false;
 
-<<<<<<< HEAD
-        
-=======
-
->>>>>>> ae9f308c
+
             // run function ProcessorSplitLogStringNative
             ProcessorSplitLogStringNative processor;
             processor.SetContext(mContext);
@@ -1208,11 +1144,7 @@
             config["UnmatchedContentTreatment"] = "single_line";
             config["AppendingLogPositionMeta"] = false;
 
-<<<<<<< HEAD
-                    // run function ProcessorSplitLogStringNative
-=======
             // run function ProcessorSplitLogStringNative
->>>>>>> ae9f308c
             ProcessorSplitLogStringNative processorSplitLogStringNative;
             processorSplitLogStringNative.SetContext(mContext);
             APSARA_TEST_TRUE_FATAL(processorSplitLogStringNative.Init(config));
@@ -1301,11 +1233,7 @@
             config["SplitChar"] = '\n';
             config["AppendingLogPositionMeta"] = false;
 
-<<<<<<< HEAD
-                    // run function ProcessorSplitLogStringNative
-=======
             // run function ProcessorSplitLogStringNative
->>>>>>> ae9f308c
             ProcessorSplitLogStringNative processor;
             processor.SetContext(mContext);
             APSARA_TEST_TRUE_FATAL(processor.Init(config));
@@ -1344,11 +1272,7 @@
             config["UnmatchedContentTreatment"] = "single_line";
             config["AppendingLogPositionMeta"] = false;
 
-<<<<<<< HEAD
-                    // run function ProcessorSplitLogStringNative
-=======
             // run function ProcessorSplitLogStringNative
->>>>>>> ae9f308c
             ProcessorSplitLogStringNative processorSplitLogStringNative;
             processorSplitLogStringNative.SetContext(mContext);
             APSARA_TEST_TRUE_FATAL(processorSplitLogStringNative.Init(config));
@@ -1441,11 +1365,7 @@
             config["SplitChar"] = '\n';
             config["AppendingLogPositionMeta"] = false;
 
-<<<<<<< HEAD
-                    // run function ProcessorSplitLogStringNative
-=======
             // run function ProcessorSplitLogStringNative
->>>>>>> ae9f308c
             ProcessorSplitLogStringNative processor;
             processor.SetContext(mContext);
             APSARA_TEST_TRUE_FATAL(processor.Init(config));
@@ -1485,11 +1405,7 @@
             config["UnmatchedContentTreatment"] = "single_line";
             config["AppendingLogPositionMeta"] = false;
 
-<<<<<<< HEAD
-                    // run function ProcessorSplitLogStringNative
-=======
             // run function ProcessorSplitLogStringNative
->>>>>>> ae9f308c
             ProcessorSplitLogStringNative processorSplitLogStringNative;
             processorSplitLogStringNative.SetContext(mContext);
             APSARA_TEST_TRUE_FATAL(processorSplitLogStringNative.Init(config));
@@ -1714,11 +1630,7 @@
             config["UnmatchedContentTreatment"] = "single_line";
             config["AppendingLogPositionMeta"] = false;
 
-<<<<<<< HEAD
-                    // run function ProcessorSplitMultilineLogStringNative
-=======
             // run function ProcessorSplitMultilineLogStringNative
->>>>>>> ae9f308c
             ProcessorSplitMultilineLogStringNative processor;
             processor.SetContext(mContext);
             processor.SetMetricsRecordRef(ProcessorSplitMultilineLogStringNative::sName, "1", "1", "1");
@@ -1789,11 +1701,7 @@
         eventGroup.FromJsonString(inJson);
         // run function
         ProcessorParseDelimiterNative& processor = *(new ProcessorParseDelimiterNative);
-<<<<<<< HEAD
-            ProcessorInstance processorInstance(&processor, getPluginMeta());
-=======
         ProcessorInstance processorInstance(&processor, getPluginMeta());
->>>>>>> ae9f308c
         APSARA_TEST_TRUE_FATAL(processorInstance.Init(config, mContext));
         processor.Process(eventGroup);
         std::string expectJson = R"({
