// Copyright 2023 iLogtail Authors
//
// Licensed under the Apache License, Version 2.0 (the "License");
// you may not use this file except in compliance with the License.
// You may obtain a copy of the License at
//
//      http://www.apache.org/licenses/LICENSE-2.0
//
// Unless required by applicable law or agreed to in writing, software
// distributed under the License is distributed on an "AS IS" BASIS,
// WITHOUT WARRANTIES OR CONDITIONS OF ANY KIND, either express or implied.
// See the License for the specific language governing permissions and
// limitations under the License.

#include <cstdlib>

<<<<<<< HEAD
#include "application/Application.h"
#include "common/JsonUtil.h"
=======
>>>>>>> 660daa1e
#include "config/PipelineConfig.h"
#include "constants/Constants.h"
#include "file_server/ConfigManager.h"
#include "monitor/Monitor.h"
#include "pipeline/Pipeline.h"
#include "plugin/processor/inner/ProcessorTagNative.h"
#include "unittest/Unittest.h"
#ifdef __ENTERPRISE__
#include "config/provider/EnterpriseConfigProvider.h"
#endif

namespace logtail {

class ProcessorTagNativeUnittest : public ::testing::Test {
public:
    void TestInit();
    void TestProcess();

protected:
    void SetUp() override {
<<<<<<< HEAD
        LogFileProfiler::GetInstance();
=======
        mContext.SetConfigName("project##config_0");
        LoongCollectorMonitor::GetInstance();
>>>>>>> 660daa1e
#ifdef __ENTERPRISE__
        EnterpriseConfigProvider::GetInstance()->SetUserDefinedIdSet(std::vector<std::string>{"machine_group"});
#endif
    }

private:
};

void ProcessorTagNativeUnittest::TestInit() {
    // make config
    Json::Value config;
    Pipeline pipeline;
    PipelineContext context;
    context.SetConfigName("project##config_0");
    context.SetPipeline(pipeline);
    context.GetPipeline().mGoPipelineWithoutInput = Json::Value("test");

    {
        ProcessorTagNative processor;
        processor.SetContext(context);
        APSARA_TEST_TRUE_FATAL(processor.Init(config));
    }
}

void ProcessorTagNativeUnittest::TestProcess() {
    { // plugin branch default
        Json::Value processorConfig;
        Json::Value config;
        std::string configStr, errorMsg;
#ifdef __ENTERPRISE__
        configStr = R"(
            {
                "PipelineMetaTagKey": {},
                "AgentEnvMetaTagKey": {}
            }
        )";
#else
        configStr = R"(
            {
                "PipelineMetaTagKey": {}
            }
        )";
#endif
        APSARA_TEST_TRUE(ParseJsonTable(configStr, config, errorMsg));
        auto sourceBuffer = std::make_shared<logtail::SourceBuffer>();
        PipelineEventGroup eventGroup(sourceBuffer);
        std::string filePath = "/var/log/message";
        eventGroup.SetMetadataNoCopy(EventGroupMetaKey::LOG_FILE_PATH, filePath);
        std::string resolvedFilePath = "/run/var/log/message";
        eventGroup.SetMetadataNoCopy(EventGroupMetaKey::LOG_FILE_PATH_RESOLVED, resolvedFilePath);
        std::string inode = "123456";
        eventGroup.SetMetadataNoCopy(EventGroupMetaKey::LOG_FILE_INODE, inode);
        Pipeline pipeline;
        PipelineContext context;
        context.SetConfigName("project##config_0");
        context.SetPipeline(pipeline);
        context.GetPipeline().mGoPipelineWithoutInput = Json::Value("test");
        Json::Value extendedParams;
        context.InitGlobalConfig(config, extendedParams);

        ProcessorTagNative processor;
        processor.SetContext(context);
        APSARA_TEST_TRUE_FATAL(processor.Init(processorConfig));

        processor.Process(eventGroup);
#ifdef __ENTERPRISE__
        APSARA_TEST_TRUE_FATAL(eventGroup.HasTag(AGENT_TAG_DEFAULT_KEY));
        APSARA_TEST_EQUAL_FATAL(EnterpriseConfigProvider::GetInstance()->GetUserDefinedIdSet(),
                                eventGroup.GetTag(AGENT_TAG_DEFAULT_KEY));
#else
#endif
    }
    { // plugin branch default
        Json::Value processorConfig;
        Json::Value config;
        std::string configStr, errorMsg;
#ifdef __ENTERPRISE__
        configStr = R"(
            {
                "PipelineMetaTagKey": {
                    "HOST_NAME": "__default__",
                    "AGENT_TAG": "__default__"
                },
                "AgentEnvMetaTagKey": {}
            }
        )";
#else
        configStr = R"(
            {
                "PipelineMetaTagKey": {
                    "HOST_NAME": "__default__",
                    "HOST_IP": "__default__"
                }
            }
        )";
#endif
        APSARA_TEST_TRUE(ParseJsonTable(configStr, config, errorMsg));
        auto sourceBuffer = std::make_shared<logtail::SourceBuffer>();
        PipelineEventGroup eventGroup(sourceBuffer);
        std::string filePath = "/var/log/message";
        eventGroup.SetMetadataNoCopy(EventGroupMetaKey::LOG_FILE_PATH, filePath);
        std::string resolvedFilePath = "/run/var/log/message";
        eventGroup.SetMetadataNoCopy(EventGroupMetaKey::LOG_FILE_PATH_RESOLVED, resolvedFilePath);
        std::string inode = "123456";
        eventGroup.SetMetadataNoCopy(EventGroupMetaKey::LOG_FILE_INODE, inode);
        Pipeline pipeline;
        PipelineContext context;
        context.SetConfigName("project##config_0");
        context.SetPipeline(pipeline);
        context.GetPipeline().mGoPipelineWithoutInput = Json::Value("test");
        Json::Value extendedParams;
        context.InitGlobalConfig(config, extendedParams);

        ProcessorTagNative processor;
        processor.SetContext(context);
        APSARA_TEST_TRUE_FATAL(processor.Init(processorConfig));

        processor.Process(eventGroup);
#ifdef __ENTERPRISE__
        APSARA_TEST_TRUE_FATAL(eventGroup.HasTag(AGENT_TAG_DEFAULT_KEY));
        APSARA_TEST_EQUAL_FATAL(EnterpriseConfigProvider::GetInstance()->GetUserDefinedIdSet(),
                                eventGroup.GetTag(AGENT_TAG_DEFAULT_KEY));
#else
#endif
    }
    { // plugin branch rename
        Json::Value processorConfig;
        Json::Value config;
        std::string configStr, errorMsg;
#ifdef __ENTERPRISE__
        configStr = R"(
            {
                "PipelineMetaTagKey": {
                    "HOST_NAME": "test_host_name",
                    "AGENT_TAG": "test_agent_tag"
                },
                "AgentEnvMetaTagKey": {}
            }
        )";
#else
        configStr = R"(
            {
                "PipelineMetaTagKey": {
                    "HOST_NAME": "test_host_name",
                    "HOST_IP": "test_host_ip"
                }
            }
        )";
#endif
        APSARA_TEST_TRUE(ParseJsonTable(configStr, config, errorMsg));
        auto sourceBuffer = std::make_shared<logtail::SourceBuffer>();
        PipelineEventGroup eventGroup(sourceBuffer);
        std::string filePath = "/var/log/message";
        eventGroup.SetMetadataNoCopy(EventGroupMetaKey::LOG_FILE_PATH, filePath);
        std::string resolvedFilePath = "/run/var/log/message";
        eventGroup.SetMetadataNoCopy(EventGroupMetaKey::LOG_FILE_PATH_RESOLVED, resolvedFilePath);
        std::string inode = "123456";
        eventGroup.SetMetadataNoCopy(EventGroupMetaKey::LOG_FILE_INODE, inode);
        Pipeline pipeline;
        PipelineContext context;
        context.SetConfigName("project##config_0");
        context.SetPipeline(pipeline);
        context.GetPipeline().mGoPipelineWithoutInput = Json::Value("test");
        Json::Value extendedParams;
        context.InitGlobalConfig(config, extendedParams);

        ProcessorTagNative processor;
        processor.SetContext(context);
        APSARA_TEST_TRUE_FATAL(processor.Init(processorConfig));

        processor.Process(eventGroup);
#ifdef __ENTERPRISE__
        APSARA_TEST_TRUE_FATAL(eventGroup.HasTag("test_agent_tag"));
        APSARA_TEST_EQUAL_FATAL(EnterpriseConfigProvider::GetInstance()->GetUserDefinedIdSet(),
                                eventGroup.GetTag("test_agent_tag"));
#else
#endif
    }
    { // plugin branch delete
        Json::Value processorConfig;
        Json::Value config;
        std::string configStr, errorMsg;
#ifdef __ENTERPRISE__
        configStr = R"(
            {
                "PipelineMetaTagKey": {
                    "HOST_NAME": "",
                    "AGENT_TAG": ""
                },
                "AgentEnvMetaTagKey": {}
            }
        )";
#else
        configStr = R"(
            {
                "PipelineMetaTagKey": {
                    "HOST_NAME": "",
                    "HOST_IP": ""
                }
            }
        )";
#endif
        APSARA_TEST_TRUE(ParseJsonTable(configStr, config, errorMsg));
        auto sourceBuffer = std::make_shared<logtail::SourceBuffer>();
        PipelineEventGroup eventGroup(sourceBuffer);
        std::string filePath = "/var/log/message";
        eventGroup.SetMetadataNoCopy(EventGroupMetaKey::LOG_FILE_PATH, filePath);
        std::string resolvedFilePath = "/run/var/log/message";
        eventGroup.SetMetadataNoCopy(EventGroupMetaKey::LOG_FILE_PATH_RESOLVED, resolvedFilePath);
        std::string inode = "123456";
        eventGroup.SetMetadataNoCopy(EventGroupMetaKey::LOG_FILE_INODE, inode);
        Pipeline pipeline;
        PipelineContext context;
        context.SetConfigName("project##config_0");
        context.SetPipeline(pipeline);
        context.GetPipeline().mGoPipelineWithoutInput = Json::Value("test");
        Json::Value extendedParams;
        context.InitGlobalConfig(config, extendedParams);

        ProcessorTagNative processor;
        processor.SetContext(context);
        APSARA_TEST_TRUE_FATAL(processor.Init(processorConfig));

        processor.Process(eventGroup);
#ifdef __ENTERPRISE__
        APSARA_TEST_FALSE_FATAL(eventGroup.HasTag("test_agent_tag"));
#else
#endif
    }
    { // native branch default
        Json::Value processorConfig;
        Json::Value config;
        std::string configStr, errorMsg;
#ifdef __ENTERPRISE__
        configStr = R"(
            {
                "PipelineMetaTagKey": {},
                "AgentEnvMetaTagKey": {}
            }
        )";
#else
        configStr = R"(
            {
                "PipelineMetaTagKey": {}
            }
        )";
#endif
        APSARA_TEST_TRUE(ParseJsonTable(configStr, config, errorMsg));
        auto sourceBuffer = std::make_shared<logtail::SourceBuffer>();
        PipelineEventGroup eventGroup(sourceBuffer);
        std::string filePath = "/var/log/message";
        eventGroup.SetMetadataNoCopy(EventGroupMetaKey::LOG_FILE_PATH, filePath);
        std::string resolvedFilePath = "/run/var/log/message";
        eventGroup.SetMetadataNoCopy(EventGroupMetaKey::LOG_FILE_PATH_RESOLVED, resolvedFilePath);
        std::string inode = "123456";
        eventGroup.SetMetadataNoCopy(EventGroupMetaKey::LOG_FILE_INODE, inode);
        Pipeline pipeline;
        PipelineContext context;
        context.SetConfigName("project##config_0");
        context.SetPipeline(pipeline);
        Json::Value extendedParams;
        context.InitGlobalConfig(config, extendedParams);

        ProcessorTagNative processor;
        processor.SetContext(context);
        APSARA_TEST_TRUE_FATAL(processor.Init(processorConfig));

        processor.Process(eventGroup);
<<<<<<< HEAD

        APSARA_TEST_TRUE_FATAL(eventGroup.HasTag(TagKeyDefaultValue[TagKey::HOST_NAME]));
        APSARA_TEST_EQUAL_FATAL(LogFileProfiler::mHostname, eventGroup.GetTag(TagKeyDefaultValue[TagKey::HOST_NAME]));
=======
        APSARA_TEST_TRUE_FATAL(eventGroup.HasTag(LOG_RESERVED_KEY_PATH));
        APSARA_TEST_EQUAL_FATAL(eventGroup.GetMetadata(EventGroupMetaKey::LOG_FILE_PATH),
                                eventGroup.GetTag(LOG_RESERVED_KEY_PATH));
        APSARA_TEST_TRUE_FATAL(eventGroup.HasTag(LOG_RESERVED_KEY_HOSTNAME));
        APSARA_TEST_EQUAL_FATAL(LoongCollectorMonitor::mHostname, eventGroup.GetTag(LOG_RESERVED_KEY_HOSTNAME));
>>>>>>> 660daa1e
#ifdef __ENTERPRISE__
        APSARA_TEST_TRUE_FATAL(eventGroup.HasTag(AGENT_TAG_DEFAULT_KEY));
        APSARA_TEST_EQUAL_FATAL(EnterpriseConfigProvider::GetInstance()->GetUserDefinedIdSet(),
                                eventGroup.GetTag(AGENT_TAG_DEFAULT_KEY));
#else
        APSARA_TEST_TRUE_FATAL(eventGroup.HasTag(HOST_IP_DEFAULT_KEY));
        APSARA_TEST_EQUAL_FATAL(LogFileProfiler::mIpAddr, eventGroup.GetTag(HOST_IP_DEFAULT_KEY));
#endif
    }
    { // native branch default
        Json::Value processorConfig;
        Json::Value config;
        std::string configStr, errorMsg;
#ifdef __ENTERPRISE__
        configStr = R"(
            {
                "PipelineMetaTagKey": {
                    "HOST_NAME": "__default__",
                    "AGENT_TAG": "__default__"
                },
                "AgentEnvMetaTagKey": {}
            }
        )";
#else
        configStr = R"(
            {
                "PipelineMetaTagKey": {
                    "HOST_NAME": "__default__",
                    "HOST_IP": "__default__"
                }
            }
        )";
#endif
        APSARA_TEST_TRUE(ParseJsonTable(configStr, config, errorMsg));
        auto sourceBuffer = std::make_shared<logtail::SourceBuffer>();
        PipelineEventGroup eventGroup(sourceBuffer);
        std::string filePath = "/var/log/message";
        eventGroup.SetMetadataNoCopy(EventGroupMetaKey::LOG_FILE_PATH, filePath);
        std::string resolvedFilePath = "/run/var/log/message";
        eventGroup.SetMetadataNoCopy(EventGroupMetaKey::LOG_FILE_PATH_RESOLVED, resolvedFilePath);
        std::string inode = "123456";
        eventGroup.SetMetadataNoCopy(EventGroupMetaKey::LOG_FILE_INODE, inode);
        Pipeline pipeline;
        PipelineContext context;
        context.SetConfigName("project##config_0");
        context.SetPipeline(pipeline);
        Json::Value extendedParams;
        context.InitGlobalConfig(config, extendedParams);

        ProcessorTagNative processor;
        processor.SetContext(context);
        APSARA_TEST_TRUE_FATAL(processor.Init(processorConfig));

        processor.Process(eventGroup);
        APSARA_TEST_TRUE_FATAL(eventGroup.HasTag(TagKeyDefaultValue[TagKey::HOST_NAME]));
        APSARA_TEST_EQUAL_FATAL(LogFileProfiler::mHostname, eventGroup.GetTag(TagKeyDefaultValue[TagKey::HOST_NAME]));
#ifdef __ENTERPRISE__
        APSARA_TEST_TRUE_FATAL(eventGroup.HasTag(AGENT_TAG_DEFAULT_KEY));
        APSARA_TEST_EQUAL_FATAL(EnterpriseConfigProvider::GetInstance()->GetUserDefinedIdSet(),
                                eventGroup.GetTag(AGENT_TAG_DEFAULT_KEY));
#else
        APSARA_TEST_TRUE_FATAL(eventGroup.HasTag(HOST_IP_DEFAULT_KEY));
        APSARA_TEST_EQUAL_FATAL(LogFileProfiler::mIpAddr, eventGroup.GetTag(HOST_IP_DEFAULT_KEY));
#endif
    }
    { // native branch rename
        Json::Value processorConfig;
        Json::Value config;
        std::string configStr, errorMsg;
#ifdef __ENTERPRISE__
        configStr = R"(
            {
                "PipelineMetaTagKey": {
                    "HOST_NAME": "test_host_name",
                    "AGENT_TAG": "test_agent_tag"
                },
                "AgentEnvMetaTagKey": {}
            }
        )";
#else
        configStr = R"(
            {
                "PipelineMetaTagKey": {
                    "HOST_NAME": "test_host_name",
                    "HOST_IP": "test_host_ip"
                }
            }
        )";
#endif
        APSARA_TEST_TRUE(ParseJsonTable(configStr, config, errorMsg));
        auto sourceBuffer = std::make_shared<logtail::SourceBuffer>();
        PipelineEventGroup eventGroup(sourceBuffer);
        std::string filePath = "/var/log/message";
        eventGroup.SetMetadataNoCopy(EventGroupMetaKey::LOG_FILE_PATH, filePath);
        std::string resolvedFilePath = "/run/var/log/message";
        eventGroup.SetMetadataNoCopy(EventGroupMetaKey::LOG_FILE_PATH_RESOLVED, resolvedFilePath);
        std::string inode = "123456";
        eventGroup.SetMetadataNoCopy(EventGroupMetaKey::LOG_FILE_INODE, inode);
        Pipeline pipeline;
        PipelineContext context;
        context.SetConfigName("project##config_0");
        context.SetPipeline(pipeline);
        Json::Value extendedParams;
        context.InitGlobalConfig(config, extendedParams);

        ProcessorTagNative processor;
        processor.SetContext(context);
        APSARA_TEST_TRUE_FATAL(processor.Init(processorConfig));

        processor.Process(eventGroup);
        APSARA_TEST_TRUE_FATAL(eventGroup.HasTag("test_host_name"));
        APSARA_TEST_EQUAL_FATAL(LogFileProfiler::mHostname, eventGroup.GetTag("test_host_name"));
#ifdef __ENTERPRISE__
        APSARA_TEST_TRUE_FATAL(eventGroup.HasTag("test_agent_tag"));
        APSARA_TEST_EQUAL_FATAL(EnterpriseConfigProvider::GetInstance()->GetUserDefinedIdSet(),
                                eventGroup.GetTag("test_agent_tag"));
#else
        APSARA_TEST_TRUE_FATAL(eventGroup.HasTag("test_host_ip"));
        APSARA_TEST_EQUAL_FATAL(LogFileProfiler::mIpAddr, eventGroup.GetTag("test_host_ip"));
#endif
    }
    { // native branch delete
        Json::Value processorConfig;
        Json::Value config;
        std::string configStr, errorMsg;
#ifdef __ENTERPRISE__
        configStr = R"(
            {
                "PipelineMetaTagKey": {
                    "HOST_NAME": "",
                    "AGENT_TAG": ""
                },
                "AgentEnvMetaTagKey": {}
            }
        )";
#else
        configStr = R"(
            {
                "PipelineMetaTagKey": {
                    "HOST_NAME": "",
                    "HOST_IP": ""
                }
            }
        )";
#endif
        APSARA_TEST_TRUE(ParseJsonTable(configStr, config, errorMsg));
        auto sourceBuffer = std::make_shared<logtail::SourceBuffer>();
        PipelineEventGroup eventGroup(sourceBuffer);
        std::string filePath = "/var/log/message";
        eventGroup.SetMetadataNoCopy(EventGroupMetaKey::LOG_FILE_PATH, filePath);
        std::string resolvedFilePath = "/run/var/log/message";
        eventGroup.SetMetadataNoCopy(EventGroupMetaKey::LOG_FILE_PATH_RESOLVED, resolvedFilePath);
        std::string inode = "123456";
        eventGroup.SetMetadataNoCopy(EventGroupMetaKey::LOG_FILE_INODE, inode);
        Pipeline pipeline;
        PipelineContext context;
        context.SetConfigName("project##config_0");
        context.SetPipeline(pipeline);
        Json::Value extendedParams;
        context.InitGlobalConfig(config, extendedParams);

        ProcessorTagNative processor;
        processor.SetContext(context);
        APSARA_TEST_TRUE_FATAL(processor.Init(processorConfig));

        processor.Process(eventGroup);
        APSARA_TEST_FALSE_FATAL(eventGroup.HasTag(TagKeyDefaultValue[TagKey::HOST_NAME]));
#ifdef __ENTERPRISE__
        APSARA_TEST_FALSE_FATAL(eventGroup.HasTag(AGENT_TAG_DEFAULT_KEY));
#else
        APSARA_TEST_FALSE_FATAL(eventGroup.HasTag(HOST_IP_DEFAULT_KEY));
#endif
    }
}

UNIT_TEST_CASE(ProcessorTagNativeUnittest, TestInit)
UNIT_TEST_CASE(ProcessorTagNativeUnittest, TestProcess)

} // namespace logtail

UNIT_TEST_MAIN<|MERGE_RESOLUTION|>--- conflicted
+++ resolved
@@ -14,11 +14,6 @@
 
 #include <cstdlib>
 
-<<<<<<< HEAD
-#include "application/Application.h"
-#include "common/JsonUtil.h"
-=======
->>>>>>> 660daa1e
 #include "config/PipelineConfig.h"
 #include "constants/Constants.h"
 #include "file_server/ConfigManager.h"
@@ -39,12 +34,8 @@
 
 protected:
     void SetUp() override {
-<<<<<<< HEAD
-        LogFileProfiler::GetInstance();
-=======
         mContext.SetConfigName("project##config_0");
         LoongCollectorMonitor::GetInstance();
->>>>>>> 660daa1e
 #ifdef __ENTERPRISE__
         EnterpriseConfigProvider::GetInstance()->SetUserDefinedIdSet(std::vector<std::string>{"machine_group"});
 #endif
@@ -269,61 +260,58 @@
         APSARA_TEST_TRUE_FATAL(processor.Init(processorConfig));
 
         processor.Process(eventGroup);
-#ifdef __ENTERPRISE__
-        APSARA_TEST_FALSE_FATAL(eventGroup.HasTag("test_agent_tag"));
-#else
-#endif
-    }
-    { // native branch default
-        Json::Value processorConfig;
-        Json::Value config;
-        std::string configStr, errorMsg;
-#ifdef __ENTERPRISE__
-        configStr = R"(
-            {
-                "PipelineMetaTagKey": {},
-                "AgentEnvMetaTagKey": {}
-            }
-        )";
-#else
-        configStr = R"(
-            {
-                "PipelineMetaTagKey": {}
-            }
-        )";
-#endif
-        APSARA_TEST_TRUE(ParseJsonTable(configStr, config, errorMsg));
-        auto sourceBuffer = std::make_shared<logtail::SourceBuffer>();
-        PipelineEventGroup eventGroup(sourceBuffer);
-        std::string filePath = "/var/log/message";
-        eventGroup.SetMetadataNoCopy(EventGroupMetaKey::LOG_FILE_PATH, filePath);
-        std::string resolvedFilePath = "/run/var/log/message";
-        eventGroup.SetMetadataNoCopy(EventGroupMetaKey::LOG_FILE_PATH_RESOLVED, resolvedFilePath);
-        std::string inode = "123456";
-        eventGroup.SetMetadataNoCopy(EventGroupMetaKey::LOG_FILE_INODE, inode);
-        Pipeline pipeline;
-        PipelineContext context;
-        context.SetConfigName("project##config_0");
-        context.SetPipeline(pipeline);
-        Json::Value extendedParams;
-        context.InitGlobalConfig(config, extendedParams);
-
-        ProcessorTagNative processor;
-        processor.SetContext(context);
-        APSARA_TEST_TRUE_FATAL(processor.Init(processorConfig));
-
-        processor.Process(eventGroup);
-<<<<<<< HEAD
-
-        APSARA_TEST_TRUE_FATAL(eventGroup.HasTag(TagKeyDefaultValue[TagKey::HOST_NAME]));
-        APSARA_TEST_EQUAL_FATAL(LogFileProfiler::mHostname, eventGroup.GetTag(TagKeyDefaultValue[TagKey::HOST_NAME]));
-=======
         APSARA_TEST_TRUE_FATAL(eventGroup.HasTag(LOG_RESERVED_KEY_PATH));
         APSARA_TEST_EQUAL_FATAL(eventGroup.GetMetadata(EventGroupMetaKey::LOG_FILE_PATH),
                                 eventGroup.GetTag(LOG_RESERVED_KEY_PATH));
         APSARA_TEST_TRUE_FATAL(eventGroup.HasTag(LOG_RESERVED_KEY_HOSTNAME));
         APSARA_TEST_EQUAL_FATAL(LoongCollectorMonitor::mHostname, eventGroup.GetTag(LOG_RESERVED_KEY_HOSTNAME));
->>>>>>> 660daa1e
+#ifdef __ENTERPRISE__
+        APSARA_TEST_FALSE_FATAL(eventGroup.HasTag("test_agent_tag"));
+#else
+#endif
+    }
+    { // native branch default
+        Json::Value processorConfig;
+        Json::Value config;
+        std::string configStr, errorMsg;
+#ifdef __ENTERPRISE__
+        configStr = R"(
+            {
+                "PipelineMetaTagKey": {},
+                "AgentEnvMetaTagKey": {}
+            }
+        )";
+#else
+        configStr = R"(
+            {
+                "PipelineMetaTagKey": {}
+            }
+        )";
+#endif
+        APSARA_TEST_TRUE(ParseJsonTable(configStr, config, errorMsg));
+        auto sourceBuffer = std::make_shared<logtail::SourceBuffer>();
+        PipelineEventGroup eventGroup(sourceBuffer);
+        std::string filePath = "/var/log/message";
+        eventGroup.SetMetadataNoCopy(EventGroupMetaKey::LOG_FILE_PATH, filePath);
+        std::string resolvedFilePath = "/run/var/log/message";
+        eventGroup.SetMetadataNoCopy(EventGroupMetaKey::LOG_FILE_PATH_RESOLVED, resolvedFilePath);
+        std::string inode = "123456";
+        eventGroup.SetMetadataNoCopy(EventGroupMetaKey::LOG_FILE_INODE, inode);
+        Pipeline pipeline;
+        PipelineContext context;
+        context.SetConfigName("project##config_0");
+        context.SetPipeline(pipeline);
+        Json::Value extendedParams;
+        context.InitGlobalConfig(config, extendedParams);
+
+        ProcessorTagNative processor;
+        processor.SetContext(context);
+        APSARA_TEST_TRUE_FATAL(processor.Init(processorConfig));
+
+        processor.Process(eventGroup);
+
+        APSARA_TEST_TRUE_FATAL(eventGroup.HasTag(TagKeyDefaultValue[TagKey::HOST_NAME]));
+        APSARA_TEST_EQUAL_FATAL(LogFileProfiler::mHostname, eventGroup.GetTag(TagKeyDefaultValue[TagKey::HOST_NAME]));
 #ifdef __ENTERPRISE__
         APSARA_TEST_TRUE_FATAL(eventGroup.HasTag(AGENT_TAG_DEFAULT_KEY));
         APSARA_TEST_EQUAL_FATAL(EnterpriseConfigProvider::GetInstance()->GetUserDefinedIdSet(),
