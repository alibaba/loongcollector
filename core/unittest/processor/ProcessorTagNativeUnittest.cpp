--- conflicted
+++ resolved
@@ -14,14 +14,11 @@
 
 #include <cstdlib>
 
-<<<<<<< HEAD
+#include "collection_pipeline/CollectionPipeline.h"
+#include "config/CollectionConfig.h"
 #include "TagConstants.h"
 #include "common/JsonUtil.h"
 #include "config/PipelineConfig.h"
-=======
-#include "collection_pipeline/CollectionPipeline.h"
-#include "config/CollectionConfig.h"
->>>>>>> 0bb2c898
 #include "constants/Constants.h"
 #include "file_server/ConfigManager.h"
 #include "monitor/Monitor.h"
@@ -47,26 +44,17 @@
     }
 
 private:
-<<<<<<< HEAD
-=======
-    CollectionPipelineContext mContext;
->>>>>>> 0bb2c898
 };
 
 void ProcessorTagNativeUnittest::TestInit() {
     // make config
     Json::Value config;
-<<<<<<< HEAD
+    CollectionPipeline pipeline;
     Pipeline pipeline;
     PipelineContext context;
     context.SetConfigName("project##config_0");
     context.SetPipeline(pipeline);
     context.GetPipeline().mGoPipelineWithoutInput = Json::Value("test");
-=======
-    CollectionPipeline pipeline;
-    mContext.SetPipeline(pipeline);
-    mContext.GetPipeline().mGoPipelineWithoutInput = Json::Value("test");
->>>>>>> 0bb2c898
 
     {
         ProcessorTagNative processor;
@@ -76,7 +64,6 @@
 }
 
 void ProcessorTagNativeUnittest::TestProcess() {
-<<<<<<< HEAD
     { // plugin branch default
         Json::Value config;
         std::string configStr, errorMsg;
@@ -285,23 +272,6 @@
         context.SetPipeline(pipeline);
         Json::Value extendedParams;
 
-=======
-    // make config
-    Json::Value config;
-    auto sourceBuffer = std::make_shared<logtail::SourceBuffer>();
-    PipelineEventGroup eventGroup(sourceBuffer);
-    std::string filePath = "/var/log/message";
-    eventGroup.SetMetadataNoCopy(EventGroupMetaKey::LOG_FILE_PATH, filePath);
-    std::string resolvedFilePath = "/run/var/log/message";
-    eventGroup.SetMetadataNoCopy(EventGroupMetaKey::LOG_FILE_PATH_RESOLVED, resolvedFilePath);
-    std::string inode = "123456";
-    eventGroup.SetMetadataNoCopy(EventGroupMetaKey::LOG_FILE_INODE, inode);
-
-    { // plugin branch
-        CollectionPipeline pipeline;
-        mContext.SetPipeline(pipeline);
-        mContext.GetPipeline().mGoPipelineWithoutInput = Json::Value("test");
->>>>>>> 0bb2c898
         ProcessorTagNative processor;
         processor.SetContext(context);
         APSARA_TEST_TRUE_FATAL(processor.Init(config));
@@ -359,7 +329,6 @@
         processor.SetContext(context);
         APSARA_TEST_TRUE_FATAL(processor.Init(config));
 
-<<<<<<< HEAD
         processor.Process(eventGroup);
         APSARA_TEST_TRUE_FATAL(eventGroup.HasTag(GetDefaultTagKeyString(TagKey::HOST_NAME_TAG_KEY)));
         APSARA_TEST_EQUAL_FATAL(LoongCollectorMonitor::GetInstance()->mHostname,
@@ -407,11 +376,6 @@
         context.SetConfigName("project##config_0");
         context.SetPipeline(pipeline);
 
-=======
-    { // native branch
-        CollectionPipeline pipeline;
-        mContext.SetPipeline(pipeline);
->>>>>>> 0bb2c898
         ProcessorTagNative processor;
         processor.SetContext(context);
         APSARA_TEST_TRUE_FATAL(processor.Init(config));
