// Copyright 2023 iLogtail Authors
//
// Licensed under the Apache License, Version 2.0 (the "License");
// you may not use this file except in compliance with the License.
// You may obtain a copy of the License at
//
//      http://www.apache.org/licenses/LICENSE-2.0
//
// Unless required by applicable law or agreed to in writing, software
// distributed under the License is distributed on an "AS IS" BASIS,
// WITHOUT WARRANTIES OR CONDITIONS OF ANY KIND, either express or implied.
// See the License for the specific language governing permissions and
// limitations under the License.

#include <filesystem>
#include <fstream>

#include "config/ConfigDiff.h"
#include "config/watcher/ConfigWatcher.h"
#include "config/watcher/InstanceConfigWatcher.h"
#include "pipeline/plugin/PluginRegistry.h"
#include "unittest/Unittest.h"

using namespace std;

namespace logtail {

class ConfigWatcherUnittest : public testing::Test {
public:
    void InvalidConfigDirFound() const;
    void InvalidConfigFileFound() const;
    void DuplicateConfigs() const;

protected:
    void SetUp() override {
        ConfigWatcher::GetInstance()->AddSource(configDir.string());
        InstanceConfigWatcher::GetInstance()->AddSource(instanceConfigDir.string());
    }

    void TearDown() override { ConfigWatcher::GetInstance()->ClearEnvironment(); }

private:
    static const filesystem::path configDir;
    static const filesystem::path instanceConfigDir;
};

const filesystem::path ConfigWatcherUnittest::configDir = "./pipeline_config";
const filesystem::path ConfigWatcherUnittest::instanceConfigDir = "./instance_config";

void ConfigWatcherUnittest::InvalidConfigDirFound() const {
    {
        PipelineConfigDiff diff = ConfigWatcher::GetInstance()->CheckConfigDiff();
        APSARA_TEST_TRUE(diff.IsEmpty());

        { ofstream fout("config"); }
        diff = ConfigWatcher::GetInstance()->CheckConfigDiff();
        APSARA_TEST_TRUE(diff.IsEmpty());
        filesystem::remove_all("config");
    }
    {
        InstanceConfigDiff diff = InstanceConfigWatcher::GetInstance()->CheckConfigDiff();
        APSARA_TEST_TRUE(diff.IsEmpty());

<<<<<<< HEAD
        { ofstream fout("instanceconfig"); }
        diff = InstanceConfigWatcher::GetInstance()->CheckConfigDiff();
        APSARA_TEST_TRUE(diff.IsEmpty());
        filesystem::remove_all("instanceconfig");
=======
        { ofstream fout("instance_config"); }
        diff = ConfigWatcher::GetInstance()->CheckInstanceConfigDiff();
        APSARA_TEST_TRUE(diff.IsEmpty());
        filesystem::remove("instance_config");
>>>>>>> e32d0923
    }
}

void ConfigWatcherUnittest::InvalidConfigFileFound() const {
    {
        filesystem::create_directories(configDir);

        filesystem::create_directories(configDir / "dir");
        { ofstream fout(configDir / "unsupported_extenstion.zip"); }
        { ofstream fout(configDir / "empty_file.json"); }
        {
            ofstream fout(configDir / "invalid_format.json");
            fout << "[}";
        }
        PipelineConfigDiff diff = ConfigWatcher::GetInstance()->CheckConfigDiff();
        APSARA_TEST_TRUE(diff.IsEmpty());
        filesystem::remove_all(configDir);
    }
    {
        filesystem::create_directories(instanceConfigDir);

        filesystem::create_directories(instanceConfigDir / "dir");
        { ofstream fout(instanceConfigDir / "unsupported_extenstion.zip"); }
        { ofstream fout(instanceConfigDir / "empty_file.json"); }
        {
            ofstream fout(instanceConfigDir / "invalid_format.json");
            fout << "[}";
        }
        InstanceConfigDiff diff = InstanceConfigWatcher::GetInstance()->CheckConfigDiff();
        APSARA_TEST_TRUE(diff.IsEmpty());
        filesystem::remove_all(instanceConfigDir);
    }
}

void ConfigWatcherUnittest::DuplicateConfigs() const {
    {
        PluginRegistry::GetInstance()->LoadPlugins();
        ConfigWatcher::GetInstance()->AddSource("dir1");
        ConfigWatcher::GetInstance()->AddSource("dir2");

        filesystem::create_directories("config");
        filesystem::create_directories("dir1");
        filesystem::create_directories("dir2");

        {
            ofstream fout("dir1/config.json");
            fout << R"(
            {
                "inputs": [
                    {
                        "Type": "input_file"
                    }
                ],
                "flushers": [
                    {
                        "Type": "flusher_sls"
                    }
                ]
            }
        )";
        }
        { ofstream fout("dir2/config.json"); }
        PipelineConfigDiff diff = ConfigWatcher::GetInstance()->CheckConfigDiff();
        APSARA_TEST_FALSE(diff.IsEmpty());
        APSARA_TEST_EQUAL(1U, diff.mAdded.size());

        filesystem::remove_all("dir1");
        filesystem::remove_all("dir2");
        filesystem::remove_all("config");
        PluginRegistry::GetInstance()->UnloadPlugins();
    }
    {
        PluginRegistry::GetInstance()->LoadPlugins();
        InstanceConfigWatcher::GetInstance()->AddSource("dir1");
        InstanceConfigWatcher::GetInstance()->AddSource("dir2");

        filesystem::create_directories("instance_config");
        filesystem::create_directories("dir1");
        filesystem::create_directories("dir2");

        {
            ofstream fout("dir1/config.json");
            fout << R"(
            {
                "enable": true,
                "max_bytes_per_sec": 1234,
                "mem_usage_limit": 456,
                "cpu_usage_limit": 2
            }
        )";
        }
        { ofstream fout("dir2/config.json"); }
        InstanceConfigDiff diff = InstanceConfigWatcher::GetInstance()->CheckConfigDiff();
        APSARA_TEST_FALSE(diff.IsEmpty());
        APSARA_TEST_EQUAL(1U, diff.mAdded.size());

        filesystem::remove_all("dir1");
        filesystem::remove_all("dir2");
        filesystem::remove_all("instance_config");
        PluginRegistry::GetInstance()->UnloadPlugins();
    }
}

UNIT_TEST_CASE(ConfigWatcherUnittest, InvalidConfigDirFound)
UNIT_TEST_CASE(ConfigWatcherUnittest, InvalidConfigFileFound)
UNIT_TEST_CASE(ConfigWatcherUnittest, DuplicateConfigs)

} // namespace logtail

UNIT_TEST_MAIN<|MERGE_RESOLUTION|>--- conflicted
+++ resolved
@@ -61,17 +61,10 @@
         InstanceConfigDiff diff = InstanceConfigWatcher::GetInstance()->CheckConfigDiff();
         APSARA_TEST_TRUE(diff.IsEmpty());
 
-<<<<<<< HEAD
-        { ofstream fout("instanceconfig"); }
+        { ofstream fout("instance_config"); }
         diff = InstanceConfigWatcher::GetInstance()->CheckConfigDiff();
         APSARA_TEST_TRUE(diff.IsEmpty());
-        filesystem::remove_all("instanceconfig");
-=======
-        { ofstream fout("instance_config"); }
-        diff = ConfigWatcher::GetInstance()->CheckInstanceConfigDiff();
-        APSARA_TEST_TRUE(diff.IsEmpty());
-        filesystem::remove("instance_config");
->>>>>>> e32d0923
+        filesystem::remove_all("instance_config");
     }
 }
 
