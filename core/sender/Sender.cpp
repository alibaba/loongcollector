--- conflicted
+++ resolved
@@ -485,7 +485,6 @@
     return RETRY_ASYNC_WHEN_FAIL;
 }
 
-<<<<<<< HEAD
 Sender::Sender(): mDefaultRegion(STRING_FLAG(default_region_name)) {
     char* env_var = std::getenv("SKIPSEND");
     if (env_var != nullptr) {
@@ -494,9 +493,7 @@
         skipSend = false;
     }
 
-=======
 Sender::Sender() : mDefaultRegion(STRING_FLAG(default_region_name)) {
->>>>>>> ec95c664
     setupServerSwitchPolicy();
 
     srand(time(NULL));
