// Copyright 2022 iLogtail Authors
//
// Licensed under the Apache License, Version 2.0 (the "License");
// you may not use this file except in compliance with the License.
// You may obtain a copy of the License at
//
//      http://www.apache.org/licenses/LICENSE-2.0
//
// Unless required by applicable law or agreed to in writing, software
// distributed under the License is distributed on an "AS IS" BASIS,
// WITHOUT WARRANTIES OR CONDITIONS OF ANY KIND, either express or implied.
// See the License for the specific language governing permissions and
// limitations under the License.

#include "go_pipeline/LogtailPlugin.h"

#include "json/json.h"

#include "app_config/AppConfig.h"
#include "collection_pipeline/CollectionPipelineManager.h"
#include "collection_pipeline/queue/SenderQueueManager.h"
#include "common/DynamicLibHelper.h"
#include "common/HashUtil.h"
#include "common/JsonUtil.h"
#include "common/LogtailCommonFlags.h"
#include "common/TimeUtil.h"
#include "common/compression/CompressorFactory.h"
#include "container_manager/ConfigContainerInfoUpdateCmd.h"
#include "file_server/ConfigManager.h"
#include "logger/Logger.h"
#include "monitor/AlarmManager.h"
#include "monitor/Monitor.h"
#include "provider/Provider.h"
#ifdef APSARA_UNIT_TEST_MAIN
#include "unittest/pipeline/LogtailPluginMock.h"
#endif

DEFINE_FLAG_BOOL(enable_sls_metrics_format, "if enable format metrics in SLS metricstore log pattern", false);
<<<<<<< HEAD
=======
DEFINE_FLAG_BOOL(enable_containerd_upper_dir_detect,
                 "if enable containerd upper dir detect when locating rootfs",
                 false);
DECLARE_FLAG_STRING(ALIYUN_LOG_FILE_TAGS);
>>>>>>> 5163bae6

using namespace std;
using namespace logtail;

LogtailPlugin* LogtailPlugin::s_instance = NULL;

LogtailPlugin::LogtailPlugin() {
    mPluginAdapterPtr = NULL;
    mPluginBasePtr = NULL;
    mLoadPipelineFun = NULL;
    mUnloadPipelineFun = NULL;
    mStopAllPipelinesFun = NULL;
    mStopFun = NULL;
    mStartFun = NULL;
    mLoadGlobalConfigFun = NULL;
    mPluginValid = false;
    mPluginAlarmConfig.mLogstore = "logtail_alarm";
    mPluginAlarmConfig.mAliuid = STRING_FLAG(logtail_profile_aliuid);
    mPluginAlarmConfig.mCompressor = CompressorFactory::GetInstance()->Create(CompressType::ZSTD);
    mPluginProfileConfig.mLogstore = "shennong_log_profile";
    mPluginProfileConfig.mAliuid = STRING_FLAG(logtail_profile_aliuid);
    mPluginProfileConfig.mCompressor = CompressorFactory::GetInstance()->Create(CompressType::ZSTD);
    mPluginContainerConfig.mLogstore = "logtail_containers";
    mPluginContainerConfig.mAliuid = STRING_FLAG(logtail_profile_aliuid);
    mPluginContainerConfig.mCompressor = CompressorFactory::GetInstance()->Create(CompressType::ZSTD);

    mPluginCfg["LoongcollectorConfDir"] = AppConfig::GetInstance()->GetLoongcollectorConfDir();
    mPluginCfg["LoongcollectorLogDir"] = GetAgentLogDir();
    mPluginCfg["LoongcollectorDataDir"] = GetAgentGoCheckpointDir();
    mPluginCfg["LoongcollectorLogConfDir"] = GetAgentGoLogConfDir();
    mPluginCfg["LoongcollectorPluginLogName"] = GetPluginLogName();
    mPluginCfg["LoongcollectorVersionTag"] = GetVersionTag();
    mPluginCfg["LoongcollectorCheckPointFile"] = GetGoPluginCheckpoint();
    mPluginCfg["LoongcollectorThirdPartyDir"] = GetAgentThirdPartyDir();
    mPluginCfg["LoongcollectorPrometheusAuthorizationPath"] = GetAgentPrometheusAuthorizationPath();
    mPluginCfg["HostIP"] = LoongCollectorMonitor::mIpAddr;
    mPluginCfg["Hostname"] = LoongCollectorMonitor::mHostname;
    mPluginCfg["EnableSlsMetricsFormat"] = BOOL_FLAG(enable_sls_metrics_format);
    mPluginCfg["FileTagsPath"] = STRING_FLAG(ALIYUN_LOG_FILE_TAGS);
}

LogtailPlugin::~LogtailPlugin() {
    DynamicLibLoader::CloseLib(mPluginBasePtr);
    DynamicLibLoader::CloseLib(mPluginAdapterPtr);
}

bool LogtailPlugin::LoadPipeline(const std::string& pipelineName,
                                 const std::string& pipeline,
                                 const std::string& project,
                                 const std::string& logstore,
                                 const std::string& region,
                                 logtail::QueueKey logstoreKey) {
#ifndef APSARA_UNIT_TEST_MAIN
    if (!mPluginValid) {
        LoadPluginBase();
    }

    if (mPluginValid && mLoadPipelineFun != NULL) {
        GoString goProject;
        GoString goLogstore;
        GoString goConfigName;
        GoString goPluginConfig;

        goConfigName.n = pipelineName.size();
        goConfigName.p = pipelineName.c_str();
        goPluginConfig.n = pipeline.size();
        goPluginConfig.p = pipeline.c_str();
        goProject.n = project.size();
        goProject.p = project.c_str();
        goLogstore.n = logstore.size();
        goLogstore.p = logstore.c_str();
        long long goLogStoreKey = static_cast<long long>(logstoreKey);

        return mLoadPipelineFun(goProject, goLogstore, goConfigName, goLogStoreKey, goPluginConfig) == 0;
    }

    return false;
#else
    return LogtailPluginMock::GetInstance()->LoadPipeline(
        pipelineName, pipeline, project, logstore, region, logstoreKey);
#endif
}

bool LogtailPlugin::UnloadPipeline(const std::string& pipelineName) {
#ifndef APSARA_UNIT_TEST_MAIN
    if (!mPluginValid) {
        LOG_ERROR(sLogger, ("UnloadPipeline", "plugin not valid"));
        return false;
    }

    if (mPluginValid && mUnloadPipelineFun != NULL) {
        GoString goConfigName;

        goConfigName.n = pipelineName.size();
        goConfigName.p = pipelineName.c_str();

        return mUnloadPipelineFun(goConfigName) == 0;
    }

    return false;
#else
    return LogtailPluginMock::GetInstance()->UnloadPipeline(pipelineName);
#endif
}

void LogtailPlugin::StopAllPipelines(bool withInputFlag) {
#ifndef APSARA_UNIT_TEST_MAIN
    if (mPluginValid && mStopAllPipelinesFun != NULL) {
        LOG_INFO(sLogger, ("Go pipelines stop all", "starts"));
        auto stopAllStart = GetCurrentTimeInMilliSeconds();
        mStopAllPipelinesFun(withInputFlag ? 1 : 0);
        auto stopAllCost = GetCurrentTimeInMilliSeconds() - stopAllStart;
        LOG_INFO(sLogger, ("Go pipelines stop all", "succeeded")("cost", ToString(stopAllCost) + "ms"));
        if (stopAllCost >= 10 * 1000) {
            AlarmManager::GetInstance()->SendAlarm(HOLD_ON_TOO_SLOW_ALARM,
                                                   "Stopping all Go pipelines took " + ToString(stopAllCost) + "ms");
        }
    }
#else
    LogtailPluginMock::GetInstance()->StopAllPipelines(withInputFlag);
#endif
}

void LogtailPlugin::Stop(const std::string& configName, bool removedFlag) {
#ifndef APSARA_UNIT_TEST_MAIN
    if (mPluginValid && mStopFun != NULL) {
        LOG_INFO(sLogger, ("Go pipelines stop", "starts")("config", configName));
        auto stopStart = GetCurrentTimeInMilliSeconds();
        GoString goConfigName;
        goConfigName.n = configName.size();
        goConfigName.p = configName.c_str();
        mStopFun(goConfigName, removedFlag ? 1 : 0);
        auto stopCost = GetCurrentTimeInMilliSeconds() - stopStart;
        LOG_INFO(sLogger, ("Go pipelines stop", "succeeded")("config", configName)("cost", ToString(stopCost) + "ms"));
        if (stopCost >= 10 * 1000) {
            AlarmManager::GetInstance()->SendAlarm(
                HOLD_ON_TOO_SLOW_ALARM, "Stopping Go pipeline " + configName + " took " + ToString(stopCost) + "ms");
        }
    }
#else
    LogtailPluginMock::GetInstance()->Stop(configName, removedFlag);
#endif
}

void LogtailPlugin::StopBuiltInModules() {
    if (mPluginValid && mStopFun != NULL) {
        LOG_INFO(sLogger, ("Go pipelines stop built-in", "starts"));
        mStopBuiltInModulesFun();
        LOG_INFO(sLogger, ("Go pipelines stop built-in", "succeeded"));
    }
}

void LogtailPlugin::Start(const std::string& configName) {
#ifndef APSARA_UNIT_TEST_MAIN
    if (mPluginValid && mStartFun != NULL) {
        LOG_INFO(sLogger, ("Go pipelines start", "starts")("config name", configName));
        GoString goConfigName;
        goConfigName.n = configName.size();
        goConfigName.p = configName.c_str();
        mStartFun(goConfigName);
        LOG_INFO(sLogger, ("Go pipelines start", "succeeded")("config name", configName));
    }
#else
    LogtailPluginMock::GetInstance()->Start(configName);
#endif
}

int LogtailPlugin::IsValidToSend(long long logstoreKey) {
    // TODO: because go profile pipeline is not controlled by C++, we cannot know queue key in advance
    // therefore, we assume true here. This could be a potential problem if network is not available for profile info.
    // However, since go profile pipeline will be stopped only during process exit, it should be fine.
    if (logstoreKey == -1) {
        return 0;
    }
    return SenderQueueManager::GetInstance()->IsValidToPush(logstoreKey) ? 0 : -1;
}

int LogtailPlugin::SendPb(const char* configName,
                          int32_t configNameSize,
                          const char* logstoreName,
                          int logstoreSize,
                          char* pbBuffer,
                          int32_t pbSize,
                          int32_t lines) {
    return SendPbV2(configName, configNameSize, logstoreName, logstoreSize, pbBuffer, pbSize, lines, NULL, 0);
}

int LogtailPlugin::SendPbV2(const char* configName,
                            int32_t configNameSize,
                            const char* logstoreName,
                            int logstoreSize,
                            char* pbBuffer,
                            int32_t pbSize,
                            int32_t lines,
                            const char* shardHash,
                            int shardHashSize) {
    static FlusherSLS* alarmConfig = &(LogtailPlugin::GetInstance()->mPluginAlarmConfig);
    static FlusherSLS* profileConfig = &(LogtailPlugin::GetInstance()->mPluginProfileConfig);
    static FlusherSLS* containerConfig = &(LogtailPlugin::GetInstance()->mPluginContainerConfig);

    string configNameStr = string(configName, configNameSize);

    string logstore;
    if (logstoreSize > 0 && logstoreName != NULL) {
        logstore.assign(logstoreName, (size_t)logstoreSize);
    }

    // LOG_DEBUG(sLogger, ("send pb", configNameStr)("pb size", pbSize)("lines", lines));
    FlusherSLS* pConfig = NULL;
    if (configNameStr == alarmConfig->mLogstore) {
        pConfig = alarmConfig;
        pConfig->mProject = GetProfileSender()->GetDefaultProfileProjectName();
        pConfig->mRegion = GetProfileSender()->GetDefaultProfileRegion();
        if (pConfig->mProject.empty()) {
            return 0;
        }
    } else if (configNameStr == profileConfig->mLogstore) {
        pConfig = profileConfig;
        pConfig->mProject = GetProfileSender()->GetDefaultProfileProjectName();
        pConfig->mRegion = GetProfileSender()->GetDefaultProfileRegion();
        if (pConfig->mProject.empty()) {
            return 0;
        }
    } else if (configNameStr == containerConfig->mLogstore) {
        pConfig = containerConfig;
        pConfig->mProject = GetProfileSender()->GetDefaultProfileProjectName();
        pConfig->mRegion = GetProfileSender()->GetDefaultProfileRegion();
        if (pConfig->mProject.empty()) {
            return 0;
        }
    } else {
        shared_ptr<CollectionPipeline> p = CollectionPipelineManager::GetInstance()->FindConfigByName(configNameStr);
        if (!p) {
            LOG_INFO(sLogger,
                     ("error", "SendPbV2 can not find config, maybe config updated")("config", configNameStr)(
                         "logstore", logstore));
            return -2;
        }
        // TODO: support multi-flusher
        pConfig = const_cast<FlusherSLS*>(static_cast<const FlusherSLS*>(p->GetFlushers()[0]->GetPlugin()));
    }
    std::string shardHashStr;
    if (shardHashSize > 0) {
        shardHashStr.assign(shardHash, static_cast<size_t>(shardHashSize));
    }
    return pConfig->Send(std::string(pbBuffer, pbSize), shardHashStr, logstore) ? 0 : -1;
}

int LogtailPlugin::ExecPluginCmd(
    const char* configName, int configNameSize, int cmdId, const char* params, int paramsLen) {
    if (cmdId < (int)PLUGIN_CMD_MIN || cmdId > (int)PLUGIN_CMD_MAX) {
        LOG_ERROR(sLogger, ("invalid cmd", cmdId));
        return -2;
    }
    string configNameStr(configName, configNameSize);
    string paramsStr(params, paramsLen);
    PluginCmdType cmdType = (PluginCmdType)cmdId;
    LOG_DEBUG(sLogger, ("exec cmd", cmdType)("config", configNameStr)("detail", paramsStr));
    // cmd 解析json
    Json::Value jsonParams;
    std::string errorMsg;
    if (paramsStr.size() < 5UL || !ParseJsonTable(paramsStr, jsonParams, errorMsg)) {
        LOG_ERROR(sLogger, ("invalid docker container params", paramsStr)("errorMsg", errorMsg));
        return -2;
    }

    switch (cmdType) {
        case PLUGIN_DOCKER_UPDATE_FILE: {
            ConfigContainerInfoUpdateCmd* cmd = new ConfigContainerInfoUpdateCmd(configNameStr, false, jsonParams);
            ConfigManager::GetInstance()->UpdateContainerPath(cmd);
        } break;
        case PLUGIN_DOCKER_STOP_FILE: {
            ConfigContainerInfoUpdateCmd* cmd = new ConfigContainerInfoUpdateCmd(configNameStr, true, jsonParams);
            ConfigManager::GetInstance()->UpdateContainerStopped(cmd);
        } break;
        case PLUGIN_DOCKER_REMOVE_FILE: {
            ConfigContainerInfoUpdateCmd* cmd = new ConfigContainerInfoUpdateCmd(configNameStr, true, jsonParams);
            ConfigManager::GetInstance()->UpdateContainerPath(cmd);
        } break;
        case PLUGIN_DOCKER_UPDATE_FILE_ALL: {
            ConfigContainerInfoUpdateCmd* cmd = new ConfigContainerInfoUpdateCmd(configNameStr, false, jsonParams);
            ConfigManager::GetInstance()->UpdateContainerPath(cmd);
        } break;
        default:
            LOG_ERROR(sLogger, ("unknown cmd", cmdType));
            break;
    }
    return 0;
}


bool LogtailPlugin::LoadPluginBase() {
    if (mPluginValid) {
        return true;
    }

    // load plugin adapter
    if (mPluginAdapterPtr == NULL) {
        DynamicLibLoader loader;
        std::string error;
        // load plugin adapter
        if (!loader.LoadDynLib("GoPluginAdapter", error, AppConfig::GetInstance()->GetWorkingDir())) {
            LOG_ERROR(sLogger, ("open adapter lib error, Message", error));
            return mPluginValid;
        }

        auto versionFun = (PluginAdapterVersion)loader.LoadMethod("PluginAdapterVersion", error);
        if (!error.empty()) {
            LOG_ERROR(sLogger, ("load version function error, Message", error));
            return mPluginValid;
        }
        int version = versionFun();
        if (!(version / 100 == 2 || version / 100 == 3)) {
            LOG_ERROR(sLogger, ("invalid plugin adapter version, version", version));
            return mPluginValid;
        }
        LOG_INFO(sLogger, ("valid plugin adapter version, version", version));

        // Be compatible with old libGoPluginAdapter.so, V2 -> V1.
        auto registerV2Fun = (RegisterLogtailCallBackV2)loader.LoadMethod("RegisterLogtailCallBackV2", error);
        if (error.empty()) {
            registerV2Fun(LogtailPlugin::IsValidToSend,
                          LogtailPlugin::SendPb,
                          LogtailPlugin::SendPbV2,
                          LogtailPlugin::ExecPluginCmd);
        } else {
            LOG_WARNING(sLogger, ("load RegisterLogtailCallBackV2 failed", error)("try to load V1", ""));

            auto registerFun = (RegisterLogtailCallBack)loader.LoadMethod("RegisterLogtailCallBack", error);
            if (!error.empty()) {
                LOG_WARNING(sLogger, ("load RegisterLogtailCallBack failed", error));
                return mPluginValid;
            }
            registerFun(LogtailPlugin::IsValidToSend, LogtailPlugin::SendPb, LogtailPlugin::ExecPluginCmd);
        }

        mPluginAdapterPtr = loader.Release();
    }

    InitPluginBaseFun initBase = NULL;
    InitPluginBaseV2Fun initBaseV2 = NULL;
    // load plugin base
    if (mPluginBasePtr == NULL) {
        DynamicLibLoader loader;
        std::string error;
        // load plugin base
        if (!loader.LoadDynLib("GoPluginBase", error, AppConfig::GetInstance()->GetWorkingDir())) {
            LOG_ERROR(sLogger, ("open plugin base dl error, Message", error));
            return mPluginValid;
        }

        // Try V2 -> V1.
        initBaseV2 = (InitPluginBaseV2Fun)loader.LoadMethod("InitPluginBaseV2", error);
        if (!error.empty()) {
            LOG_WARNING(sLogger, ("load InitPluginBaseFunV2 error", error)("try to load V1", ""));

            initBase = (InitPluginBaseFun)loader.LoadMethod("InitPluginBase", error);
            if (!error.empty()) {
                LOG_ERROR(sLogger, ("load InitPluginBase error", error));
                return mPluginValid;
            }
        }
        // 加载全局配置，目前应该没有调用点
        mLoadGlobalConfigFun = (LoadGlobalConfigFun)loader.LoadMethod("LoadGlobalConfig", error);
        if (!error.empty()) {
            LOG_ERROR(sLogger, ("load LoadGlobalConfig error, Message", error));
            return mPluginValid;
        }
        // 加载单个配置
        mLoadPipelineFun = (LoadPipelineFun)loader.LoadMethod("LoadPipeline", error);
        if (!error.empty()) {
            LOG_ERROR(sLogger, ("load LoadPipelineFun error, Message", error));
            return mPluginValid;
        }
        // 卸载单个配置
        mUnloadPipelineFun = (UnloadPipelineFun)loader.LoadMethod("UnloadPipeline", error);
        if (!error.empty()) {
            LOG_ERROR(sLogger, ("load UnloadPipelineFun error, Message", error));
            return mPluginValid;
        }
        // 停止所有插件
        mStopAllPipelinesFun = (StopAllPipelinesFun)loader.LoadMethod("StopAllPipelines", error);
        if (!error.empty()) {
            LOG_ERROR(sLogger, ("load StopAllPipelines error, Message", error));
            return mPluginValid;
        }
        // 停止单个插件
        mStopFun = (StopFun)loader.LoadMethod("Stop", error);
        if (!error.empty()) {
            LOG_ERROR(sLogger, ("load Stop error, Message", error));
            return mPluginValid;
        }
        // 停止内置功能
        mStopBuiltInModulesFun = (StopBuiltInModulesFun)loader.LoadMethod("StopBuiltInModules", error);
        if (!error.empty()) {
            LOG_ERROR(sLogger, ("load StopBuiltInModules error, Message", error));
            return mPluginValid;
        }
        // 插件恢复
        mStartFun = (StartFun)loader.LoadMethod("Start", error);
        if (!error.empty()) {
            LOG_ERROR(sLogger, ("load Start error, Message", error));
            return mPluginValid;
        }
        // C++获取容器信息的
        mGetContainerMetaFun = (GetContainerMetaFun)loader.LoadMethod("GetContainerMeta", error);
        if (!error.empty()) {
            LOG_ERROR(sLogger, ("load GetContainerMeta error, Message", error));
            return mPluginValid;
        }
        // C++传递单条数据到golang插件
        mProcessLogsFun = (ProcessLogsFun)loader.LoadMethod("ProcessLog", error);
        if (!error.empty()) {
            LOG_ERROR(sLogger, ("load ProcessLogs error, Message", error));
            return mPluginValid;
        }
        // C++传递数据到golang插件
        mProcessLogGroupFun = (ProcessLogGroupFun)loader.LoadMethod("ProcessLogGroup", error);
        if (!error.empty()) {
            LOG_ERROR(sLogger, ("load ProcessLogGroup error, Message", error));
            return mPluginValid;
        }
        // 获取golang部分指标信息
        mGetGoMetricsFun = (GetGoMetricsFun)loader.LoadMethod("GetGoMetrics", error);
        if (!error.empty()) {
            LOG_ERROR(sLogger, ("load GetGoMetrics error, Message", error));
            return mPluginValid;
        }

        mPluginBasePtr = loader.Release();
    }

    GoInt initRst = 0;
    if (initBaseV2) {
        std::string cfgStr = mPluginCfg.toStyledString();
        GoString goCfgStr;
        goCfgStr.p = cfgStr.c_str();
        goCfgStr.n = cfgStr.length();

        initRst = initBaseV2(goCfgStr);
    } else {
        initRst = initBase();
    }
    if (initRst != 0) {
        LOG_ERROR(sLogger, ("Go plugin system init", "failed")("res", initRst));
        mPluginValid = false;
    } else {
        LOG_INFO(sLogger, ("Go plugin system init", "succeeded"));
        mPluginValid = true;
    }
    return mPluginValid;
}


void LogtailPlugin::ProcessLog(const std::string& configName,
                               sls_logs::Log& log,
                               const std::string& packId,
                               const std::string& topic,
                               const std::string& tags) {
    if (!log.has_time() || !(mPluginValid && mProcessLogsFun != NULL)) {
        return;
    }

    std::string packIdPrefix = ToHexString(HashString(packId));
    std::string realConfigName = configName + "/2";
    GoString goConfigName;
    GoSlice goLog;
    GoString goPackId;
    GoString goTopic;
    GoSlice goTags;
    goConfigName.n = realConfigName.size();
    goConfigName.p = realConfigName.c_str();
    goPackId.n = packIdPrefix.size();
    goPackId.p = packIdPrefix.c_str();
    goTopic.n = topic.size();
    goTopic.p = topic.c_str();
    goTags.data = (void*)tags.c_str();
    goTags.len = goTags.cap = tags.length();
    std::string sLog = log.SerializeAsString();
    goLog.len = goLog.cap = sLog.length();
    goLog.data = (void*)sLog.c_str();
    GoInt rst = mProcessLogsFun(goConfigName, goLog, goPackId, goTopic, goTags);
    if (rst != (GoInt)0) {
        LOG_WARNING(sLogger, ("process log error", configName)("result", rst));
    }
}

void LogtailPlugin::ProcessLogGroup(const std::string& configName,
                                    const std::string& logGroup,
                                    const std::string& packId) {
#ifndef APSARA_UNIT_TEST_MAIN
    if (logGroup.empty() || !(mPluginValid && mProcessLogsFun != NULL)) {
        return;
    }
    std::string realConfigName = configName + "/2";
    std::string packIdPrefix = ToHexString(HashString(packId));
    GoString goConfigName;
    GoSlice goLog;
    GoString goPackId;
    goConfigName.n = realConfigName.size();
    goConfigName.p = realConfigName.c_str();
    goPackId.n = packIdPrefix.size();
    goPackId.p = packIdPrefix.c_str();
    goLog.len = goLog.cap = logGroup.length();
    goLog.data = (void*)logGroup.c_str();
    GoInt rst = mProcessLogGroupFun(goConfigName, goLog, goPackId);
    if (rst != (GoInt)0) {
        LOG_WARNING(sLogger, ("process loggroup error", configName)("result", rst));
    }
#else
    LogtailPluginMock::GetInstance()->ProcessLogGroup(configName, logGroup, packId);
#endif
}

void LogtailPlugin::GetGoMetrics(std::vector<std::map<std::string, std::string>>& metircsList,
                                 const string& metricType) {
    if (mGetGoMetricsFun != nullptr) {
        GoString type;
        type.n = metricType.size();
        type.p = metricType.c_str();
        auto metrics = mGetGoMetricsFun(type);
        if (metrics != nullptr) {
            for (int i = 0; i < metrics->count; ++i) {
                std::map<std::string, std::string> item;
                InnerPluginMetric* innerpm = metrics->metrics[i];
                if (innerpm != nullptr) {
                    for (int j = 0; j < innerpm->count; ++j) {
                        InnerKeyValue* innerkv = innerpm->keyValues[j];
                        if (innerkv != nullptr) {
                            item.insert(std::make_pair(std::string(innerkv->key), std::string(innerkv->value)));
                            free(innerkv->key);
                            free(innerkv->value);
                            free(innerkv);
                        }
                    }
                    free(innerpm->keyValues);
                    free(innerpm);
                }
                metircsList.emplace_back(item);
            }
            free(metrics->metrics);
            free(metrics);
        }
    }
}

K8sContainerMeta LogtailPlugin::GetContainerMeta(const string& containerID) {
    if (mPluginValid && mGetContainerMetaFun != nullptr) {
        GoString id;
        id.n = containerID.size();
        id.p = containerID.c_str();
        auto innerMeta = mGetContainerMetaFun(id);
        if (innerMeta != NULL) {
            K8sContainerMeta meta;
            meta.ContainerName.assign(innerMeta->containerName);
            meta.Image.assign(innerMeta->image);
            meta.K8sNamespace.assign(innerMeta->k8sNamespace);
            meta.PodName.assign(innerMeta->podName);
            for (int i = 0; i < innerMeta->containerLabelsSize; ++i) {
                std::string key, value;
                key.assign(innerMeta->containerLabelsKey[i]);
                value.assign(innerMeta->containerLabelsVal[i]);
                meta.containerLabels.insert(std::make_pair(std::move(key), std::move(key)));
            }
            for (int i = 0; i < innerMeta->k8sLabelsSize; ++i) {
                std::string key, value;
                key.assign(innerMeta->k8sLabelsKey[i]);
                value.assign(innerMeta->k8sLabelsVal[i]);
                meta.k8sLabels.insert(std::make_pair(std::move(key), std::move(key)));
            }
            for (int i = 0; i < innerMeta->envSize; ++i) {
                std::string key, value;
                key.assign(innerMeta->envsKey[i]);
                value.assign(innerMeta->envsVal[i]);
                meta.envs.insert(std::make_pair(std::move(key), std::move(key)));
            }
            free(innerMeta->containerName);
            free(innerMeta->image);
            free(innerMeta->k8sNamespace);
            free(innerMeta->podName);
            if (innerMeta->containerLabelsSize > 0) {
                for (int i = 0; i < innerMeta->containerLabelsSize; ++i) {
                    free(innerMeta->containerLabelsKey[i]);
                    free(innerMeta->containerLabelsVal[i]);
                }
                free(innerMeta->containerLabelsKey);
                free(innerMeta->containerLabelsVal);
            }
            if (innerMeta->k8sLabelsSize > 0) {
                for (int i = 0; i < innerMeta->k8sLabelsSize; ++i) {
                    free(innerMeta->k8sLabelsKey[i]);
                    free(innerMeta->k8sLabelsVal[i]);
                }
                free(innerMeta->k8sLabelsKey);
                free(innerMeta->k8sLabelsVal);
            }
            if (innerMeta->envSize > 0) {
                for (int i = 0; i < innerMeta->envSize; ++i) {
                    free(innerMeta->envsKey[i]);
                    free(innerMeta->envsVal[i]);
                }
                free(innerMeta->envsKey);
                free(innerMeta->envsVal);
            }
            free(innerMeta);
            return meta;
        }
    }
    return K8sContainerMeta();
}<|MERGE_RESOLUTION|>--- conflicted
+++ resolved
@@ -36,13 +36,7 @@
 #endif
 
 DEFINE_FLAG_BOOL(enable_sls_metrics_format, "if enable format metrics in SLS metricstore log pattern", false);
-<<<<<<< HEAD
-=======
-DEFINE_FLAG_BOOL(enable_containerd_upper_dir_detect,
-                 "if enable containerd upper dir detect when locating rootfs",
-                 false);
 DECLARE_FLAG_STRING(ALIYUN_LOG_FILE_TAGS);
->>>>>>> 5163bae6
 
 using namespace std;
 using namespace logtail;
