--- conflicted
+++ resolved
@@ -471,11 +471,7 @@
                             item.insert(std::make_pair(std::string(innerkv->key), std::string(innerkv->value)));
                             free(innerkv->key);
                             free(innerkv->value);
-<<<<<<< HEAD
-                            free(innerkv);                   
-=======
                             free(innerkv);
->>>>>>> c97628b7
                         }
                     }
                     free(innerpm->keyValues);
