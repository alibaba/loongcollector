// Copyright 2022 iLogtail Authors
//
// Licensed under the Apache License, Version 2.0 (the "License");
// you may not use this file except in compliance with the License.
// You may obtain a copy of the License at
//
//      http://www.apache.org/licenses/LICENSE-2.0
//
// Unless required by applicable law or agreed to in writing, software
// distributed under the License is distributed on an "AS IS" BASIS,
// WITHOUT WARRANTIES OR CONDITIONS OF ANY KIND, either express or implied.
// See the License for the specific language governing permissions and
// limitations under the License.

#include "LogParser.h"
#include <time.h>
#include <stdlib.h>
#include <vector>
#include <regex>
#include "common/StringTools.h"
#include "common/util.h"
#include "common/LogtailCommonFlags.h"
#include "common/TimeUtil.h"
#include "log_pb/sls_logs.pb.h"
#include "logger/Logger.h"
#include "config/LogType.h"
#include "profiler/LogFileProfiler.h"
#include "profiler/LogtailAlarm.h"
#include "app_config/AppConfig.h"
#include "config_manager/ConfigManager.h"

using namespace std;
using namespace sls_logs;

namespace logtail {

static const char* SLS_KEY_LEVEL = "__LEVEL__";
static const char* SLS_KEY_THREAD = "__THREAD__";
static const char* SLS_KEY_FILE = "__FILE__";
static const char* SLS_KEY_LINE = "__LINE__";
static const int32_t MAX_BASE_FIELD_NUM = 10;
const char* LogParser::UNMATCH_LOG_KEY = "__raw_log__";

bool LogParser::IsPrefixString(const string& all, const string& prefix) {
    if (all.size() < prefix.size())
        return false;
    if (prefix.size() == 0)
        return false;
    for (size_t i = 0; i < prefix.size(); ++i) {
        if (all[i] != prefix[i])
            return false;
    }
    return true;
}

bool LogParser::IsPrefixString(const char* all, const string& prefix) {
    if (prefix.size() == 0)
        return false;
    for (size_t i = 0; i < prefix.size(); ++i) {
        if (all[i] == '\0')
            return false;
        if (all[i] != prefix[i])
            return false;
    }
    return true;
}

time_t
LogParser::ApsaraEasyReadLogTimeParser(const char* buffer, string& timeStr, time_t& lastLogTime, int64_t& microTime) {
    int beg_index = 0;
    if (buffer[beg_index] != '[') {
        return 0;
    }
    int curTime = 0;
    if (buffer[1] == '1') // for normal time, e.g 1378882630, starts with '1'
    {
        int i = 0;
        for (; i < 16; i++) // 16 = 10(second width) + 6(micro part)
        {
            const char& c = buffer[1 + i];
            if (c >= '0' && c <= '9') {
                if (i < 10) {
                    curTime = curTime * 10 + c - '0';
                }
                microTime = microTime * 10 + c - '0';
            } else {
                break;
            }
        }
        if (i >= 10) {
            while (i < 16) {
                microTime *= 10;
                i++;
            }
            return curTime;
        }
    }
    // test other date format case
    {
        if (IsPrefixString(buffer + beg_index + 1, timeStr) == true) {
            microTime = (int64_t)lastLogTime * 1000000 + GetApsaraLogMicroTime(buffer);
            return lastLogTime;
        }
        struct tm tm;
        memset(&tm, 0, sizeof(tm));
        if (NULL == strptime(buffer + beg_index + 1, "%Y-%m-%d %H:%M:%S", &tm)) {
            LOG_WARNING(sLogger,
                        ("parse apsara log time", "fail")("string", buffer)("timeformat", "%Y-%m-%d %H:%M:%S"));
            return 0;
        }
        tm.tm_isdst = -1;
        lastLogTime = mktime(&tm);
        // if the time is valid (strptime not return NULL), the date value size must be 19 ,like '2013-09-11 03:11:05'
        timeStr = string(buffer + beg_index + 1, 19);

        microTime = (int64_t)lastLogTime * 1000000 + GetApsaraLogMicroTime(buffer);
        return lastLogTime;
    }
}

void LogParser::AddUnmatchLog(StringView buffer, sls_logs::LogGroup& logGroup, uint32_t& logGroupSize) {
    Log* logPtr = logGroup.add_logs();
    logPtr->set_time(time(NULL));
    AddLog(logPtr, UNMATCH_LOG_KEY, buffer.to_string(), logGroupSize);
}

#if defined(_MSC_VER)
static bool StdRegexMatch(const char* buffer, const std::regex& re, std::string& exception, std::cmatch& match) {
    try {
        if (std::regex_search(buffer, match, re) && match.size() > 1)
            return true;
        return false;
    } catch (std::regex_error& e) {
        exception = "std::regex_error: ";
        exception += e.what();
    } catch (std::exception& e) {
        exception = "std::exception: ";
        exception += e.what();
    } catch (...) {
        exception = "unknown error";
    }

    return false;
}

static bool StdRegexLogLineParser(const char* buffer,
                                  const std::string& regStr,
                                  LogGroup& logGroup,
                                  bool discardUnmatch,
                                  const vector<string>& keys,
                                  const string& category,
                                  const char* timeFormat,
                                  const PreciseTimestampConfig& preciseTimestampConfig,
                                  const uint32_t timeIndex,
                                  string& timeStr,
                                  time_t& logTime,
                                  int32_t specifiedYear,
                                  const string& projectName,
                                  const string& region,
                                  const string& logPath,
                                  ParseLogError& error,
                                  uint32_t& logGroupSize,
                                  int32_t tzOffsetSecond) {
    std::regex stdReg;
    std::string exception;
    try {
        stdReg = std::regex(regStr);
    } catch (std::regex_error& e) {
        exception = "during construct regex" + regStr + ", std::regex_error: ";
        exception += e.what();
    } catch (std::exception& e) {
        exception = "during construct regex" + regStr + ", std::exception: ";
        exception += e.what();
    } catch (...) {
        exception = "during construct regex" + regStr + ", unknown error";
    }

    std::cmatch match;
    bool parseSuccess = true;
    uint64_t preciseTimestamp = 0;
    if (!exception.empty() || !StdRegexMatch(buffer, stdReg, exception, match)) {
        if (!exception.empty()) {
            if (AppConfig::GetInstance()->IsLogParseAlarmValid()) {
                if (LogtailAlarm::GetInstance()->IsLowLevelAlarmValid()) {
                    LOG_ERROR(sLogger,
                              ("parse regex log fail", buffer)("exception", exception)("project", projectName)(
                                  "logstore", category)("file", logPath));
                }
                LogtailAlarm::GetInstance()->SendAlarm(REGEX_MATCH_ALARM,
                                                       "errorlog:" + string(buffer)
                                                           + " | exception:" + string(exception),
                                                       projectName,
                                                       category,
                                                       region);
            }
        } else {
            if (AppConfig::GetInstance()->IsLogParseAlarmValid()) {
                if (LogtailAlarm::GetInstance()->IsLowLevelAlarmValid()) {
                    LOG_WARNING(sLogger,
                                ("parse regex log fail", buffer)("project", projectName)("logstore",
                                                                                         category)("file", logPath));
                }
                LogtailAlarm::GetInstance()->SendAlarm(
                    REGEX_MATCH_ALARM, "errorlog:" + string(buffer), projectName, category, region);
            }
        }
        error = PARSE_LOG_REGEX_ERROR;
        parseSuccess = false;
    } else if (match.size() <= keys.size()) {
        if (AppConfig::GetInstance()->IsLogParseAlarmValid()) {
            if (LogtailAlarm::GetInstance()->IsLowLevelAlarmValid()) {
                LOG_WARNING(sLogger,
                            ("parse key count not match", match.size())("parse regex log fail", buffer)(
                                "project", projectName)("logstore", category)("file", logPath));
            }
            LogtailAlarm::GetInstance()->SendAlarm(REGEX_MATCH_ALARM,
                                                   "parse key count not match" + ToString(match.size() - 1)
                                                       + "errorlog:" + string(buffer),
                                                   projectName,
                                                   category,
                                                   region);
        }

        error = PARSE_LOG_REGEX_ERROR;
        parseSuccess = false;
    } else if (!LogParser::ParseLogTime(buffer,
                                        timeStr,
                                        logTime,
                                        preciseTimestamp,
                                        match.str(timeIndex + 1),
                                        timeFormat,
                                        preciseTimestampConfig,
                                        specifiedYear,
                                        projectName,
                                        category,
                                        region,
                                        logPath,
                                        error,
                                        tzOffsetSecond)) {
        parseSuccess = false;
        if (error == PARSE_LOG_HISTORY_ERROR)
            return false;
    }

    if (parseSuccess) {
        Log* logPtr = logGroup.add_logs();
        SetLogTime(logPtr, logTime, GetNanoSecondsFromPreciseTimestamp(preciseTimestamp, preciseTimestampConfig.unit));
        if (preciseTimestampConfig.enabled) {
            LogParser::AddLog(logPtr, preciseTimestampConfig.key, std::to_string(preciseTimestamp), logGroupSize);
        }

        for (uint32_t i = 0; i < keys.size(); i++) {
            LogParser::AddLog(logPtr, keys[i], match[i + 1].str(), logGroupSize);
        }
        return true;
    } else if (!discardUnmatch) {
        LogParser::AddUnmatchLog(buffer, logGroup, logGroupSize);
        return true;
    }
    return false;
}
#endif

bool LogParser::RegexLogLineParser(StringView buffer,
                                   const boost::regex& reg,
                                   LogGroup& logGroup,
                                   bool discardUnmatch,
                                   const vector<string>& keys,
                                   const string& category,
                                   const char* timeFormat,
                                   const PreciseTimestampConfig& preciseTimestampConfig,
                                   const uint32_t timeIndex,
                                   string& timeStr,
                                   time_t& logTime,
                                   int32_t specifiedYear,
                                   const string& projectName,
                                   const string& region,
                                   const string& logPath,
                                   ParseLogError& error,
                                   uint32_t& logGroupSize,
                                   int32_t tzOffsetSecond) {
    boost::match_results<const char*> what;
    string exception;
    uint64_t preciseTimestamp = 0;
    bool parseSuccess = true;
    if (!BoostRegexMatch(buffer.data(), buffer.size(), reg, exception, what, boost::match_default)) {
#if defined(_MSC_VER) // Try std::regex on Windows.
        return StdRegexLogLineParser(buffer.data(),
                                     reg.str(),
                                     logGroup,
                                     discardUnmatch,
                                     keys,
                                     category,
                                     timeFormat,
                                     preciseTimestampConfig,
                                     timeIndex,
                                     timeStr,
                                     logTime,
                                     specifiedYear,
                                     projectName,
                                     region,
                                     logPath,
                                     error,
                                     logGroupSize,
                                     tzOffsetSecond);
#endif

        if (!exception.empty()) {
            if (AppConfig::GetInstance()->IsLogParseAlarmValid()) {
                if (LogtailAlarm::GetInstance()->IsLowLevelAlarmValid()) {
                    LOG_ERROR(sLogger,
                              ("parse regex log fail", buffer)("exception", exception)("project", projectName)(
                                  "logstore", category)("file", logPath));
                }
                LogtailAlarm::GetInstance()->SendAlarm(REGEX_MATCH_ALARM,
                                                       "errorlog:" + buffer.to_string()
                                                           + " | exception:" + string(exception),
                                                       projectName,
                                                       category,
                                                       region);
            }
        } else {
            if (AppConfig::GetInstance()->IsLogParseAlarmValid()) {
                if (LogtailAlarm::GetInstance()->IsLowLevelAlarmValid()) {
                    LOG_WARNING(sLogger,
                                ("parse regex log fail", buffer)("project", projectName)("logstore",
                                                                                         category)("file", logPath));
                }
                LogtailAlarm::GetInstance()->SendAlarm(
                    REGEX_MATCH_ALARM, "errorlog:" + buffer.to_string(), projectName, category, region);
            }
        }
        error = PARSE_LOG_REGEX_ERROR;
        parseSuccess = false;
    } else if (what.size() <= keys.size()) {
        if (AppConfig::GetInstance()->IsLogParseAlarmValid()) {
            if (LogtailAlarm::GetInstance()->IsLowLevelAlarmValid()) {
                LOG_WARNING(sLogger,
                            ("parse key count not match", what.size())("parse regex log fail", buffer)(
                                "project", projectName)("logstore", category)("file", logPath));
            }
            LogtailAlarm::GetInstance()->SendAlarm(REGEX_MATCH_ALARM,
                                                   "parse key count not match" + ToString(what.size())
                                                       + "errorlog:" + buffer.to_string(),
                                                   projectName,
                                                   category,
                                                   region);
        }

        error = PARSE_LOG_REGEX_ERROR;
        parseSuccess = false;
    } else if (!ParseLogTime(buffer.data(),
                             timeStr,
                             logTime,
                             preciseTimestamp,
                             what[timeIndex + 1].str().c_str(),
                             timeFormat,
                             preciseTimestampConfig,
                             specifiedYear,
                             projectName,
                             category,
                             region,
                             logPath,
                             error,
                             tzOffsetSecond)) {
        parseSuccess = false;
        if (error == PARSE_LOG_HISTORY_ERROR)
            return false;
    }

    if (parseSuccess) {
        Log* logPtr = logGroup.add_logs();
        SetLogTime(logPtr, logTime, GetNanoSecondsFromPreciseTimestamp(preciseTimestamp, preciseTimestampConfig.unit));
        for (uint32_t i = 0; i < keys.size(); i++) {
            AddLog(logPtr, keys[i], what[i + 1].str(), logGroupSize);
        }
        if (preciseTimestampConfig.enabled) {
            AddLog(logPtr, preciseTimestampConfig.key, std::to_string(preciseTimestamp), logGroupSize);
        }
        return true;
    } else if (!discardUnmatch) {
        LogParser::AddUnmatchLog(buffer, logGroup, logGroupSize);
    }
    return false;
}

bool LogParser::RegexLogLineParser(StringView buffer,
                                   const boost::regex& reg,
                                   LogGroup& logGroup,
                                   bool discardUnmatch,
                                   const vector<string>& keys,
                                   const string& category,
                                   time_t logTime,
                                   long timeNs,
                                   const string& projectName,
                                   const string& region,
                                   const string& logPath,
                                   ParseLogError& error,
                                   uint32_t& logGroupSize) {
    boost::match_results<const char*> what;
    string exception;
    bool parseSuccess = true;
    if (!BoostRegexMatch(buffer.data(), buffer.size(), reg, exception, what, boost::match_default)) {
        if (!exception.empty()) {
            if (AppConfig::GetInstance()->IsLogParseAlarmValid()) {
                if (LogtailAlarm::GetInstance()->IsLowLevelAlarmValid()) {
                    LOG_ERROR(sLogger,
                              ("parse regex log fail", buffer)("exception", exception)("project", projectName)(
                                  "logstore", category)("file", logPath));
                }
                LogtailAlarm::GetInstance()->SendAlarm(REGEX_MATCH_ALARM,
                                                       "errorlog:" + buffer.to_string()
                                                           + " | exception:" + string(exception),
                                                       projectName,
                                                       category,
                                                       region);
            }
        } else {
            if (AppConfig::GetInstance()->IsLogParseAlarmValid()) {
                if (LogtailAlarm::GetInstance()->IsLowLevelAlarmValid()) {
                    LOG_WARNING(sLogger,
                                ("parse regex log fail", buffer)("project", projectName)("logstore",
                                                                                         category)("file", logPath));
                }
                LogtailAlarm::GetInstance()->SendAlarm(
                    REGEX_MATCH_ALARM, string("errorlog:") + buffer.to_string(), projectName, category, region);
            }
        }

        error = PARSE_LOG_REGEX_ERROR;
        parseSuccess = false;

    } else if (what.size() <= keys.size()) {
        if (AppConfig::GetInstance()->IsLogParseAlarmValid()) {
            if (LogtailAlarm::GetInstance()->IsLowLevelAlarmValid()) {
                LOG_WARNING(sLogger,
                            ("parse key count not match", what.size())("parse regex log fail", buffer)(
                                "project", projectName)("logstore", category)("file", logPath));
            }
            LogtailAlarm::GetInstance()->SendAlarm(REGEX_MATCH_ALARM,
                                                   "parse key count not match" + ToString(what.size())
                                                       + "errorlog:" + buffer.to_string(),
                                                   projectName,
                                                   category,
                                                   region);
        }

        error = PARSE_LOG_REGEX_ERROR;
        parseSuccess = false;
    }
    if (!parseSuccess) {
        if (!discardUnmatch) {
            AddUnmatchLog(buffer, logGroup, logGroupSize);
        }
        return false;
    }

    Log* logPtr = logGroup.add_logs();
    SetLogTime(logPtr, logTime, timeNs); // current system time, no need history check
    for (uint32_t i = 0; i < keys.size(); i++) {
        AddLog(logPtr, keys[i], what[i + 1].str(), logGroupSize);
    }
    return true;
}

bool LogParser::ParseLogTime(const char* buffer,
                             std::string& timeStr,
                             time_t& logTime,
                             uint64_t& preciseTimestamp,
                             const std::string& curTimeStr,
                             const char* timeFormat,
                             const PreciseTimestampConfig& preciseTimestampConfig,
                             int32_t specifiedYear,
                             const string& projectName,
                             const string& category,
                             const string& region,
                             const string& logPath,
                             ParseLogError& error,
                             int32_t tzOffsetSecond) {
    if (IsPrefixString(curTimeStr, timeStr) == false) {
        struct tm tm;
        memset(&tm, 0, sizeof(tm));
        // In order to handle timestamp not in seconds, curTimeStr will be truncated,
        // only the front 10 charaters will be used.
        // NOTE: This method can only work until 2286/11/21 1:46:39 (9999999999).
        bool keepTimeStr = (strcmp("%s", timeFormat) != 0);
        const char* strptimeResult = NULL;
        if (keepTimeStr) {
            strptimeResult = Strptime(curTimeStr.c_str(), timeFormat, &tm, specifiedYear);
        } else {
            strptimeResult = Strptime(curTimeStr.substr(0, 10).c_str(), timeFormat, &tm);
        }
        if (NULL == strptimeResult) {
            if (AppConfig::GetInstance()->IsLogParseAlarmValid()) {
                if (LogtailAlarm::GetInstance()->IsLowLevelAlarmValid()) {
                    LOG_WARNING(sLogger,
                                ("parse time fail", curTimeStr)("project", projectName)("logstore", category)(
                                    "file", logPath)("keep time str", keepTimeStr));
                }
                LogtailAlarm::GetInstance()->SendAlarm(PARSE_TIME_FAIL_ALARM,
                                                       curTimeStr + " " + timeFormat
                                                           + " flag: " + std::to_string(keepTimeStr),
                                                       projectName,
                                                       category,
                                                       region);
            }

            error = PARSE_LOG_TIMEFORMAT_ERROR;
            return false;
        }
        tm.tm_isdst = -1;
        logTime = mktime(&tm);
        timeStr = ConvertToTimeStamp(logTime, timeFormat);

        if (preciseTimestampConfig.enabled) {
            preciseTimestamp = GetPreciseTimestamp(
                logTime, strptimeResult, strlen(strptimeResult), preciseTimestampConfig, tzOffsetSecond);
        }
    } else {
        if (preciseTimestampConfig.enabled) {
<<<<<<< HEAD
            preciseTimestamp = GetPreciseTimestamp(logTime,
                                                   curTimeStr.substr(timeStr.length()).c_str(),
                                                   curTimeStr.size() - timeStr.size(),
                                                   preciseTimestampConfig,
                                                   tzOffsetSecond);
=======
            preciseTimestamp = GetPreciseTimestamp(
                logTime, curTimeStr.substr(timeStr.length()).c_str(), preciseTimestampConfig, tzOffsetSecond);
>>>>>>> e0820282
        }
    }

    if (logTime <= 0
        || (BOOL_FLAG(ilogtail_discard_old_data)
            && (time(NULL) - logTime + tzOffsetSecond) > INT32_FLAG(ilogtail_discard_interval))) {
<<<<<<< HEAD
        || (BOOL_FLAG(ilogtail_discard_old_data)
            && (time(NULL) - logTime + tzOffsetSecond) > INT32_FLAG(ilogtail_discard_interval))) {
=======
>>>>>>> e0820282
        if (AppConfig::GetInstance()->IsLogParseAlarmValid()) {
            if (LogtailAlarm::GetInstance()->IsLowLevelAlarmValid()) {
                LOG_WARNING(sLogger,
                            ("discard history data", buffer)("timestamp", logTime)("project", projectName)(
                                "logstore", category)("file", logPath));
            }
            LogtailAlarm::GetInstance()->SendAlarm(
                OUTDATED_LOG_ALARM, string("logTime: ") + ToString(logTime), projectName, category, region);
        }
        error = PARSE_LOG_HISTORY_ERROR;
        return false;
    }
    return true;
}

bool LogParser::WholeLineModeParser(
    StringView buffer, LogGroup& logGroup, const string& key, time_t logTime, uint32_t& logGroupSize) {
    Log* logPtr = logGroup.add_logs();
    logPtr->set_time(logTime); // current system time, no need history check
    AddLog(logPtr, key, buffer.to_string(), logGroupSize);
    return true;
}

int32_t LogParser::GetApsaraLogMicroTime(const char* buffer) {
    int begIndex = 0;
    char tmp[6];
    while (buffer[begIndex]) {
        if (buffer[begIndex] == '.') {
            begIndex++;
            break;
        }
        begIndex++;
    }
<<<<<<< HEAD
    }
    int index = 0;
    while (buffer[begIndex + index] && index < 6) {
        if (buffer[begIndex + index] == ']') {
    while (buffer[begIndex + index] && index < 6) {
        if (buffer[begIndex + index] == ']') {
=======
    int index = 0;
    while (buffer[begIndex + index] && index < 6) {
        if (buffer[begIndex + index] == ']') {
>>>>>>> e0820282
            break;
        }
        tmp[index] = buffer[begIndex + index];
        index++;
<<<<<<< HEAD
        index++;
    }
    if (index < 6) {
        for (int i = index; i < 6; i++) {
        for (int i = index; i < 6; i++) {
=======
    }
    if (index < 6) {
        for (int i = index; i < 6; i++) {
>>>>>>> e0820282
            tmp[i] = '0';
        }
    }
    char* endPtr;
    return strtol(tmp, &endPtr, 10);
}


static int32_t FindBaseFields(const char* buffer, int32_t beginIndexArray[], int32_t endIndexArray[]) {
    int32_t baseFieldNum = 0;
    for (int32_t i = 0; buffer[i] != 0; i++) {
        if (buffer[i] == '[') {
            beginIndexArray[baseFieldNum] = i + 1;
        } else if (buffer[i] == ']') {
            if (buffer[i + 1] == '\t' || buffer[i + 1] == '\0' || buffer[i + 1] == '\n') {
                endIndexArray[baseFieldNum] = i;
                baseFieldNum++;
            }
            if (baseFieldNum >= MAX_BASE_FIELD_NUM) {
                break;
            }
            if (buffer[i + 1] == '\t' && buffer[i + 2] != '[') {
                break;
            }
        }
    }
    return baseFieldNum;
}
static bool IsFieldLevel(const char* buffer, int32_t beginIndex, int32_t endIndex) {
    for (int32_t i = beginIndex; i < endIndex; i++) {
        if (buffer[i] > 'Z' || buffer[i] < 'A') {
            return false;
        }
    }
    return true;
}
static bool IsFieldThread(const char* buffer, int32_t beginIndex, int32_t endIndex) {
    for (int32_t i = beginIndex; i < endIndex; i++) {
        if (buffer[i] > '9' || buffer[i] < '0') {
            return false;
        }
    }
    return true;
}
static bool IsFieldFileLine(const char* buffer, int32_t beginIndex, int32_t endIndex) {
    for (int32_t i = beginIndex; i < endIndex; i++) {
        if (buffer[i] == '/' || buffer[i] == '.') {
            return true;
        }
    }
    return false;
}
static int32_t FindColonIndex(const char* buffer, int32_t beginIndex, int32_t endIndex) {
    for (int32_t i = beginIndex; i < endIndex; i++) {
        if (buffer[i] == ':') {
            return i;
        }
    }
    return endIndex;
}

static int32_t ParseApsaraBaseFields(const char* buffer, Log* logPtr, uint32_t& logGroupSize) {
    int32_t beginIndexArray[MAX_BASE_FIELD_NUM] = {0};
    int32_t endIndexArray[MAX_BASE_FIELD_NUM] = {0};
    int32_t baseFieldNum = FindBaseFields(buffer, beginIndexArray, endIndexArray);
    if (baseFieldNum == 0) {
        return 0;
    }
    int32_t beginIndex, endIndex;
    int32_t findFieldBitMap = 0x0;
    // i=0 field is the time field.
    for (int32_t i = 1; findFieldBitMap != 0x111 && i < baseFieldNum; i++) {
        beginIndex = beginIndexArray[i];
        endIndex = endIndexArray[i];
        if ((findFieldBitMap & 0x1) == 0 && IsFieldLevel(buffer, beginIndex, endIndex)) {
            findFieldBitMap |= 0x1;
            LogParser::AddLog(logPtr, SLS_KEY_LEVEL, string(buffer + beginIndex, endIndex - beginIndex), logGroupSize);
        } else if ((findFieldBitMap & 0x10) == 0 && IsFieldThread(buffer, beginIndex, endIndex)) {
            findFieldBitMap |= 0x10;
            LogParser::AddLog(logPtr, SLS_KEY_THREAD, string(buffer + beginIndex, endIndex - beginIndex), logGroupSize);
        } else if ((findFieldBitMap & 0x100) == 0 && IsFieldFileLine(buffer, beginIndex, endIndex)) {
            findFieldBitMap |= 0x100;
            int32_t colonIndex = FindColonIndex(buffer, beginIndex, endIndex);
            LogParser::AddLog(logPtr, SLS_KEY_FILE, string(buffer + beginIndex, colonIndex - beginIndex), logGroupSize);
            if (colonIndex < endIndex) {
                LogParser::AddLog(
                    logPtr, SLS_KEY_LINE, string(buffer + colonIndex + 1, endIndex - colonIndex - 1), logGroupSize);
            }
        }
    }
    return endIndexArray[baseFieldNum - 1]; // return ']' position
}

bool LogParser::ApsaraEasyReadLogLineParser(StringView buffer,
                                            LogGroup& logGroup,
                                            bool discardUnmatch,
                                            string& timeStr,
                                            time_t& lastLogTime,
                                            const string& projectName,
                                            const string& category,
                                            const string& region,
                                            const string& logPath,
                                            ParseLogError& error,
                                            uint32_t& logGroupSize,
                                            int32_t tzOffsetSecond,
<<<<<<< HEAD
                                            uint32_t& logGroupSize,
                                            int32_t tzOffsetSecond,
=======
>>>>>>> e0820282
                                            bool adjustApsaraMicroTimezone) {
    int64_t logTime_in_micro = 0;
    time_t logTime = LogParser::ApsaraEasyReadLogTimeParser(buffer.data(), timeStr, lastLogTime, logTime_in_micro);
    if (logTime <= 0) // this case will handle empty apsara log line
    {
        StringView bufOut(buffer);
        if (buffer.size() > (size_t)(1024)) {
            bufOut = buffer.substr(0, 1024);
        }
        if (AppConfig::GetInstance()->IsLogParseAlarmValid()) {
            if (LogtailAlarm::GetInstance()->IsLowLevelAlarmValid()) {
                LOG_WARNING(sLogger,
                            ("discard error timeformat log", bufOut)("parsed time", logTime)("project", projectName)(
                                "logstore", category)("file", logPath));
            }
        }

        LogtailAlarm::GetInstance()->SendAlarm(
            PARSE_TIME_FAIL_ALARM, bufOut.to_string() + " $ " + ToString(logTime), projectName, category, region);
        error = PARSE_LOG_TIMEFORMAT_ERROR;

        if (!discardUnmatch) {
<<<<<<< HEAD
        if (!discardUnmatch) {
=======
>>>>>>> e0820282
            AddUnmatchLog(buffer, logGroup, logGroupSize);
        }
        return false;
    }
    if (BOOL_FLAG(ilogtail_discard_old_data)
        && (time(NULL) - logTime + tzOffsetSecond) > INT32_FLAG(ilogtail_discard_interval)) {
<<<<<<< HEAD
    if (BOOL_FLAG(ilogtail_discard_old_data)
        && (time(NULL) - logTime + tzOffsetSecond) > INT32_FLAG(ilogtail_discard_interval)) {
=======
>>>>>>> e0820282
        if (AppConfig::GetInstance()->IsLogParseAlarmValid()) {
            StringView bufOut(buffer);
            if (buffer.size() > (size_t)(1024)) {
                bufOut = buffer.substr(0, 1024);
            }
            if (LogtailAlarm::GetInstance()->IsLowLevelAlarmValid()) {
                LOG_WARNING(sLogger,
                            ("discard history data, first 1k", bufOut)("parsed time", logTime)("project", projectName)(
                                "logstore", category)("file", logPath));
            }
            LogtailAlarm::GetInstance()->SendAlarm(OUTDATED_LOG_ALARM,
<<<<<<< HEAD
                                                   string("logTime: ") + ToString(logTime)
                                                       + ", log:" + bufOut.to_string(),
=======
                                                   string("logTime: ") + ToString(logTime) + ", log:" + bufOut.to_string(),
>>>>>>> e0820282
                                                   projectName,
                                                   category,
                                                   region);
        }

        error = PARSE_LOG_HISTORY_ERROR;
        return false;
    }

    Log* logPtr = logGroup.add_logs();
    SetLogTime(logPtr, logTime, logTime_in_micro * 1000 % 1000000000);
    int32_t beg_index = 0;
    int32_t colon_index = -1;
    int32_t index = -1;
    index = ParseApsaraBaseFields(buffer.data(), logPtr, logGroupSize);
    if (buffer.data()[index] != 0) {
        do {
            ++index;
            if (buffer.data()[index] == '\t' || buffer.data()[index] == '\0') {
                if (colon_index >= 0) {
                    AddLog(logPtr,
                           string(buffer.data() + beg_index, colon_index - beg_index),
                           string(buffer.data() + colon_index + 1, index - colon_index - 1),
                           logGroupSize);
                    colon_index = -1;
                }
                beg_index = index + 1;
            } else if (buffer.data()[index] == ':' && colon_index == -1) {
                colon_index = index;
            }
        } while (buffer.data()[index]);
    }
    if (adjustApsaraMicroTimezone) {
        logTime_in_micro = (int64_t)logTime_in_micro - (int64_t)tzOffsetSecond * (int64_t)1000000;
<<<<<<< HEAD
        logTime_in_micro = (int64_t)logTime_in_micro - (int64_t)tzOffsetSecond * (int64_t)1000000;
=======
>>>>>>> e0820282
    }
    char s_micro[20] = {0};
#if defined(__linux__)
    sprintf(s_micro, "%ld", logTime_in_micro);
#elif defined(_MSC_VER)
    sprintf(s_micro, "%lld", logTime_in_micro);
#endif
    AddLog(logPtr, "microtime", string(s_micro), logGroupSize);
    return true;
}

void LogParser::AddLog(Log* logPtr, const string& key, const string& value, uint32_t& logGroupSize) {
    Log_Content* logContentPtr = logPtr->add_contents();
    logContentPtr->set_key(key);
    logContentPtr->set_value(value);
    logGroupSize += key.size() + value.size() + 5;
}


void LogParser::AdjustLogTime(sls_logs::Log* logPtr, int mLogTimeZoneOffsetSecond, int timeZoneOffsetSecond) {
    logPtr->set_time(logPtr->time() - mLogTimeZoneOffsetSecond + timeZoneOffsetSecond);
}

} // namespace logtail<|MERGE_RESOLUTION|>--- conflicted
+++ resolved
@@ -518,27 +518,17 @@
         }
     } else {
         if (preciseTimestampConfig.enabled) {
-<<<<<<< HEAD
             preciseTimestamp = GetPreciseTimestamp(logTime,
                                                    curTimeStr.substr(timeStr.length()).c_str(),
                                                    curTimeStr.size() - timeStr.size(),
                                                    preciseTimestampConfig,
                                                    tzOffsetSecond);
-=======
-            preciseTimestamp = GetPreciseTimestamp(
-                logTime, curTimeStr.substr(timeStr.length()).c_str(), preciseTimestampConfig, tzOffsetSecond);
->>>>>>> e0820282
         }
     }
 
     if (logTime <= 0
         || (BOOL_FLAG(ilogtail_discard_old_data)
             && (time(NULL) - logTime + tzOffsetSecond) > INT32_FLAG(ilogtail_discard_interval))) {
-<<<<<<< HEAD
-        || (BOOL_FLAG(ilogtail_discard_old_data)
-            && (time(NULL) - logTime + tzOffsetSecond) > INT32_FLAG(ilogtail_discard_interval))) {
-=======
->>>>>>> e0820282
         if (AppConfig::GetInstance()->IsLogParseAlarmValid()) {
             if (LogtailAlarm::GetInstance()->IsLowLevelAlarmValid()) {
                 LOG_WARNING(sLogger,
@@ -572,33 +562,16 @@
         }
         begIndex++;
     }
-<<<<<<< HEAD
-    }
     int index = 0;
     while (buffer[begIndex + index] && index < 6) {
         if (buffer[begIndex + index] == ']') {
-    while (buffer[begIndex + index] && index < 6) {
-        if (buffer[begIndex + index] == ']') {
-=======
-    int index = 0;
-    while (buffer[begIndex + index] && index < 6) {
-        if (buffer[begIndex + index] == ']') {
->>>>>>> e0820282
             break;
         }
         tmp[index] = buffer[begIndex + index];
         index++;
-<<<<<<< HEAD
-        index++;
     }
     if (index < 6) {
         for (int i = index; i < 6; i++) {
-        for (int i = index; i < 6; i++) {
-=======
-    }
-    if (index < 6) {
-        for (int i = index; i < 6; i++) {
->>>>>>> e0820282
             tmp[i] = '0';
         }
     }
@@ -704,11 +677,6 @@
                                             ParseLogError& error,
                                             uint32_t& logGroupSize,
                                             int32_t tzOffsetSecond,
-<<<<<<< HEAD
-                                            uint32_t& logGroupSize,
-                                            int32_t tzOffsetSecond,
-=======
->>>>>>> e0820282
                                             bool adjustApsaraMicroTimezone) {
     int64_t logTime_in_micro = 0;
     time_t logTime = LogParser::ApsaraEasyReadLogTimeParser(buffer.data(), timeStr, lastLogTime, logTime_in_micro);
@@ -731,21 +699,12 @@
         error = PARSE_LOG_TIMEFORMAT_ERROR;
 
         if (!discardUnmatch) {
-<<<<<<< HEAD
-        if (!discardUnmatch) {
-=======
->>>>>>> e0820282
             AddUnmatchLog(buffer, logGroup, logGroupSize);
         }
         return false;
     }
     if (BOOL_FLAG(ilogtail_discard_old_data)
         && (time(NULL) - logTime + tzOffsetSecond) > INT32_FLAG(ilogtail_discard_interval)) {
-<<<<<<< HEAD
-    if (BOOL_FLAG(ilogtail_discard_old_data)
-        && (time(NULL) - logTime + tzOffsetSecond) > INT32_FLAG(ilogtail_discard_interval)) {
-=======
->>>>>>> e0820282
         if (AppConfig::GetInstance()->IsLogParseAlarmValid()) {
             StringView bufOut(buffer);
             if (buffer.size() > (size_t)(1024)) {
@@ -757,12 +716,8 @@
                                 "logstore", category)("file", logPath));
             }
             LogtailAlarm::GetInstance()->SendAlarm(OUTDATED_LOG_ALARM,
-<<<<<<< HEAD
                                                    string("logTime: ") + ToString(logTime)
                                                        + ", log:" + bufOut.to_string(),
-=======
-                                                   string("logTime: ") + ToString(logTime) + ", log:" + bufOut.to_string(),
->>>>>>> e0820282
                                                    projectName,
                                                    category,
                                                    region);
@@ -797,10 +752,6 @@
     }
     if (adjustApsaraMicroTimezone) {
         logTime_in_micro = (int64_t)logTime_in_micro - (int64_t)tzOffsetSecond * (int64_t)1000000;
-<<<<<<< HEAD
-        logTime_in_micro = (int64_t)logTime_in_micro - (int64_t)tzOffsetSecond * (int64_t)1000000;
-=======
->>>>>>> e0820282
     }
     char s_micro[20] = {0};
 #if defined(__linux__)
