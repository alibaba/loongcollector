// Copyright 2022 iLogtail Authors
//
// Licensed under the Apache License, Version 2.0 (the "License");
// you may not use this file except in compliance with the License.
// You may obtain a copy of the License at
//
//      http://www.apache.org/licenses/LICENSE-2.0
//
// Unless required by applicable law or agreed to in writing, software
// distributed under the License is distributed on an "AS IS" BASIS,
// WITHOUT WARRANTIES OR CONDITIONS OF ANY KIND, either express or implied.
// See the License for the specific language governing permissions and
// limitations under the License.

#include "LogParser.h"
#include <time.h>
#include <stdlib.h>
#include <cstring>
#include <vector>
#include <regex>
#include "common/StringTools.h"
#include "common/util.h"
#include "common/LogtailCommonFlags.h"
#include "common/TimeUtil.h"
#include "log_pb/sls_logs.pb.h"
#include "logger/Logger.h"
#include "config/LogType.h"
#include "profiler/LogFileProfiler.h"
#include "profiler/LogtailAlarm.h"
#include "app_config/AppConfig.h"
#include "config_manager/ConfigManager.h"

using namespace std;
using namespace sls_logs;

namespace logtail {

static const char* SLS_KEY_LEVEL = "__LEVEL__";
static const char* SLS_KEY_THREAD = "__THREAD__";
static const char* SLS_KEY_FILE = "__FILE__";
static const char* SLS_KEY_LINE = "__LINE__";
static const int32_t MAX_BASE_FIELD_NUM = 10;
const char* LogParser::UNMATCH_LOG_KEY = "__raw_log__";

bool LogParser::IsPrefixString(const string& all, const string& prefix) {
    if (all.size() < prefix.size())
        return false;
    if (prefix.size() == 0)
        return false;
    for (size_t i = 0; i < prefix.size(); ++i) {
        if (all[i] != prefix[i])
            return false;
    }
    return true;
}

bool LogParser::IsPrefixString(const char* all, const string& prefix) {
    if (prefix.size() == 0)
        return false;
    for (size_t i = 0; i < prefix.size(); ++i) {
        if (all[i] == '\0')
            return false;
        if (all[i] != prefix[i])
            return false;
    }
    return true;
}

time_t
LogParser::ApsaraEasyReadLogTimeParser(const char* buffer, string& timeStr, time_t& lastLogTime, int64_t& microTime) {
    int beg_index = 0;
    if (buffer[beg_index] != '[') {
        return 0;
    }
    int curTime = 0;
    if (buffer[1] == '1') // for normal time, e.g 1378882630, starts with '1'
    {
        int i = 0;
        for (; i < 16; i++) // 16 = 10(second width) + 6(micro part)
        {
            const char& c = buffer[1 + i];
            if (c >= '0' && c <= '9') {
                if (i < 10) {
                    curTime = curTime * 10 + c - '0';
                }
                microTime = microTime * 10 + c - '0';
            } else {
                break;
            }
        }
        if (i >= 10) {
            while (i < 16) {
                microTime *= 10;
                i++;
            }
            return curTime;
        }
    }
    // test other date format case
    {
        if (IsPrefixString(buffer + beg_index + 1, timeStr) == true) {
            microTime = (int64_t)lastLogTime * 1000000 + GetApsaraLogMicroTime(buffer);
            return lastLogTime;
        }
        struct tm tm;
        memset(&tm, 0, sizeof(tm));
        long nanosecond = 0;
        int nanosecondLength = 0;
        if (NULL == strptime_ns(buffer + beg_index + 1, "%Y-%m-%d %H:%M:%S", &tm, &nanosecond, &nanosecondLength)) {
            LOG_WARNING(sLogger,
                        ("parse apsara log time", "fail")("string", buffer)("timeformat", "%Y-%m-%d %H:%M:%S"));
            return 0;
        }
        tm.tm_isdst = -1;
        lastLogTime = mktime(&tm);
        // if the time is valid (strptime not return NULL), the date value size must be 19 ,like '2013-09-11 03:11:05'
        timeStr = string(buffer + beg_index + 1, 19);

        microTime = (int64_t)lastLogTime * 1000000 + GetApsaraLogMicroTime(buffer);
        return lastLogTime;
    }
}

void LogParser::AddUnmatchLog(StringView buffer, sls_logs::LogGroup& logGroup, uint32_t& logGroupSize) {
    Log* logPtr = logGroup.add_logs();
<<<<<<< HEAD
    logPtr->set_time(time(NULL));
    AddLog(logPtr, UNMATCH_LOG_KEY, buffer.to_string(), logGroupSize);
=======
    auto now = GetCurrentLogtailTime();
    SetLogTime(logPtr, now.tv_sec, now.tv_nsec);
    AddLog(logPtr, UNMATCH_LOG_KEY, buffer, logGroupSize);
>>>>>>> cb42f453
}

#if defined(_MSC_VER)
static bool StdRegexMatch(const char* buffer, const std::regex& re, std::string& exception, std::cmatch& match) {
    try {
        if (std::regex_search(buffer, match, re) && match.size() > 1)
            return true;
        return false;
    } catch (std::regex_error& e) {
        exception = "std::regex_error: ";
        exception += e.what();
    } catch (std::exception& e) {
        exception = "std::exception: ";
        exception += e.what();
    } catch (...) {
        exception = "unknown error";
    }

    return false;
}

static bool StdRegexLogLineParser(const char* buffer,
                                  const std::string& regStr,
                                  LogGroup& logGroup,
                                  bool discardUnmatch,
                                  const vector<string>& keys,
                                  const string& category,
                                  const char* timeFormat,
                                  const PreciseTimestampConfig& preciseTimestampConfig,
                                  const uint32_t timeIndex,
                                  string& timeStr,
                                  LogtailTime& logTime,
                                  int32_t specifiedYear,
                                  const string& projectName,
                                  const string& region,
                                  const string& logPath,
                                  ParseLogError& error,
                                  uint32_t& logGroupSize,
                                  int32_t tzOffsetSecond) {
    std::regex stdReg;
    std::string exception;
    try {
        stdReg = std::regex(regStr);
    } catch (std::regex_error& e) {
        exception = "during construct regex" + regStr + ", std::regex_error: ";
        exception += e.what();
    } catch (std::exception& e) {
        exception = "during construct regex" + regStr + ", std::exception: ";
        exception += e.what();
    } catch (...) {
        exception = "during construct regex" + regStr + ", unknown error";
    }

    std::cmatch match;
    bool parseSuccess = true;
    uint64_t preciseTimestamp = 0;
    if (!exception.empty() || !StdRegexMatch(buffer, stdReg, exception, match)) {
        if (!exception.empty()) {
            if (AppConfig::GetInstance()->IsLogParseAlarmValid()) {
                if (LogtailAlarm::GetInstance()->IsLowLevelAlarmValid()) {
                    LOG_ERROR(sLogger,
                              ("parse regex log fail", buffer)("exception", exception)("project", projectName)(
                                  "logstore", category)("file", logPath));
                }
                LogtailAlarm::GetInstance()->SendAlarm(REGEX_MATCH_ALARM,
                                                       "errorlog:" + string(buffer)
                                                           + " | exception:" + string(exception),
                                                       projectName,
                                                       category,
                                                       region);
            }
        } else {
            if (AppConfig::GetInstance()->IsLogParseAlarmValid()) {
                if (LogtailAlarm::GetInstance()->IsLowLevelAlarmValid()) {
                    LOG_WARNING(sLogger,
                                ("parse regex log fail", buffer)("project", projectName)("logstore",
                                                                                         category)("file", logPath));
                }
                LogtailAlarm::GetInstance()->SendAlarm(
                    REGEX_MATCH_ALARM, "errorlog:" + string(buffer), projectName, category, region);
            }
        }
        error = PARSE_LOG_REGEX_ERROR;
        parseSuccess = false;
    } else if (match.size() <= keys.size()) {
        if (AppConfig::GetInstance()->IsLogParseAlarmValid()) {
            if (LogtailAlarm::GetInstance()->IsLowLevelAlarmValid()) {
                LOG_WARNING(sLogger,
                            ("parse key count not match", match.size())("parse regex log fail", buffer)(
                                "project", projectName)("logstore", category)("file", logPath));
            }
            LogtailAlarm::GetInstance()->SendAlarm(REGEX_MATCH_ALARM,
                                                   "parse key count not match" + ToString(match.size() - 1)
                                                       + "errorlog:" + string(buffer),
                                                   projectName,
                                                   category,
                                                   region);
        }

        error = PARSE_LOG_REGEX_ERROR;
        parseSuccess = false;
    } else if (!LogParser::ParseLogTime(buffer,
                                        timeStr,
                                        logTime,
                                        preciseTimestamp,
                                        match.str(timeIndex + 1),
                                        timeFormat,
                                        preciseTimestampConfig,
                                        specifiedYear,
                                        projectName,
                                        category,
                                        region,
                                        logPath,
                                        error,
                                        tzOffsetSecond)) {
        parseSuccess = false;
        if (error == PARSE_LOG_HISTORY_ERROR)
            return false;
    }

    if (parseSuccess) {
        Log* logPtr = logGroup.add_logs();
        SetLogTime(logPtr, logTime.tv_sec, logTime.tv_nsec);
        if (preciseTimestampConfig.enabled) {
            LogParser::AddLog(logPtr, preciseTimestampConfig.key, std::to_string(preciseTimestamp), logGroupSize);
        }

        for (uint32_t i = 0; i < keys.size(); i++) {
            LogParser::AddLog(logPtr, keys[i], match[i + 1].str(), logGroupSize);
        }
        return true;
    } else if (!discardUnmatch) {
        LogParser::AddUnmatchLog(buffer, logGroup, logGroupSize);
        return true;
    }
    return false;
}
#endif

bool LogParser::RegexLogLineParser(StringView buffer,
                                   const boost::regex& reg,
                                   LogGroup& logGroup,
                                   bool discardUnmatch,
                                   const vector<string>& keys,
                                   const string& category,
                                   const char* timeFormat,
                                   const PreciseTimestampConfig& preciseTimestampConfig,
                                   const uint32_t timeIndex,
                                   string& timeStr,
                                   LogtailTime& logTime,
                                   int32_t specifiedYear,
                                   const string& projectName,
                                   const string& region,
                                   const string& logPath,
                                   ParseLogError& error,
                                   uint32_t& logGroupSize,
                                   int32_t tzOffsetSecond) {
    boost::match_results<const char*> what;
    string exception;
    uint64_t preciseTimestamp = 0;
    bool parseSuccess = true;
    if (!BoostRegexMatch(buffer.data(), buffer.size(), reg, exception, what, boost::match_default)) {
#if defined(_MSC_VER) // Try std::regex on Windows.
        return StdRegexLogLineParser(buffer.data(),
                                     reg.str(),
                                     logGroup,
                                     discardUnmatch,
                                     keys,
                                     category,
                                     timeFormat,
                                     preciseTimestampConfig,
                                     timeIndex,
                                     timeStr,
                                     logTime,
                                     specifiedYear,
                                     projectName,
                                     region,
                                     logPath,
                                     error,
                                     logGroupSize,
                                     tzOffsetSecond);
#endif

        if (!exception.empty()) {
            if (AppConfig::GetInstance()->IsLogParseAlarmValid()) {
                if (LogtailAlarm::GetInstance()->IsLowLevelAlarmValid()) {
                    LOG_ERROR(sLogger,
                              ("parse regex log fail", buffer)("exception", exception)("project", projectName)(
                                  "logstore", category)("file", logPath));
                }
                LogtailAlarm::GetInstance()->SendAlarm(REGEX_MATCH_ALARM,
                                                       "errorlog:" + buffer.to_string()
                                                           + " | exception:" + string(exception),
                                                       projectName,
                                                       category,
                                                       region);
            }
        } else {
            if (AppConfig::GetInstance()->IsLogParseAlarmValid()) {
                if (LogtailAlarm::GetInstance()->IsLowLevelAlarmValid()) {
                    LOG_WARNING(sLogger,
                                ("parse regex log fail", buffer)("project", projectName)("logstore",
                                                                                         category)("file", logPath));
                }
                LogtailAlarm::GetInstance()->SendAlarm(
                    REGEX_MATCH_ALARM, "errorlog:" + buffer.to_string(), projectName, category, region);
            }
        }
        error = PARSE_LOG_REGEX_ERROR;
        parseSuccess = false;
    } else if (what.size() <= keys.size()) {
        if (AppConfig::GetInstance()->IsLogParseAlarmValid()) {
            if (LogtailAlarm::GetInstance()->IsLowLevelAlarmValid()) {
                LOG_WARNING(sLogger,
                            ("parse key count not match", what.size())("parse regex log fail", buffer)(
                                "project", projectName)("logstore", category)("file", logPath));
            }
            LogtailAlarm::GetInstance()->SendAlarm(REGEX_MATCH_ALARM,
                                                   "parse key count not match" + ToString(what.size())
                                                       + "errorlog:" + buffer.to_string(),
                                                   projectName,
                                                   category,
                                                   region);
        }

        error = PARSE_LOG_REGEX_ERROR;
        parseSuccess = false;
    } else if (!ParseLogTime(buffer.data(),
                             timeStr,
                             logTime,
                             preciseTimestamp,
                             what[timeIndex + 1].str().c_str(),
                             timeFormat,
                             preciseTimestampConfig,
                             specifiedYear,
                             projectName,
                             category,
                             region,
                             logPath,
                             error,
                             tzOffsetSecond)) {
        parseSuccess = false;
        if (error == PARSE_LOG_HISTORY_ERROR)
            return false;
    }

    if (parseSuccess) {
        Log* logPtr = logGroup.add_logs();
        SetLogTime(logPtr, logTime.tv_sec, logTime.tv_nsec);
        for (uint32_t i = 0; i < keys.size(); i++) {
            AddLog(logPtr, keys[i], what[i + 1].str(), logGroupSize);
        }
        if (preciseTimestampConfig.enabled) {
            AddLog(logPtr, preciseTimestampConfig.key, std::to_string(preciseTimestamp), logGroupSize);
        }
        return true;
    } else if (!discardUnmatch) {
        LogParser::AddUnmatchLog(buffer, logGroup, logGroupSize);
    }
    return false;
}

bool LogParser::RegexLogLineParser(StringView buffer,
                                   const boost::regex& reg,
                                   LogGroup& logGroup,
                                   bool discardUnmatch,
                                   const vector<string>& keys,
                                   const string& category,
                                   LogtailTime logTime,
                                   const string& projectName,
                                   const string& region,
                                   const string& logPath,
                                   ParseLogError& error,
                                   uint32_t& logGroupSize) {
    boost::match_results<const char*> what;
    string exception;
    bool parseSuccess = true;
    if (!BoostRegexMatch(buffer.data(), buffer.size(), reg, exception, what, boost::match_default)) {
        if (!exception.empty()) {
            if (AppConfig::GetInstance()->IsLogParseAlarmValid()) {
                if (LogtailAlarm::GetInstance()->IsLowLevelAlarmValid()) {
                    LOG_ERROR(sLogger,
                              ("parse regex log fail", buffer)("exception", exception)("project", projectName)(
                                  "logstore", category)("file", logPath));
                }
                LogtailAlarm::GetInstance()->SendAlarm(REGEX_MATCH_ALARM,
                                                       "errorlog:" + buffer.to_string()
                                                           + " | exception:" + string(exception),
                                                       projectName,
                                                       category,
                                                       region);
            }
        } else {
            if (AppConfig::GetInstance()->IsLogParseAlarmValid()) {
                if (LogtailAlarm::GetInstance()->IsLowLevelAlarmValid()) {
                    LOG_WARNING(sLogger,
                                ("parse regex log fail", buffer)("project", projectName)("logstore",
                                                                                         category)("file", logPath));
                }
                LogtailAlarm::GetInstance()->SendAlarm(
                    REGEX_MATCH_ALARM, string("errorlog:") + buffer.to_string(), projectName, category, region);
            }
        }

        error = PARSE_LOG_REGEX_ERROR;
        parseSuccess = false;

    } else if (what.size() <= keys.size()) {
        if (AppConfig::GetInstance()->IsLogParseAlarmValid()) {
            if (LogtailAlarm::GetInstance()->IsLowLevelAlarmValid()) {
                LOG_WARNING(sLogger,
                            ("parse key count not match", what.size())("parse regex log fail", buffer)(
                                "project", projectName)("logstore", category)("file", logPath));
            }
            LogtailAlarm::GetInstance()->SendAlarm(REGEX_MATCH_ALARM,
                                                   "parse key count not match" + ToString(what.size())
                                                       + "errorlog:" + buffer.to_string(),
                                                   projectName,
                                                   category,
                                                   region);
        }

        error = PARSE_LOG_REGEX_ERROR;
        parseSuccess = false;
    }
    if (!parseSuccess) {
        if (!discardUnmatch) {
            AddUnmatchLog(buffer, logGroup, logGroupSize);
        }
        return false;
    }

    Log* logPtr = logGroup.add_logs();
    SetLogTime(logPtr, logTime.tv_sec, logTime.tv_nsec); // current system time, no need history check
    for (uint32_t i = 0; i < keys.size(); i++) {
        AddLog(logPtr, keys[i], what[i + 1].str(), logGroupSize);
    }
    return true;
}

bool LogParser::ParseLogTime(const char* buffer,
                             std::string& timeStr,
                             LogtailTime& logTime,
                             uint64_t& preciseTimestamp,
                             const std::string& curTimeStr,
                             const char* timeFormat,
                             const PreciseTimestampConfig& preciseTimestampConfig,
                             int32_t specifiedYear,
                             const string& projectName,
                             const string& category,
                             const string& region,
                             const string& logPath,
                             ParseLogError& error,
                             int32_t tzOffsetSecond) {
    // Second-level cache only work when:
    // 1. No %f in the time format
    // 2. The %f is at the end of the time format
    const char* compareResult = strstr(timeFormat, "%f");
    bool haveNanosecond = compareResult != nullptr;
    bool endWithNanosecond = compareResult == (timeFormat + strlen(timeFormat) - 2);
    int nanosecondLength = -1;
    const char* strptimeResult = NULL;
    if ((!haveNanosecond || endWithNanosecond) && IsPrefixString(curTimeStr, timeStr)) {
        if (endWithNanosecond) {
            strptimeResult = Strptime(curTimeStr.c_str() + timeStr.length(), "%f", &logTime, nanosecondLength);
        } else {
            strptimeResult = curTimeStr.data() + timeStr.length();
            logTime.tv_nsec = 0;
        }
    } else {
        strptimeResult = Strptime(curTimeStr.c_str(), timeFormat, &logTime, nanosecondLength, specifiedYear);
        timeStr = curTimeStr.substr(0, curTimeStr.length()-nanosecondLength);
        AdjustLogTime(logTime, tzOffsetSecond);
    }
    if (NULL == strptimeResult) {
        if (AppConfig::GetInstance()->IsLogParseAlarmValid()) {
            if (LogtailAlarm::GetInstance()->IsLowLevelAlarmValid()) {
                LOG_WARNING(
                    sLogger,
                    ("parse time fail", curTimeStr)("project", projectName)("logstore", category)("file", logPath));
            }
            LogtailAlarm::GetInstance()->SendAlarm(
                PARSE_TIME_FAIL_ALARM, curTimeStr + " " + timeFormat, projectName, category, region);
        }

<<<<<<< HEAD
        if (preciseTimestampConfig.enabled) {
            preciseTimestamp = GetPreciseTimestamp(
                logTime, strptimeResult, strlen(strptimeResult), preciseTimestampConfig, tzOffsetSecond);
        }
    } else {
        if (preciseTimestampConfig.enabled) {
            preciseTimestamp = GetPreciseTimestamp(logTime,
                                                   curTimeStr.substr(timeStr.length()).c_str(),
                                                   curTimeStr.size() - timeStr.size(),
                                                   preciseTimestampConfig,
                                                   tzOffsetSecond);
        }
=======
        error = PARSE_LOG_TIMEFORMAT_ERROR;
        return false;
>>>>>>> cb42f453
    }
    if (logTime.tv_sec <= 0
        || (BOOL_FLAG(ilogtail_discard_old_data)
            // Adjust time(NULL) from local timezone to target timezone
            && ((time(NULL) - tzOffsetSecond) - logTime.tv_sec) > INT32_FLAG(ilogtail_discard_interval))) {
        if (AppConfig::GetInstance()->IsLogParseAlarmValid()) {
            if (LogtailAlarm::GetInstance()->IsLowLevelAlarmValid()) {
                LOG_WARNING(sLogger,
                            ("discard history data", buffer)("time now", time(NULL))("timestamp", logTime.tv_sec)("nanosecond", logTime.tv_nsec)("tzOffsetSecond", tzOffsetSecond)("INT32_FLAG(ilogtail_discard_interval)", INT32_FLAG(ilogtail_discard_interval))("project", projectName)(
                                "logstore", category)("file", logPath));
            }
            LogtailAlarm::GetInstance()->SendAlarm(
                OUTDATED_LOG_ALARM, string("logTime: ") + ToString(logTime.tv_sec), projectName, category, region);
        }
        error = PARSE_LOG_HISTORY_ERROR;
        return false;
    }
    if (preciseTimestampConfig.enabled) {
        if (nanosecondLength < 0) {
            preciseTimestamp = GetPreciseTimestamp(logTime.tv_sec, strptimeResult, preciseTimestampConfig);
        } else {
            preciseTimestamp = GetPreciseTimestampFromLogtailTime(logTime, preciseTimestampConfig);
        }
    }
    return true;
}

bool LogParser::WholeLineModeParser(
<<<<<<< HEAD
    StringView buffer, LogGroup& logGroup, const string& key, time_t logTime, long timeNs, uint32_t& logGroupSize) {
    Log* logPtr = logGroup.add_logs();
    SetLogTime(logPtr, logTime, timeNs); // current system time, no need history check
    AddLog(logPtr, key, buffer.to_string(), logGroupSize);
=======
    const char* buffer, LogGroup& logGroup, const string& key, LogtailTime& logTime, uint32_t& logGroupSize) {
    Log* logPtr = logGroup.add_logs();
    SetLogTime(logPtr, logTime.tv_sec, logTime.tv_nsec); // current system time, no need history check
    AddLog(logPtr, key, buffer, logGroupSize);
>>>>>>> cb42f453
    return true;
}

int32_t LogParser::GetApsaraLogMicroTime(const char* buffer) {
    int begIndex = 0;
    char tmp[6];
    while (buffer[begIndex]) {
        if (buffer[begIndex] == '.') {
            begIndex++;
            break;
        }
        begIndex++;
    }
    int index = 0;
    while (buffer[begIndex + index] && index < 6) {
        if (buffer[begIndex + index] == ']') {
            break;
        }
        tmp[index] = buffer[begIndex + index];
        index++;
    }
    if (index < 6) {
        for (int i = index; i < 6; i++) {
            tmp[i] = '0';
        }
    }
    char* endPtr;
    return strtol(tmp, &endPtr, 10);
}


static int32_t FindBaseFields(const char* buffer, int32_t beginIndexArray[], int32_t endIndexArray[]) {
    int32_t baseFieldNum = 0;
    for (int32_t i = 0; buffer[i] != 0; i++) {
        if (buffer[i] == '[') {
            beginIndexArray[baseFieldNum] = i + 1;
        } else if (buffer[i] == ']') {
            if (buffer[i + 1] == '\t' || buffer[i + 1] == '\0' || buffer[i + 1] == '\n') {
                endIndexArray[baseFieldNum] = i;
                baseFieldNum++;
            }
            if (baseFieldNum >= MAX_BASE_FIELD_NUM) {
                break;
            }
            if (buffer[i + 1] == '\t' && buffer[i + 2] != '[') {
                break;
            }
        }
    }
    return baseFieldNum;
}
static bool IsFieldLevel(const char* buffer, int32_t beginIndex, int32_t endIndex) {
    for (int32_t i = beginIndex; i < endIndex; i++) {
        if (buffer[i] > 'Z' || buffer[i] < 'A') {
            return false;
        }
    }
    return true;
}
static bool IsFieldThread(const char* buffer, int32_t beginIndex, int32_t endIndex) {
    for (int32_t i = beginIndex; i < endIndex; i++) {
        if (buffer[i] > '9' || buffer[i] < '0') {
            return false;
        }
    }
    return true;
}
static bool IsFieldFileLine(const char* buffer, int32_t beginIndex, int32_t endIndex) {
    for (int32_t i = beginIndex; i < endIndex; i++) {
        if (buffer[i] == '/' || buffer[i] == '.') {
            return true;
        }
    }
    return false;
}
static int32_t FindColonIndex(const char* buffer, int32_t beginIndex, int32_t endIndex) {
    for (int32_t i = beginIndex; i < endIndex; i++) {
        if (buffer[i] == ':') {
            return i;
        }
    }
    return endIndex;
}

static int32_t ParseApsaraBaseFields(const char* buffer, Log* logPtr, uint32_t& logGroupSize) {
    int32_t beginIndexArray[MAX_BASE_FIELD_NUM] = {0};
    int32_t endIndexArray[MAX_BASE_FIELD_NUM] = {0};
    int32_t baseFieldNum = FindBaseFields(buffer, beginIndexArray, endIndexArray);
    if (baseFieldNum == 0) {
        return 0;
    }
    int32_t beginIndex, endIndex;
    int32_t findFieldBitMap = 0x0;
    // i=0 field is the time field.
    for (int32_t i = 1; findFieldBitMap != 0x111 && i < baseFieldNum; i++) {
        beginIndex = beginIndexArray[i];
        endIndex = endIndexArray[i];
        if ((findFieldBitMap & 0x1) == 0 && IsFieldLevel(buffer, beginIndex, endIndex)) {
            findFieldBitMap |= 0x1;
            LogParser::AddLog(logPtr, SLS_KEY_LEVEL, string(buffer + beginIndex, endIndex - beginIndex), logGroupSize);
        } else if ((findFieldBitMap & 0x10) == 0 && IsFieldThread(buffer, beginIndex, endIndex)) {
            findFieldBitMap |= 0x10;
            LogParser::AddLog(logPtr, SLS_KEY_THREAD, string(buffer + beginIndex, endIndex - beginIndex), logGroupSize);
        } else if ((findFieldBitMap & 0x100) == 0 && IsFieldFileLine(buffer, beginIndex, endIndex)) {
            findFieldBitMap |= 0x100;
            int32_t colonIndex = FindColonIndex(buffer, beginIndex, endIndex);
            LogParser::AddLog(logPtr, SLS_KEY_FILE, string(buffer + beginIndex, colonIndex - beginIndex), logGroupSize);
            if (colonIndex < endIndex) {
                LogParser::AddLog(
                    logPtr, SLS_KEY_LINE, string(buffer + colonIndex + 1, endIndex - colonIndex - 1), logGroupSize);
            }
        }
    }
    return endIndexArray[baseFieldNum - 1]; // return ']' position
}

bool LogParser::ApsaraEasyReadLogLineParser(StringView buffer,
                                            LogGroup& logGroup,
                                            bool discardUnmatch,
                                            string& timeStr,
                                            time_t& lastLogTime,
                                            const string& projectName,
                                            const string& category,
                                            const string& region,
                                            const string& logPath,
                                            ParseLogError& error,
                                            uint32_t& logGroupSize,
                                            int32_t tzOffsetSecond,
                                            bool adjustApsaraMicroTimezone) {
    int64_t logTime_in_micro = 0;
    time_t logTime = LogParser::ApsaraEasyReadLogTimeParser(buffer.data(), timeStr, lastLogTime, logTime_in_micro);
    if (logTime <= 0) // this case will handle empty apsara log line
    {
        StringView bufOut(buffer);
        if (buffer.size() > (size_t)(1024)) {
            bufOut = buffer.substr(0, 1024);
        }
        if (AppConfig::GetInstance()->IsLogParseAlarmValid()) {
            if (LogtailAlarm::GetInstance()->IsLowLevelAlarmValid()) {
                LOG_WARNING(sLogger,
                            ("discard error timeformat log", bufOut)("parsed time", logTime)("project", projectName)(
                                "logstore", category)("file", logPath));
            }
        }

        LogtailAlarm::GetInstance()->SendAlarm(
            PARSE_TIME_FAIL_ALARM, bufOut.to_string() + " $ " + ToString(logTime), projectName, category, region);
        error = PARSE_LOG_TIMEFORMAT_ERROR;

        if (!discardUnmatch) {
            AddUnmatchLog(buffer, logGroup, logGroupSize);
        }
        return false;
    }
    if (BOOL_FLAG(ilogtail_discard_old_data)
        && (time(NULL) - logTime + tzOffsetSecond) > INT32_FLAG(ilogtail_discard_interval)) {
        if (AppConfig::GetInstance()->IsLogParseAlarmValid()) {
            StringView bufOut(buffer);
            if (buffer.size() > (size_t)(1024)) {
                bufOut = buffer.substr(0, 1024);
            }
            if (LogtailAlarm::GetInstance()->IsLowLevelAlarmValid()) {
                LOG_WARNING(sLogger,
                            ("discard history data, first 1k", bufOut)("parsed time", logTime)("project", projectName)(
                                "logstore", category)("file", logPath));
            }
            LogtailAlarm::GetInstance()->SendAlarm(OUTDATED_LOG_ALARM,
                                                   string("logTime: ") + ToString(logTime)
                                                       + ", log:" + bufOut.to_string(),
                                                   projectName,
                                                   category,
                                                   region);
        }

        error = PARSE_LOG_HISTORY_ERROR;
        return false;
    }

    Log* logPtr = logGroup.add_logs();
    SetLogTime(logPtr, logTime, logTime_in_micro * 1000 % 1000000000);
    int32_t beg_index = 0;
    int32_t colon_index = -1;
    int32_t index = -1;
    index = ParseApsaraBaseFields(buffer.data(), logPtr, logGroupSize);
    if (buffer.data()[index] != 0) {
        do {
            ++index;
            if (buffer.data()[index] == '\t' || buffer.data()[index] == '\0') {
                if (colon_index >= 0) {
                    AddLog(logPtr,
                           string(buffer.data() + beg_index, colon_index - beg_index),
                           string(buffer.data() + colon_index + 1, index - colon_index - 1),
                           logGroupSize);
                    colon_index = -1;
                }
                beg_index = index + 1;
            } else if (buffer.data()[index] == ':' && colon_index == -1) {
                colon_index = index;
            }
        } while (buffer.data()[index]);
    }
    if (adjustApsaraMicroTimezone) {
        logTime_in_micro = (int64_t)logTime_in_micro - (int64_t)tzOffsetSecond * (int64_t)1000000;
    }
    char s_micro[20] = {0};
#if defined(__linux__)
    sprintf(s_micro, "%ld", logTime_in_micro);
#elif defined(_MSC_VER)
    sprintf(s_micro, "%lld", logTime_in_micro);
#endif
    AddLog(logPtr, "microtime", string(s_micro), logGroupSize);
    return true;
}

void LogParser::AddLog(Log* logPtr, const string& key, const string& value, uint32_t& logGroupSize) {
    Log_Content* logContentPtr = logPtr->add_contents();
    logContentPtr->set_key(key);
    logContentPtr->set_value(value);
    logGroupSize += key.size() + value.size() + 5;
}


void LogParser::AdjustLogTime(LogtailTime& logTime, int timeZoneOffsetSecond) {
    logTime.tv_sec = logTime.tv_sec - timeZoneOffsetSecond;
}

} // namespace logtail<|MERGE_RESOLUTION|>--- conflicted
+++ resolved
@@ -123,14 +123,9 @@
 
 void LogParser::AddUnmatchLog(StringView buffer, sls_logs::LogGroup& logGroup, uint32_t& logGroupSize) {
     Log* logPtr = logGroup.add_logs();
-<<<<<<< HEAD
-    logPtr->set_time(time(NULL));
-    AddLog(logPtr, UNMATCH_LOG_KEY, buffer.to_string(), logGroupSize);
-=======
     auto now = GetCurrentLogtailTime();
     SetLogTime(logPtr, now.tv_sec, now.tv_nsec);
-    AddLog(logPtr, UNMATCH_LOG_KEY, buffer, logGroupSize);
->>>>>>> cb42f453
+    AddLog(logPtr, UNMATCH_LOG_KEY, buffer.to_string(), logGroupSize);
 }
 
 #if defined(_MSC_VER)
@@ -502,7 +497,7 @@
         }
     } else {
         strptimeResult = Strptime(curTimeStr.c_str(), timeFormat, &logTime, nanosecondLength, specifiedYear);
-        timeStr = curTimeStr.substr(0, curTimeStr.length()-nanosecondLength);
+        timeStr = curTimeStr.substr(0, curTimeStr.length() - nanosecondLength);
         AdjustLogTime(logTime, tzOffsetSecond);
     }
     if (NULL == strptimeResult) {
@@ -516,23 +511,8 @@
                 PARSE_TIME_FAIL_ALARM, curTimeStr + " " + timeFormat, projectName, category, region);
         }
 
-<<<<<<< HEAD
-        if (preciseTimestampConfig.enabled) {
-            preciseTimestamp = GetPreciseTimestamp(
-                logTime, strptimeResult, strlen(strptimeResult), preciseTimestampConfig, tzOffsetSecond);
-        }
-    } else {
-        if (preciseTimestampConfig.enabled) {
-            preciseTimestamp = GetPreciseTimestamp(logTime,
-                                                   curTimeStr.substr(timeStr.length()).c_str(),
-                                                   curTimeStr.size() - timeStr.size(),
-                                                   preciseTimestampConfig,
-                                                   tzOffsetSecond);
-        }
-=======
         error = PARSE_LOG_TIMEFORMAT_ERROR;
         return false;
->>>>>>> cb42f453
     }
     if (logTime.tv_sec <= 0
         || (BOOL_FLAG(ilogtail_discard_old_data)
@@ -541,8 +521,10 @@
         if (AppConfig::GetInstance()->IsLogParseAlarmValid()) {
             if (LogtailAlarm::GetInstance()->IsLowLevelAlarmValid()) {
                 LOG_WARNING(sLogger,
-                            ("discard history data", buffer)("time now", time(NULL))("timestamp", logTime.tv_sec)("nanosecond", logTime.tv_nsec)("tzOffsetSecond", tzOffsetSecond)("INT32_FLAG(ilogtail_discard_interval)", INT32_FLAG(ilogtail_discard_interval))("project", projectName)(
-                                "logstore", category)("file", logPath));
+                            ("discard history data", buffer)("time now", time(NULL))("timestamp", logTime.tv_sec)(
+                                "nanosecond", logTime.tv_nsec)("tzOffsetSecond", tzOffsetSecond)(
+                                "INT32_FLAG(ilogtail_discard_interval)", INT32_FLAG(ilogtail_discard_interval))(
+                                "project", projectName)("logstore", category)("file", logPath));
             }
             LogtailAlarm::GetInstance()->SendAlarm(
                 OUTDATED_LOG_ALARM, string("logTime: ") + ToString(logTime.tv_sec), projectName, category, region);
@@ -561,17 +543,10 @@
 }
 
 bool LogParser::WholeLineModeParser(
-<<<<<<< HEAD
-    StringView buffer, LogGroup& logGroup, const string& key, time_t logTime, long timeNs, uint32_t& logGroupSize) {
-    Log* logPtr = logGroup.add_logs();
-    SetLogTime(logPtr, logTime, timeNs); // current system time, no need history check
-    AddLog(logPtr, key, buffer.to_string(), logGroupSize);
-=======
-    const char* buffer, LogGroup& logGroup, const string& key, LogtailTime& logTime, uint32_t& logGroupSize) {
+    logtail::StringView buffer, LogGroup& logGroup, const string& key, LogtailTime& logTime, uint32_t& logGroupSize) {
     Log* logPtr = logGroup.add_logs();
     SetLogTime(logPtr, logTime.tv_sec, logTime.tv_nsec); // current system time, no need history check
-    AddLog(logPtr, key, buffer, logGroupSize);
->>>>>>> cb42f453
+    AddLog(logPtr, key, buffer.to_string(), logGroupSize);
     return true;
 }
 
