/*
 * Copyright 2022 iLogtail Authors
 *
 * Licensed under the Apache License, Version 2.0 (the "License");
 * you may not use this file except in compliance with the License.
 * You may obtain a copy of the License at
 *
 *      http://www.apache.org/licenses/LICENSE-2.0
 *
 * Unless required by applicable law or agreed to in writing, software
 * distributed under the License is distributed on an "AS IS" BASIS,
 * WITHOUT WARRANTIES OR CONDITIONS OF ANY KIND, either express or implied.
 * See the License for the specific language governing permissions and
 * limitations under the License.
 */

#pragma once
#include <string>
#include <vector>
#include <list>
#include <boost/regex.hpp>
#include <re2/re2.h>
<<<<<<< HEAD
#include "DockerFileConfig.h"
=======
// #include "DockerFileConfig.h"
>>>>>>> 696ddb1f
// #include "common/EncodingConverter.h"
// #include "common/LogstoreFeedbackQueue.h"
// #include "common/Flags.h"
#include "common/TimeUtil.h"
// #include "aggregator/Aggregator.h"
<<<<<<< HEAD
#include "LogType.h"
=======
#include "processor/BaseFilterNode.h"
>>>>>>> 696ddb1f
// #include "IntegrityConfig.h"

namespace logtail {

class LogFileReader;
class EventDispatcher;
class DevInode;
struct LogFilterRule;

enum RegionType { REGION_PUB, REGION_CORP };
enum CheckUpdateStat { NORMAL, UPDATE_CONFIG, UPDATE_BIN };

struct UserInfo {
    std::string aliuid;
    std::string accessKeyId;
    std::string accessKey;
    int32_t updateTime;
    UserInfo(const std::string& aliuidPara,
             const std::string& accessKeyIdPara,
             const std::string& accessKeyPara,
             int32_t updateTimePara) {
        aliuid = aliuidPara;
        accessKeyId = accessKeyIdPara;
        accessKey = accessKeyPara;
        updateTime = updateTimePara;
    }
};

<<<<<<< HEAD
=======
struct SensitiveWordCastOption {
    static const int32_t MD5_OPTION = 0;
    static const int32_t CONST_OPTION = 1;
    int32_t option;
    std::string key;
    std::string constValue;
    bool replaceAll;
    std::shared_ptr<re2::RE2> mRegex; // deleted when config is deleted

    SensitiveWordCastOption() : option(CONST_OPTION), replaceAll(false) {}

    ~SensitiveWordCastOption() {}
};

>>>>>>> 696ddb1f
class Config {
public:
    // static const uint32_t kExactlyOnceMaxConcurrency = 512;

    class AdvancedConfig {
    public:
        AdvancedConfig();

        // bool mForceMultiConfig = false; // force collect file and ignore other config
        bool mExtractPartialFields = false;
        // bool mPassTagsToPlugin = true; // pass file tags to plugin system.
        std::string mRawLogTag; // if mUploadRawLog is true, use this string as raw log tag
        // int32_t mBatchSendInterval;
<<<<<<< HEAD
=======
        BaseFilterNodePtr mFilterExpressionRoot;
>>>>>>> 696ddb1f
        // uint32_t mExactlyOnceConcurrency = 0;
        // bool mEnableLogPositionMeta = false; // Add inode/offset to log.
        // size_t mMaxRotateQueueSize;
        // int32_t mCloseUnusedReaderInterval;
        int32_t mSpecifiedYear = -1; // Year deduction.
        // uint16_t mSearchCheckpointDirDepth = 0; // Max directory depth when search checkpoint.

        // bool mEnableTimestampNanosecond = false;
        bool mUsingOldContentTag = false;
        // Deprecated
        bool mEnablePreciseTimestamp = false;
        std::string mPreciseTimestampKey;
        TimeStampUnit mPreciseTimestampUnit;
        bool mAdjustApsaraMicroTimezone = false;
    };

public:
    // 废弃
    // bool mLocalFlag; // this config is loaded from local or remote
    // bool mLocalStorage;
    // int mVersion;
    // std::vector<std::string> mUnAcceptDirPattern; // if not empty, files matching this pattern will not be watched
    // // for data integrity
    // IntegrityConfigPtr mIntegrityConfig;
    // // for line count
    // LineCountConfigPtr mLineCountConfig;
    // bool mIsFuseMode = false;
    // bool mMarkOffsetFlag = false;
    // bool mCollectBackwardTillBootTime = false;

    // std::vector<std::string> mWildcardPaths;
    // if const path not empty, we can access this dir directly, and do not need scan parent's dir
    // std::vector<std::string> mConstWildcardPaths;
    // int16_t mWildcardDepth;
    // std::string mBasePath; // base path, not terminated by "*" "**"
    // std::string mFilePattern; // file name format
<<<<<<< HEAD
    LogType mLogType;
=======
    // LogType mLogType;
>>>>>>> 696ddb1f
    std::string mConfigName; // name of log e.g. aliyun_com "##1.0##sls-zc-test$home-log"
    // std::string mLogBeginReg; // the log begin line regex
    // std::string mLogContinueReg; // the log continue line regex
    // std::string mLogEndReg; // the log end line regex
    // int mReaderFlushTimeout; // timeout in seconds to flush a non-terminated log buffer.
    // std::string mProjectName; // project name
    // bool mIsPreserve; // true is service dir, false is job dir
    // int mPreserveDepth; // for job dir, the depth that will not be watch timeout
    // int mMaxDepth; // dirs exceed depth will not be monitored
    std::shared_ptr<std::list<std::string>> mRegs; // regex of log format
    std::shared_ptr<std::list<std::string>> mKeys; // description of each part of regex
    std::string mTimeFormat; // for common_reg_log
    // std::string mCategory;
    // std::string mCompressType;
    // int32_t mTailLimit; // KB
    //  topic is optional,  only used for common_reg_log and apsara_log , the mTopicFormat is three value type :
    // "default" : for common_reg_log , it's empty, for apsara_log, it's the path without "@hostname" and ".LOG" suffix
    //             if the topic is not set, it will be set to default
    // "none" :  the topic is empty for all the type
    // "reg" : like  (.*) the whole path , .*/(.*) , the last part of the path
    // "group_topic": get value with GetLogtailConfig request
    // "customized://<customized_topic_name>": mTopicFormat will be rewrite to
    //   "customized" and use mCustomizedTopic to save <customized_topic_name>.
    // std::string mTopicFormat;
    // std::string mGroupTopic;
    // std::string mCustomizedTopic;
    // FileEncoding mFileEncoding;
    std::shared_ptr<LogFilterRule> mFilterRule;

    bool mDiscardNoneUtf8;
    // std::string mAliuid;
    // std::string mRegion;
    std::string mStreamLogTag;
    bool mDiscardUnmatch;
    std::vector<std::string> mColumnKeys;
    std::string mSeparator;
    char mQuote;
    // for delimiter log, accept logs without enough keys or not
    // eg, keys -> [a, b, c], raw log "xx|yy", log -> [a->xx, b->yy]
    bool mAcceptNoEnoughKeys;
    bool mAutoExtend;
    std::string mTimeKey;
    // std::vector<std::string> mShardHashKey;
    // bool mTailExisted;
<<<<<<< HEAD
=======
    std::unordered_map<std::string, std::vector<SensitiveWordCastOption>> mSensitiveWordCastOptions;
>>>>>>> 696ddb1f
    bool mUploadRawLog; // true to update raw log to sls
    bool mSimpleLogFlag;
    bool mTimeZoneAdjust;
    int mLogTimeZoneOffsetSecond;
    // int32_t mCreateTime; // create time of this config
    // int32_t
    //     mMaxSendBytesPerSecond; // limit for logstore, not just this config. so if we have multi configs with
    //     different
    //                             // mMaxSendBytesPerSecond, this logstore's limit will be a random
    //                             mMaxSendBytesPerSecond
    // int32_t mSendRateExpireTime; // send rate expire time, along with mMaxSendBytesPerSecond
    // int64_t mLogDelayAlarmBytes; // if <=0, discard it, default 0.
    // LogstoreFeedBackKey mLogstoreKey;
    // int32_t mPriority; // default is 0(no priority); 1-3, max priority is 1
    // int64_t mLogDelaySkipBytes; // if <=0, discard it, default 0.

    std::string mPluginConfig; // plugin config string
    // mDockerContainerPaths is only modified when HoldOn
    // std::shared_ptr<std::vector<DockerContainerPath>>
    //     mDockerContainerPaths; // docker file mapping paths, if mPluginConfig is true, mDockerContainerPaths must not
    //     be
    //                            // NULL

    // bool mDockerFileFlag; // docker file flag
    // bool mPluginProcessFlag; // file config with plugin process
    // DATA_MERGE_TYPE mMergeType; // config's merge type, default merge by topic
<<<<<<< HEAD
    bool mForceEnablePipeline = false;
=======
    // bool mForceEnablePipeline = false;
>>>>>>> 696ddb1f
    AdvancedConfig mAdvancedConfig;

    // // Blacklist control.
    // bool mHasBlacklist = false;
    // // Absolute path of directories to filter, such as /app/log. It will filter
    // // subdirectories as well.
    // std::vector<std::string> mDirPathBlacklist;
    // // Wildcard (*/?) is included, use fnmatch with FNM_PATHNAME to filter, which
    // // will also filter subdirectories. For example, /app/* filters subdirectory
    // // /app/log but keep /app/text.log, because /app does not match /app/*. And
    // // because /app/log is filtered, so any changes under it will be ignored, so
    // // both /app/log/sub and /app/log/text.log will be blacklisted.
    // std::vector<std::string> mWildcardDirPathBlacklist;
    // // Multiple level wildcard (**) is included, use fnmatch with 0 as flags to filter,
    // // which will blacklist /path/a/b with pattern /path/**.
    // std::vector<std::string> mMLWildcardDirPathBlacklist;
    // // Absolute path of files to filter, */? is supported, such as /app/log/100*.log.
    // std::vector<std::string> mFilePathBlacklist;
    // // Multiple level wildcard (**) is included.
    // std::vector<std::string> mMLFilePathBlacklist;
    // // File name only, */? is supported too, such as 100*.log. It is similar to
    // // mFilePattern, but works in reversed way.
    // std::vector<std::string> mFileNameBlacklist;
    // bool mObserverFlag = false; // network observer config flag
    // std::string mObserverConfig; // network observer config detail

    Config() {
        mSimpleLogFlag = false;
        // mCreateTime = 0;
        // mMaxSendBytesPerSecond = -1;
        // mSendRateExpireTime = -1;
        // mMergeType = MERGE_BY_TOPIC;
        mTimeZoneAdjust = false;
        mLogTimeZoneOffsetSecond = 0;
        // mLocalFlag = false;
        // mDockerFileFlag = false;
        // mPluginProcessFlag = false;
        // mPriority = 0;
        // mLogDelaySkipBytes = 0;
        // mDockerContainerPaths = NULL;
        mAcceptNoEnoughKeys = false;
    }

    Config(const std::string& basePath,
           const std::string& filePattern,
        //    LogType logType,
           const std::string& logName,
           const std::string& logBeginReg,
           const std::string& logContinueReg,
           const std::string& logEndReg,
           const std::string& projectName,
           bool isPreserve,
           int preserveDepth,
           int maxDepth,
           const std::string& category,
           bool uploadRawLog = false,
           const std::string& StreamLogTag = "",
           bool discardUnmatch = true,
           int readerFlushTimeout = 5,
           std::list<std::string>* regs = NULL,
           std::list<std::string>* keys = NULL,
           std::string timeFormat = "");

    // bool SetDockerFileFlag(bool supportWildcardPath = false);

    // bool IsSameDockerContainerPath(const std::string& paramsJSONStr, bool allFlag);

    // bool UpdateDockerContainerPath(const std::string& paramsJSONStr, bool allFlag);
    // bool DeleteDockerContainerPath(const std::string& paramsJSONStr);

    // DockerContainerPath* GetContainerPathByLogPath(const std::string& logPath);

    // bool IsMatch(const std::string& path, const std::string& name);

    // void ParseWildcardPath();

    /**whether the dir is watched time out
     *
     * @param path for the watching dir
     */
    // bool IsTimeout(const std::string& path);

    // bool WithinMaxDepth(const std::string& path);

    /**create new log file reader for a file
     *
     * @param fileName is the newly modified log file
     */
    // LogFileReader* CreateLogFileReader(const std::string& dir,
    //                                    const std::string& file,
    //                                    const DevInode& devInode,
    //                                    bool forceFromBeginning = false);

    // static bool CompareByPathLength(Config* left, Config* right);
    // static bool CompareByDepthAndCreateTime(Config* left, Config* right);

    // std::string GetProjectName() const { return mProjectName; }
    // std::string GetCategory() const { return mCategory; }
    // std::string GetCompressType() const { return mCompressType; }

    // bool PassingTagsToPlugin() const { return mAdvancedConfig.mPassTagsToPlugin; }

    // IsDirectoryInBlacklist checks if the directory with @dirPath is in blacklist.
    // bool IsDirectoryInBlacklist(const std::string& dirPath) const;
<<<<<<< HEAD
=======

    // void SetTailLimit(int32_t size);
>>>>>>> 696ddb1f

    // void SetTailLimit(int32_t size);

private:
    // bool IsWildcardPathMatch(const std::string& path, const std::string& name = "");

    // IsObjectInBlacklist checks if the object is in blacklist.
    // @path: absolute path, must be real path in local file system, so for docker file,
    //   the caller must do some converting.
    // bool IsObjectInBlacklist(const std::string& path, const std::string& name) const;

    // IsFileNameInBlacklist checks if the file name is in blacklist.
    // bool IsFileNameInBlacklist(const std::string& fileName) const;

#if defined(APSARA_UNIT_TEST_MAIN)
    friend class ConfigUpdatorUnittest;
#endif
};

} // namespace logtail<|MERGE_RESOLUTION|>--- conflicted
+++ resolved
@@ -20,21 +20,13 @@
 #include <list>
 #include <boost/regex.hpp>
 #include <re2/re2.h>
-<<<<<<< HEAD
-#include "DockerFileConfig.h"
-=======
 // #include "DockerFileConfig.h"
->>>>>>> 696ddb1f
 // #include "common/EncodingConverter.h"
 // #include "common/LogstoreFeedbackQueue.h"
 // #include "common/Flags.h"
 #include "common/TimeUtil.h"
 // #include "aggregator/Aggregator.h"
-<<<<<<< HEAD
-#include "LogType.h"
-=======
 #include "processor/BaseFilterNode.h"
->>>>>>> 696ddb1f
 // #include "IntegrityConfig.h"
 
 namespace logtail {
@@ -63,8 +55,6 @@
     }
 };
 
-<<<<<<< HEAD
-=======
 struct SensitiveWordCastOption {
     static const int32_t MD5_OPTION = 0;
     static const int32_t CONST_OPTION = 1;
@@ -79,7 +69,6 @@
     ~SensitiveWordCastOption() {}
 };
 
->>>>>>> 696ddb1f
 class Config {
 public:
     // static const uint32_t kExactlyOnceMaxConcurrency = 512;
@@ -93,10 +82,7 @@
         // bool mPassTagsToPlugin = true; // pass file tags to plugin system.
         std::string mRawLogTag; // if mUploadRawLog is true, use this string as raw log tag
         // int32_t mBatchSendInterval;
-<<<<<<< HEAD
-=======
         BaseFilterNodePtr mFilterExpressionRoot;
->>>>>>> 696ddb1f
         // uint32_t mExactlyOnceConcurrency = 0;
         // bool mEnableLogPositionMeta = false; // Add inode/offset to log.
         // size_t mMaxRotateQueueSize;
@@ -133,11 +119,7 @@
     // int16_t mWildcardDepth;
     // std::string mBasePath; // base path, not terminated by "*" "**"
     // std::string mFilePattern; // file name format
-<<<<<<< HEAD
-    LogType mLogType;
-=======
     // LogType mLogType;
->>>>>>> 696ddb1f
     std::string mConfigName; // name of log e.g. aliyun_com "##1.0##sls-zc-test$home-log"
     // std::string mLogBeginReg; // the log begin line regex
     // std::string mLogContinueReg; // the log continue line regex
@@ -182,10 +164,7 @@
     std::string mTimeKey;
     // std::vector<std::string> mShardHashKey;
     // bool mTailExisted;
-<<<<<<< HEAD
-=======
     std::unordered_map<std::string, std::vector<SensitiveWordCastOption>> mSensitiveWordCastOptions;
->>>>>>> 696ddb1f
     bool mUploadRawLog; // true to update raw log to sls
     bool mSimpleLogFlag;
     bool mTimeZoneAdjust;
@@ -212,11 +191,7 @@
     // bool mDockerFileFlag; // docker file flag
     // bool mPluginProcessFlag; // file config with plugin process
     // DATA_MERGE_TYPE mMergeType; // config's merge type, default merge by topic
-<<<<<<< HEAD
-    bool mForceEnablePipeline = false;
-=======
     // bool mForceEnablePipeline = false;
->>>>>>> 696ddb1f
     AdvancedConfig mAdvancedConfig;
 
     // // Blacklist control.
@@ -321,13 +296,10 @@
 
     // IsDirectoryInBlacklist checks if the directory with @dirPath is in blacklist.
     // bool IsDirectoryInBlacklist(const std::string& dirPath) const;
-<<<<<<< HEAD
-=======
 
     // void SetTailLimit(int32_t size);
->>>>>>> 696ddb1f
-
-    // void SetTailLimit(int32_t size);
+
+    bool IsMultiline() const;
 
 private:
     // bool IsWildcardPathMatch(const std::string& path, const std::string& name = "");
