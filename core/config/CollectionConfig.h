/*
 * Copyright 2023 iLogtail Authors
 *
 * Licensed under the Apache License, Version 2.0 (the "License");
 * you may not use this file except in compliance with the License.
 * You may obtain a copy of the License at
 *
 *     http://www.apache.org/licenses/LICENSE-2.0
 *
 * Unless required by applicable law or agreed to in writing, software
 * distributed under the License is distributed on an "AS IS" BASIS,
 * WITHOUT WARRANTIES OR CONDITIONS OF ANY KIND, either express or implied.
 * See the License for the specific language governing permissions and
 * limitations under the License.
 */

#pragma once

<<<<<<< HEAD
#include "config/PipelineConfig.h"
=======
#include <cstdint>

#include <filesystem>
#include <memory>
#include <optional>
#include <string>
#include <vector>

#include "json/json.h"
>>>>>>> 347d71c3

namespace logtail {

struct CollectionConfig : public PipelineConfig {
    const Json::Value* mGlobal = nullptr;
    std::vector<const Json::Value*> mInputs;
    std::optional<std::string> mSingletonInput;
    std::vector<const Json::Value*> mProcessors;
    std::vector<const Json::Value*> mAggregators;
    std::vector<const Json::Value*> mFlushers;
    std::vector<const Json::Value*> mExtensions;
    std::vector<std::pair<size_t, const Json::Value*>> mRouter;
    bool mHasNativeInput = false;
    bool mHasGoInput = false;
    bool mHasNativeProcessor = false;
    bool mHasGoProcessor = false;
    bool mHasNativeFlusher = false;
    bool mHasGoFlusher = false;
    bool mIsFirstProcessorJson = false;
    // for alarm only
    std::string mProject;
    std::string mLogstore;
    std::string mRegion;

    CollectionConfig(const std::string& name,
                     std::unique_ptr<Json::Value>&& detail,
                     const std::filesystem::path& filepath)
        : PipelineConfig(name, std::move(detail), filepath) {}
    CollectionConfig(CollectionConfig&& rhs) = default;
    CollectionConfig& operator=(CollectionConfig&& rhs) noexcept = default;

    bool Parse() override;

    bool ShouldNativeFlusherConnectedByGoPipeline() const {
        // 过渡使用，待c++支持分叉后恢复下面的正式版
        return mHasGoProcessor || (mHasGoInput && !mHasNativeInput && mProcessors.empty())
            || (mHasGoFlusher && mHasNativeFlusher);
        // return mHasGoProcessor || (mHasGoInput && !mHasNativeInput && mProcessors.empty());
    }

    bool IsFlushingThroughGoPipelineExisted() const {
        return mHasGoFlusher || ShouldNativeFlusherConnectedByGoPipeline();
    }

    bool ShouldAddProcessorTagNative() const { return mHasNativeProcessor || (mHasNativeInput && !mHasGoProcessor); }

    // bool IsProcessRunnerInvolved() const {
    //     // 长期过渡使用，待C++部分的时序聚合能力与Go持平后恢复下面的正式版
    //     return !(mHasGoInput && !mHasNativeProcessor);
    //     // return !(mHasGoInput && !mHasNativeProcessor && (mHasGoProcessor || (mHasGoFlusher &&
    //     !mHasNativeFlusher)));
    // }

    bool HasGoPlugin() const { return mHasGoFlusher || mHasGoProcessor || mHasGoInput; }

    bool IsOnetime() const { return mExpireTime.has_value(); }

    bool ReplaceEnvVar();
};

inline bool operator==(const CollectionConfig& lhs, const CollectionConfig& rhs) {
    return static_cast<const PipelineConfig&>(lhs) == static_cast<const PipelineConfig&>(rhs);
}

inline bool operator!=(const CollectionConfig& lhs, const CollectionConfig& rhs) {
    return !(lhs == rhs);
}

} // namespace logtail<|MERGE_RESOLUTION|>--- conflicted
+++ resolved
@@ -16,9 +16,6 @@
 
 #pragma once
 
-<<<<<<< HEAD
-#include "config/PipelineConfig.h"
-=======
 #include <cstdint>
 
 #include <filesystem>
@@ -28,7 +25,8 @@
 #include <vector>
 
 #include "json/json.h"
->>>>>>> 347d71c3
+
+#include "config/PipelineConfig.h"
 
 namespace logtail {
 
