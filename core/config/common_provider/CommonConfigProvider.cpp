--- conflicted
+++ resolved
@@ -428,32 +428,22 @@
         } else {
             if (!DumpConfigFile(config, sourceDir)) {
                 lock_guard<mutex> lockInfoMap(mInfoMapMux);
-<<<<<<< HEAD
-                mContinuousPipelineConfigInfoMap[config.name()] = ConfigInfo{
-                    .name = config.name(), .version = config.version(), .status = ConfigFeedbackStatus::FAILED};
-=======
                 ConfigInfo info;
                 info.name = config.name();
                 info.version = config.version();
                 info.status = ConfigFeedbackStatus::FAILED;
                 info.detail = config.detail();
                 mContinuousPipelineConfigInfoMap[config.name()] = std::move(info);
->>>>>>> 347d71c3
                 continue;
             }
             {
                 lock_guard<mutex> lockInfoMap(mInfoMapMux);
-<<<<<<< HEAD
-                mContinuousPipelineConfigInfoMap[config.name()] = ConfigInfo{
-                    .name = config.name(), .version = config.version(), .status = ConfigFeedbackStatus::APPLYING};
-=======
                 ConfigInfo info;
                 info.name = config.name();
                 info.version = config.version();
                 info.status = ConfigFeedbackStatus::APPLYING;
                 info.detail = config.detail();
                 mContinuousPipelineConfigInfoMap[config.name()] = std::move(info);
->>>>>>> 347d71c3
             }
             ConfigFeedbackReceiver::GetInstance().RegisterContinuousPipelineConfig(config.name(), this);
         }
@@ -486,32 +476,22 @@
         } else {
             if (!DumpConfigFile(config, sourceDir)) {
                 lock_guard<mutex> lockInfoMap(mInfoMapMux);
-<<<<<<< HEAD
-                mInstanceConfigInfoMap[config.name()] = ConfigInfo{
-                    .name = config.name(), .version = config.version(), .status = ConfigFeedbackStatus::FAILED};
-=======
                 ConfigInfo info;
                 info.name = config.name();
                 info.version = config.version();
                 info.status = ConfigFeedbackStatus::FAILED;
                 info.detail = config.detail();
                 mInstanceConfigInfoMap[config.name()] = std::move(info);
->>>>>>> 347d71c3
                 continue;
             }
             {
                 lock_guard<mutex> lockInfoMap(mInfoMapMux);
-<<<<<<< HEAD
-                mInstanceConfigInfoMap[config.name()] = ConfigInfo{
-                    .name = config.name(), .version = config.version(), .status = ConfigFeedbackStatus::APPLYING};
-=======
                 ConfigInfo info;
                 info.name = config.name();
                 info.version = config.version();
                 info.detail = config.detail();
                 info.status = ConfigFeedbackStatus::APPLYING;
                 mInstanceConfigInfoMap[config.name()] = std::move(info);
->>>>>>> 347d71c3
             }
             ConfigFeedbackReceiver::GetInstance().RegisterInstanceConfig(config.name(), this);
         }
