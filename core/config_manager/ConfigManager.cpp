--- conflicted
+++ resolved
@@ -51,26 +51,13 @@
 #include "controller/EventDispatcher.h"
 #include "sender/Sender.h"
 #include "processor/daemon/LogProcess.h"
-<<<<<<< HEAD
-#include <boost/filesystem.hpp>
-#include "application/Application.h"
-#include <random>
-=======
 #include "file_server/FileServer.h"
 #include "pipeline/Pipeline.h"
 #include "pipeline/PipelineManager.h"
->>>>>>> 696ddb1f
 
 using namespace std;
 using namespace logtail;
 
-<<<<<<< HEAD
-DEFINE_FLAG_STRING(logtail_profile_aliuid, "default user's aliuid", "");
-DEFINE_FLAG_STRING(logtail_profile_access_key_id, "default user's accessKeyId", "");
-DEFINE_FLAG_STRING(logtail_profile_access_key, "default user's LogtailAccessKey", "");
-// DEFINE_FLAG_STRING(default_access_key_id, "", "");
-// DEFINE_FLAG_STRING(default_access_key, "", "");
-=======
 DEFINE_FLAG_BOOL(https_verify_peer, "set CURLOPT_SSL_VERIFYPEER, CURLOPT_SSL_VERIFYHOST option for libcurl", true);
 #if defined(__linux__) || defined(__APPLE__)
 DEFINE_FLAG_STRING(https_ca_cert, "set CURLOPT_CAINFO for libcurl", "ca-bundle.crt");
@@ -110,7 +97,6 @@
                    "name of specified config for fuse, should not be used by user",
                    "__FUSE_CUSTOMIZED_CONFIG__");
 DEFINE_FLAG_BOOL(logtail_config_update_enable, "", true);
->>>>>>> 696ddb1f
 
 DECLARE_FLAG_BOOL(rapid_retry_update_config);
 DECLARE_FLAG_BOOL(default_global_fuse_mode);
@@ -124,13 +110,6 @@
 DECLARE_FLAG_INT32(default_plugin_log_queue_size);
 
 namespace logtail {
-<<<<<<< HEAD
-
-ConfigManager::ConfigManager() {
-    // SetDefaultProfileProjectName(STRING_FLAG(profile_project_name));
-    // SetDefaultProfileRegion(STRING_FLAG(default_region_name));
-    LoadAddrConfig(AppConfig::GetInstance()->GetConfig());
-=======
 
 ParseConfResult ParseConfig(const std::string& configName, Json::Value& jsonRoot) {
     // Get full path, if it is a relative path, prepend process execution dir.
@@ -981,7 +960,6 @@
     // mUUID = CalculateDmiUUID();
     // mInstanceId = CalculateRandomUUID() + "_" + LogFileProfiler::mIpAddr + "_" + ToString(time(NULL));
     // ReloadMappingConfig();
->>>>>>> 696ddb1f
 }
 
 ConfigManager::~ConfigManager() {
@@ -1005,12 +983,6 @@
     // }
 }
 
-<<<<<<< HEAD
-// LoadConfig loads config by @configName.
-bool ConfigManager::LoadConfig(const string& configName) {
-    // Load logtail config at first, eg. user-defined-ids.
-    // ReloadLogtailSysConf();
-=======
 void ConfigManager::RemoveHandler(const string& dir, bool delete_flag) {
     unordered_map<string, EventHandler*>::iterator itr = mDirEventHandlerMap.find(dir);
     if (itr != mDirEventHandlerMap.end()) {
@@ -1020,7 +992,6 @@
         mDirEventHandlerMap.erase(itr);
     }
 }
->>>>>>> 696ddb1f
 
 // this functions should only be called when register base dir
 bool ConfigManager::RegisterHandlers() {
@@ -1047,14 +1018,6 @@
                 result &= RegisterHandlers((*config->GetContainerInfo())[i].mContainerPath, *itr);
             }
         }
-<<<<<<< HEAD
-    } else {
-        mConfigJson = userLogJson;
-        // load global config
-        // if (userLogJson.isMember(GLOBAL_CONFIG_NODE)) {
-        //     LoadGlobalConfig(userLogJson[GLOBAL_CONFIG_NODE]);
-        // }
-=======
     }
     for (auto itr = wildcardConfigs.begin(); itr != wildcardConfigs.end(); ++itr) {
         const FileDiscoveryOptions* config = itr->first;
@@ -1065,49 +1028,10 @@
                 RegisterWildcardPath(*itr, (*config->GetContainerInfo())[i].mContainerPath, 0);
             }
         }
->>>>>>> 696ddb1f
     }
     return result;
 }
 
-<<<<<<< HEAD
-// CheckUpdateThread is the routine of thread this->mCheckUpdateThreadPtr, created in function InitUpdateConfig.
-//
-// Its main job is to check whether there are config updates by calling GetLocalConfigUpdate.
-// If any, it retrieves the updated data and stores it in mLocalYamlConfigDirMap,
-// which EventDispatcher's Dispatch thread (main thread of Logtail) uses to perform the actual update.
-//
-// Synchronization between these two threads is implemented by value of mUpdateStat (with memory barrier):
-// - mUpdateStat == NORMAL means nothing changed, shared datas are accessed by mCheckUpdateThreadPtr.
-// - mUpdateStat == UPDATE_CONFIG, it means something changed and shared datas are available.
-//   In this situation, GetConfigUpdate will stop checkiing (IsUpdate()==true), and dispatcher thread
-//   will access shared datas to apply updates.
-bool ConfigManager::CheckUpdateThread(bool configExistFlag) {
-    usleep((rand() % 10) * 100 * 1000);
-    int32_t lastCheckTime = 0;
-    int32_t checkInterval = INT32_FLAG(config_update_interval);
-    int32_t lastCheckTagsTime = 0;
-    int32_t checkTagsInterval = INT32_FLAG(file_tags_update_interval);
-    while (mThreadIsRunning) {
-        int32_t curTime = time(NULL);
-
-        if (curTime - lastCheckTime >= checkInterval) {
-            if (GetConfigServerAvailable()) {
-                ConfigServerAddress configServerAddress = GetOneConfigServerAddress(false);
-                google::protobuf::RepeatedPtrField<configserver::proto::ConfigCheckResult> checkResults;
-                google::protobuf::RepeatedPtrField<configserver::proto::ConfigDetail> configDetails;
-
-                checkResults = SendHeartbeat(configServerAddress);
-                if (checkResults.size() > 0) {
-                    LOG_DEBUG(sLogger, ("fetch pipeline config, config file number", checkResults.size()));
-                    configDetails = FetchPipelineConfig(configServerAddress, checkResults);
-                    if (checkResults.size() > 0) {
-                        UpdateRemoteConfig(checkResults, configDetails);
-                    } else
-                        configServerAddress = GetOneConfigServerAddress(true);
-                } else
-                    configServerAddress = GetOneConfigServerAddress(true);
-=======
 void ConfigManager::RegisterWildcardPath(const FileDiscoveryConfig& config,
                                              const std::string& path,
                                              int32_t depth) {
@@ -1141,7 +1065,6 @@
             DirRegisterStatus registerStatus = EventDispatcher::GetInstance()->IsDirRegistered(item);
             if (registerStatus == GET_REGISTER_STATUS_ERROR) {
                 return;
->>>>>>> 696ddb1f
             }
             if (EventDispatcher::GetInstance()->RegisterEventHandler(item.c_str(), config, mSharedHandler)) {
                 RegisterDescendants(
@@ -1327,10 +1250,6 @@
     return result;
 }
 
-<<<<<<< HEAD
-std::string ConfigManager::CheckPluginFlusher(Json::Value& configJSON) {
-    return configJSON.toStyledString();
-=======
 // path not terminated by '/', path already registered
 bool ConfigManager::RegisterDescendants(const string& path, const FileDiscoveryConfig& config, int withinDepth) {
     if (AppConfig::GetInstance()->IsHostPathMatchBlacklist(path)) {
@@ -1519,7 +1438,6 @@
         mCacheFileAllConfigMap[cachedFileKey] = std::make_pair(allConfig, alarmFlag ? (int32_t)time(NULL) : (int32_t)0);
     }
     return (int32_t)allConfig.size();
->>>>>>> 696ddb1f
 }
 
 int32_t ConfigManager::FindMatchWithForceFlag(std::vector<FileDiscoveryConfig>& allConfig,
@@ -1617,75 +1535,6 @@
     return (int32_t)allConfig.size();
 }
 
-<<<<<<< HEAD
-// ConfigServer
-google::protobuf::RepeatedPtrField<configserver::proto::ConfigCheckResult>
-ConfigManager::SendHeartbeat(const ConfigServerAddress& configServerAddress) {
-    configserver::proto::HeartBeatRequest heartBeatReq;
-    configserver::proto::AgentAttributes attributes;
-    std::string requestID = sdk::Base64Enconde(string("heartbeat").append(to_string(time(NULL))));
-    heartBeatReq.set_request_id(requestID);
-    heartBeatReq.set_agent_id(Application::GetInstance()->GetInstanceId());
-    heartBeatReq.set_agent_type("iLogtail");
-    attributes.set_version(ILOGTAIL_VERSION);
-    attributes.set_ip(LogFileProfiler::mIpAddr);
-    heartBeatReq.mutable_attributes()->MergeFrom(attributes);
-    heartBeatReq.mutable_tags()->MergeFrom({GetConfigServerTags().begin(), GetConfigServerTags().end()});
-    heartBeatReq.set_running_status("");
-    heartBeatReq.set_startup_time(0);
-    heartBeatReq.set_interval(INT32_FLAG(config_update_interval));
-
-    google::protobuf::RepeatedPtrField<configserver::proto::ConfigInfo> pipelineConfigs;
-    for (std::unordered_map<std::string, int64_t>::iterator it = mServerYamlConfigVersionMap.begin();
-         it != mServerYamlConfigVersionMap.end();
-         it++) {
-        configserver::proto::ConfigInfo* info = pipelineConfigs.Add();
-        info->set_type(configserver::proto::PIPELINE_CONFIG);
-        info->set_name(it->first);
-        info->set_version(it->second);
-    }
-    heartBeatReq.mutable_pipeline_configs()->MergeFrom(pipelineConfigs);
-
-    string operation = sdk::CONFIGSERVERAGENT;
-    operation.append("/").append("HeartBeat");
-    map<string, string> httpHeader;
-    httpHeader[sdk::CONTENT_TYPE] = sdk::TYPE_LOG_PROTOBUF;
-    std::string reqBody;
-    heartBeatReq.SerializeToString(&reqBody);
-    sdk::HttpMessage httpResponse;
-    httpResponse.header[sdk::X_LOG_REQUEST_ID] = "ConfigServer";
-
-    sdk::CurlClient client;
-    google::protobuf::RepeatedPtrField<configserver::proto::ConfigCheckResult> emptyResult;
-    try {
-        client.Send(sdk::HTTP_POST,
-                    configServerAddress.host,
-                    configServerAddress.port,
-                    operation,
-                    "",
-                    httpHeader,
-                    reqBody,
-                    INT32_FLAG(sls_client_send_timeout),
-                    httpResponse,
-                    "",
-                    false);
-        configserver::proto::HeartBeatResponse heartBeatResp;
-        heartBeatResp.ParseFromString(httpResponse.content);
-
-        if (0 != strcmp(heartBeatResp.request_id().c_str(), requestID.c_str()))
-            return emptyResult;
-
-        LOG_DEBUG(sLogger,
-                  ("SendHeartBeat", "success")("reqBody", reqBody)("requestId", heartBeatResp.request_id())(
-                      "statusCode", heartBeatResp.code()));
-
-        return heartBeatResp.pipeline_check_results();
-    } catch (const sdk::LOGException& e) {
-        LOG_WARNING(sLogger,
-                    ("SendHeartBeat", "fail")("reqBody", reqBody)("errCode", e.GetErrorCode())(
-                        "errMsg", e.GetMessage())("host", configServerAddress.host)("port", configServerAddress.port));
-        return emptyResult;
-=======
 void ConfigManager::SendAllMatchAlarm(const string& path,
                                           const string& name,
                                           vector<FileDiscoveryConfig>& allConfig,
@@ -1699,7 +1548,6 @@
             .append(" : ")
             .append((*iter).second->GetConfigName())
             .append("]");
->>>>>>> 696ddb1f
     }
     LOG_ERROR(sLogger,
               ("file", path + '/' + name)("include in too many configs", allConfig.size())(
@@ -1718,74 +1566,10 @@
     mHandlersToDelete.push_back(handler);
 }
 
-<<<<<<< HEAD
-google::protobuf::RepeatedPtrField<configserver::proto::ConfigDetail> ConfigManager::FetchPipelineConfig(
-    const ConfigServerAddress& configServerAddress,
-    const google::protobuf::RepeatedPtrField<configserver::proto::ConfigCheckResult>& requestConfigs) {
-    configserver::proto::FetchPipelineConfigRequest fetchConfigReq;
-    string requestID
-        = sdk::Base64Enconde(Application::GetInstance()->GetInstanceId().append("_").append(to_string(time(NULL))));
-    fetchConfigReq.set_request_id(requestID);
-    fetchConfigReq.set_agent_id(Application::GetInstance()->GetInstanceId());
-
-    google::protobuf::RepeatedPtrField<configserver::proto::ConfigInfo> configInfos;
-    for (int i = 0; i < requestConfigs.size(); i++) {
-        if (requestConfigs[i].check_status() != configserver::proto::DELETED) {
-            configserver::proto::ConfigInfo* info = configInfos.Add();
-            info->set_type(configserver::proto::PIPELINE_CONFIG);
-            info->set_name(requestConfigs[i].name());
-            info->set_version(requestConfigs[i].new_version());
-            info->set_context(requestConfigs[i].context());
-        }
-    }
-    fetchConfigReq.mutable_req_configs()->MergeFrom(configInfos);
-
-    string operation = sdk::CONFIGSERVERAGENT;
-    operation.append("/").append("FetchPipelineConfig");
-    map<string, string> httpHeader;
-    httpHeader[sdk::CONTENT_TYPE] = sdk::TYPE_LOG_PROTOBUF;
-    string reqBody;
-    fetchConfigReq.SerializeToString(&reqBody);
-    sdk::HttpMessage httpResponse;
-    httpResponse.header[sdk::X_LOG_REQUEST_ID] = "ConfigServer";
-
-    sdk::CurlClient client;
-    google::protobuf::RepeatedPtrField<configserver::proto::ConfigDetail> emptyResult;
-    try {
-        client.Send(sdk::HTTP_POST,
-                    configServerAddress.host,
-                    configServerAddress.port,
-                    operation,
-                    "",
-                    httpHeader,
-                    reqBody,
-                    INT32_FLAG(sls_client_send_timeout),
-                    httpResponse,
-                    "",
-                    false);
-
-        configserver::proto::FetchPipelineConfigResponse fetchConfigResp;
-        fetchConfigResp.ParseFromString(httpResponse.content);
-
-        if (0 != strcmp(fetchConfigResp.request_id().c_str(), requestID.c_str()))
-            return emptyResult;
-
-        LOG_DEBUG(sLogger,
-                  ("GetConfigUpdateInfos", "success")("reqBody", reqBody)("requestId", fetchConfigResp.request_id())(
-                      "statusCode", fetchConfigResp.code()));
-
-        return fetchConfigResp.config_details();
-    } catch (const sdk::LOGException& e) {
-        LOG_WARNING(sLogger,
-                    ("GetConfigUpdateInfos", "fail")("reqBody", reqBody)("errCode", e.GetErrorCode())("errMsg",
-                                                                                                      e.GetMessage()));
-        return emptyResult;
-=======
 void ConfigManager::DeleteHandlers() {
     for (size_t i = 0; i < mHandlersToDelete.size(); ++i) {
         if (mHandlersToDelete[i] != mSharedHandler && mHandlersToDelete[i] != NULL)
             delete mHandlersToDelete[i];
->>>>>>> 696ddb1f
     }
     mHandlersToDelete.clear();
 }
@@ -1805,14 +1589,6 @@
     return nullptr;
 }
 
-<<<<<<< HEAD
-    if (!boost::filesystem::exists(serverConfigDirPath)) {
-        bool res = boost::filesystem::create_directories(serverConfigDirPath);
-        if (!res) {
-            LOG_ERROR(sLogger, ("create remote config directory failed", serverConfigDirPath));
-            StopUsingConfigServer();
-            return;
-=======
 // GetRelatedConfigs calculates related configs of @path.
 // Two kind of relations:
 // 1. No wildcard path: the base path of Config is the prefix of @path and within depth.
@@ -1822,7 +1598,6 @@
     for (auto iter = nameConfigMap.begin(); iter != nameConfigMap.end(); ++iter) {
         if (iter->second.first->IsMatch(path, "")) {
             configs.push_back(iter->second);
->>>>>>> 696ddb1f
         }
     }
 }
@@ -1980,66 +1755,6 @@
     }
 }
 
-<<<<<<< HEAD
-void ConfigManager::LoadAddrConfig(const Json::Value& confJson) {
-    // configserver path
-    mConfigServerAvailable = false;
-    if (confJson.isMember("ilogtail_configserver_address") && confJson["ilogtail_configserver_address"].isArray()) {
-        for (Json::Value::ArrayIndex i = 0; i < confJson["ilogtail_configserver_address"].size(); ++i) {
-            vector<string> configServerAddress
-                = SplitString(TrimString(confJson["ilogtail_configserver_address"][i].asString()), ":");
-
-            if (configServerAddress.size() != 2) {
-                LOG_WARNING(sLogger,
-                            ("ilogtail_configserver_address", "format error")(
-                                "wrong address", TrimString(confJson["ilogtail_configserver_address"][i].asString())));
-                continue;
-            }
-
-            string host = configServerAddress[0];
-            int32_t port = atoi(configServerAddress[1].c_str());
-
-            if (port < 1 || port > 65535)
-                LOG_WARNING(sLogger, ("ilogtail_configserver_address", "illegal port")("port", port));
-            else
-                mConfigServerAddresses.push_back(ConfigServerAddress(host, port));
-        }
-
-        mConfigServerAvailable = true;
-        LOG_INFO(sLogger,
-                 ("ilogtail_configserver_address", confJson["ilogtail_configserver_address"].toStyledString()));
-    }
-
-    // tags for configserver
-    if (confJson.isMember("ilogtail_tags") && confJson["ilogtail_tags"].isObject()) {
-        Json::Value::Members members = confJson["ilogtail_tags"].getMemberNames();
-        for (Json::Value::Members::iterator it = members.begin(); it != members.end(); it++) {
-            mConfigServerTags.push_back(confJson["ilogtail_tags"][*it].asString());
-        }
-
-        LOG_INFO(sLogger, ("ilogtail_configserver_tags", confJson["ilogtail_tags"].toStyledString()));
-    }
-}
-
-ConfigManager::ConfigServerAddress ConfigManager::GetOneConfigServerAddress(bool changeConfigServer) {
-    if (0 == mConfigServerAddresses.size()) {
-        return ConfigServerAddress("", -1); // No address available
-    }
-
-    // Return a random address
-    if (changeConfigServer) {
-        std::random_device rd;
-        int tmpId = rd() % mConfigServerAddresses.size();
-        while (mConfigServerAddresses.size() > 1 && tmpId == mConfigServerAddressId) {
-            tmpId = rd() % mConfigServerAddresses.size();
-        }
-        mConfigServerAddressId = tmpId;
-    }
-    return ConfigServerAddress(mConfigServerAddresses[mConfigServerAddressId].host,
-                               mConfigServerAddresses[mConfigServerAddressId].port);
-}
-
-=======
 void ConfigManager::SaveDockerConfig() {
     string dockerPathConfigName = AppConfig::GetInstance()->GetDockerFilePathConfig();
     Json::Value dockerPathValueRoot;
@@ -2129,6 +1844,5 @@
     mDirEventHandlerMap.clear();
 }
 #endif
->>>>>>> 696ddb1f
 
 } // namespace logtail