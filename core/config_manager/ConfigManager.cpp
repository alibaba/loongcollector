// Copyright 2022 iLogtail Authors
//
// Licensed under the Apache License, Version 2.0 (the "License");
// you may not use this file except in compliance with the License.
// You may obtain a copy of the License at
//
//      http://www.apache.org/licenses/LICENSE-2.0
//
// Unless required by applicable law or agreed to in writing, software
// distributed under the License is distributed on an "AS IS" BASIS,
// WITHOUT WARRANTIES OR CONDITIONS OF ANY KIND, either express or implied.
// See the License for the specific language governing permissions and
// limitations under the License.

#include "ConfigManager.h"
#include <curl/curl.h>
#include <cctype>
#include <sys/types.h>
#include <sys/stat.h>
#include <fcntl.h>
#if defined(__linux__)
#include <unistd.h>
#include <fnmatch.h>
#endif
#include <limits.h>
#include <unordered_map>
#include <unordered_set>
#include <re2/re2.h>
#include <set>
#include <vector>
#include <fstream>
#include "common/util.h"
#include "common/LogtailCommonFlags.h"
#include "common/JsonUtil.h"
#include "common/HashUtil.h"
#include "common/RuntimeUtil.h"
#include "common/FileSystemUtil.h"
#include "common/Constants.h"
#include "common/ExceptionBase.h"
#include "common/CompressTools.h"
#include "common/ErrorUtil.h"
#include "common/TimeUtil.h"
#include "common/StringTools.h"
#include "common/GlobalPara.h"
#include "common/version.h"
#include "config/UserLogConfigParser.h"
#include "profiler/LogtailAlarm.h"
#include "profiler/LogFileProfiler.h"
#include "profiler/LogIntegrity.h"
#include "profiler/LogLineCount.h"
#include "sdk/Common.h"
#include "sdk/CurlImp.h"
#include "sdk/Exception.h"
#include "app_config/AppConfig.h"
#include "checkpoint/CheckPointManager.h"
#include "event_handler/EventHandler.h"
#include "controller/EventDispatcher.h"
#include "sender/Sender.h"
#include "processor/LogProcess.h"
#include "processor/LogFilter.h"

using namespace std;
using namespace logtail;

DEFINE_FLAG_STRING(logtail_profile_aliuid, "default user's aliuid", "");
DEFINE_FLAG_STRING(logtail_profile_access_key_id, "default user's accessKeyId", "");
DEFINE_FLAG_STRING(logtail_profile_access_key, "default user's LogtailAccessKey", "");
DEFINE_FLAG_STRING(default_access_key_id, "", "");
DEFINE_FLAG_STRING(default_access_key, "", "");

DEFINE_FLAG_INT32(config_update_interval, "second", 10);

namespace logtail {
void ConfigManager::CleanUnusedUserAK() {
}

ConfigManager::ConfigManager() {
    SetDefaultProfileProjectName(STRING_FLAG(profile_project_name));
    SetDefaultProfileRegion(STRING_FLAG(default_region_name));
}

ConfigManager::~ConfigManager() {
    try {
        if (mCheckUpdateThreadPtr.get() != NULL)
            mCheckUpdateThreadPtr->GetValue(100);
    } catch (...) {
    }
}

// LoadConfig loads config by @configName.
bool ConfigManager::LoadConfig(const string& configName) {
    // Load logtail config at first, eg. user-defined-ids.
    ReloadLogtailSysConf();

    Json::Value userLogJson; // will contains the root value after parsing.
    ParseConfResult userLogRes = ParseConfig(configName, userLogJson);
    if (userLogRes != CONFIG_OK) {
        if (userLogRes == CONFIG_NOT_EXIST)
            LOG_DEBUG(sLogger, ("load user config fail, file not exist", configName));
        else if (userLogRes == CONFIG_INVALID_FORMAT) {
            LOG_ERROR(sLogger, ("load user config fail, file content is not valid json", configName));
            LogtailAlarm::GetInstance()->SendAlarm(USER_CONFIG_ALARM, string("the user config is not valid json"));
        }
    } else {
        mConfigJson = userLogJson;
        // load global config
        if (userLogJson.isMember(GLOBAL_CONFIG_NODE)) {
            LoadGlobalConfig(userLogJson[GLOBAL_CONFIG_NODE]);
        }
    }

    // load single config as well as local config.
    return LoadAllConfig();
}

bool ConfigManager::UpdateAccessKey(const std::string& aliuid,
                                    std::string& accessKeyId,
                                    std::string& accessKey,
                                    int32_t& lastUpdateTime) {
    lastUpdateTime = GetUserAK(aliuid, accessKeyId, accessKey);
    if ((time(NULL) - lastUpdateTime) < INT32_FLAG(request_access_key_interval))
        return false;

    SetUserAK(aliuid, accessKeyId, accessKey);
    LOG_INFO(sLogger, ("GetAccessKey Success, accessKeyId", accessKeyId));
    return true;
}

// CheckUpdateThread is the routine of thread this->mCheckUpdateThreadPtr, created in function InitUpdateConfig.
//
// Its main job is to check whether there are config updates by calling GetLocalConfigUpdate.
// If any, it retrieves the updated data and stores it in mLocalYamlConfigDirMap,
// which EventDispatcher's Dispatch thread (main thread of Logtail) uses to perform the actual update.
//
// Synchronization between these two threads is implemented by value of mUpdateStat (with memory barrier):
// - mUpdateStat == NORMAL means nothing changed, shared datas are accessed by mCheckUpdateThreadPtr.
// - mUpdateStat == UPDATE_CONFIG, it means something changed and shared datas are available.
//   In this situation, GetConfigUpdate will stop checkiing (IsUpdate()==true), and dispatcher thread
//   will access shared datas to apply updates.
bool ConfigManager::CheckUpdateThread(bool configExistFlag) {
    usleep((rand() % 10) * 100 * 1000);
    int32_t lastCheckTime = 0;
    int32_t checkInterval = INT32_FLAG(config_update_interval);
    while (mThreadIsRunning) {
        int32_t curTime = time(NULL);

        if (curTime - lastCheckTime >= checkInterval) {
<<<<<<< HEAD
            AppConfig::ConfigServerAddress configServerAddress = AppConfig::GetInstance()->GetConfigServerAddress();
            if ("" != configServerAddress.host) {
                google::protobuf::RepeatedPtrField<configserver::proto::ConfigCheckResult> checkResults;
                google::protobuf::RepeatedPtrField<configserver::proto::ConfigDetail> configDetails;

                checkResults = SendHeartbeat(configServerAddress);
                if (checkResults.size() > 0) {
                    configDetails = FetchPipelineConfig(configServerAddress, checkResults);
                    UpdateRemoteConfig(checkResults, configDetails);
                }  
            }

            if (IsUpdate() && GetLocalConfigUpdate()) {
=======
            if (!IsUpdate()) {
                // DeleteHandlers is used to remove handlers deleted in main thread by
                // EventDispatcherBase::DumpAllHandlersMeta after new configs are loaded.
                DeleteHandlers();
            }

            if (!IsUpdate() && GetLocalConfigUpdate()) {
>>>>>>> 38a46cb8
                StartUpdateConfig();
            }
            lastCheckTime = curTime;
        }

        if (mThreadIsRunning)
            sleep(1);
        else
            break;
    }
    return true;
}

void ConfigManager::InitUpdateConfig(bool configExistFlag) {
    ConfigManagerBase::InitUpdateConfig(configExistFlag);

    mCheckUpdateThreadPtr = CreateThread([this, configExistFlag]() { CheckUpdateThread(configExistFlag); });
}

void ConfigManager::GetRemoteConfigUpdate() {
}

bool ConfigManager::GetRegionStatus(const string& region) {
    return true;
}

void ConfigManager::SetStartWorkerStatus(const std::string& result, const std::string& message) {
}

void ConfigManager::CreateCustomizedFuseConfig() {
}

std::string ConfigManager::CheckPluginFlusher(Json::Value& configJSON) {
    return configJSON.toStyledString();
}

Json::Value& ConfigManager::CheckPluginProcessor(Json::Value& pluginConfigJson, const Json::Value& rootConfigJson) {
    if (pluginConfigJson.isMember("processors")
        && (pluginConfigJson["processors"].isObject() || pluginConfigJson["processors"].isArray())) {
        // patch enable_log_position_meta to split processor if exists ...
        if (rootConfigJson["advanced"] && rootConfigJson["advanced"]["enable_log_position_meta"]) {
            for (size_t i = 0; i < pluginConfigJson["processors"].size(); i++) {
                Json::Value& processorConfigJson = pluginConfigJson["processors"][int(i)];
                if (processorConfigJson["type"] == "processor_split_log_string"
                    || processorConfigJson["type"] == "processor_split_log_regex") {
                    if (processorConfigJson["detail"]) {
                        processorConfigJson["detail"]["EnableLogPositionMeta"]
                            = rootConfigJson["advanced"]["enable_log_position_meta"];
                    }
                    break;
                }
                pluginConfigJson["processors"][int(i)] = processorConfigJson;
            }
        }
    }
    return pluginConfigJson;
}

// ConfigServer
google::protobuf::RepeatedPtrField<configserver::proto::ConfigCheckResult> ConfigManager::SendHeartbeat(
    const AppConfig::ConfigServerAddress& configServerAddress
) {
    configserver::proto::HeartBeatRequest heartBeatReq;
    configserver::proto::AgentAttributes attributes;
    std::string requestID = sdk::Base64Enconde(string("heartbeat").append(to_string(time(NULL))));
    heartBeatReq.set_request_id(requestID);
    heartBeatReq.set_agent_id(GetInstanceId());
    heartBeatReq.set_agent_type("iLogtail");
    attributes.set_version(ILOGTAIL_VERSION);
    attributes.set_ip(LogFileProfiler::mIpAddr);
    heartBeatReq.set_allocated_attributes(&attributes);
    heartBeatReq.mutable_tags()->CopyFrom({AppConfig::GetInstance()->GetConfigServerTags().begin(), AppConfig::GetInstance()->GetConfigServerTags().end()});
    heartBeatReq.set_running_status("");
    heartBeatReq.set_startup_time(0);
    heartBeatReq.set_interval(INT32_FLAG(config_update_interval));

    google::protobuf::RepeatedPtrField<configserver::proto::ConfigInfo> pipelineConfigs;
    for (std::unordered_map<std::string, int64_t>::iterator it = mServerYamlConfigVersionMap.begin(); it != mServerYamlConfigVersionMap.end(); it++) {
        configserver::proto::ConfigInfo info;
        info.set_type(configserver::proto::PIPELINE_CONFIG);
        info.set_name(it->first);
        info.set_version(it->second);
        pipelineConfigs.AddAllocated(&info);
    }
    heartBeatReq.mutable_pipeline_configs()->CopyFrom(pipelineConfigs);

    string operation = sdk::CONFIGSERVERAGENT;
    operation.append("/").append("HeartBeat");
    map<string, string> httpHeader;
    httpHeader[sdk::CONTENT_TYPE] = sdk::TYPE_LOG_PROTOBUF;
    std::string reqBody;
    heartBeatReq.SerializeToString(&reqBody);
    sdk::HttpMessage httpResponse;

    sdk::CurlClient client;
    google::protobuf::RepeatedPtrField<configserver::proto::ConfigCheckResult> emptyResult;
    try {
        client.Send(sdk::HTTP_POST,
                    configServerAddress.host,
                    configServerAddress.port,
                    operation,
                    "",
                    httpHeader,
                    reqBody,
                    INT32_FLAG(sls_client_send_timeout),
                    httpResponse,
                    "",
                    false
        );
        configserver::proto::HeartBeatResponse heartBeatResp;
        heartBeatResp.ParseFromString(httpResponse.content);

        if (0 != strcmp(heartBeatResp.request_id().c_str(), requestID.c_str())) return emptyResult;

        LOG_DEBUG(sLogger, ("SendHeartBeat","success")("reqBody", reqBody)
                  ("requestId", heartBeatResp.request_id())("statusCode", heartBeatResp.code()));

        return heartBeatResp.pipeline_check_results();
    } catch (const sdk::LOGException& e) {
        LOG_WARNING(sLogger, ("SendHeartBeat", "fail")("reqBody", reqBody)("errCode", e.GetErrorCode())("errMsg", e.GetMessage()));
        return emptyResult;
    }
}

google::protobuf::RepeatedPtrField<configserver::proto::ConfigDetail> ConfigManager::FetchPipelineConfig(
    const AppConfig::ConfigServerAddress& configServerAddress,
    const google::protobuf::RepeatedPtrField<configserver::proto::ConfigCheckResult>& requestConfigs
) {
    configserver::proto::FetchPipelineConfigRequest fetchConfigReq;
    string requestID = sdk::Base64Enconde(GetInstanceId().append("_").append(to_string(time(NULL)))); 
    fetchConfigReq.set_request_id(requestID);
    fetchConfigReq.set_agent_id(GetInstanceId());

    google::protobuf::RepeatedPtrField<configserver::proto::ConfigInfo> configInfos;
    for (int i = 0; i < requestConfigs.size(); i++) {
        if (requestConfigs[i].check_status() != configserver::proto::DELETED) {
            configserver::proto::ConfigInfo info;
            info.set_type(configserver::proto::PIPELINE_CONFIG);
            info.set_name(requestConfigs[i].name());
            info.set_version(requestConfigs[i].new_version());
            info.set_context(requestConfigs[i].context());
            configInfos.AddAllocated(&info);
        }
    }
    fetchConfigReq.mutable_req_configs()->CopyFrom(configInfos);

    string operation = sdk::CONFIGSERVERAGENT;
    operation.append("/").append("GetConfigList");
    map<string, string> httpHeader;
    httpHeader[sdk::CONTENT_TYPE] = sdk::TYPE_LOG_PROTOBUF;
    string reqBody;
    fetchConfigReq.SerializeToString(&reqBody);
    sdk::HttpMessage httpResponse;

    sdk::CurlClient client;
    google::protobuf::RepeatedPtrField<configserver::proto::ConfigDetail> emptyResult;
    try {
        client.Send(sdk::HTTP_POST,
                    configServerAddress.host,
                    configServerAddress.port,
                    operation,
                    "",
                    httpHeader,
                    reqBody,
                    INT32_FLAG(sls_client_send_timeout),
                    httpResponse,
                    "",
                    false
        );

        configserver::proto::FetchPipelineConfigResponse fetchConfigResp;
        fetchConfigResp.ParseFromString(httpResponse.content);

        if (0 != strcmp(fetchConfigResp.request_id().c_str(), requestID.c_str())) return emptyResult;

        LOG_DEBUG(sLogger, ("GetConfigUpdateInfos","success")("reqBody", reqBody)
                  ("requestId", fetchConfigResp.request_id())("statusCode", fetchConfigResp.code()));
        
        return fetchConfigResp.config_details();
    } catch (const sdk::LOGException& e) {
        LOG_WARNING(sLogger, ("GetConfigUpdateInfos", "fail")("reqBody", reqBody)("errCode", e.GetErrorCode())("errMsg", e.GetMessage()));
        return emptyResult;
    }
}

void ConfigManager::UpdateRemoteConfig(
    google::protobuf::RepeatedPtrField<configserver::proto::ConfigCheckResult> checkResults,
    google::protobuf::RepeatedPtrField<configserver::proto::ConfigDetail> configDetails
) {
    static string serverConfigDirPath = AppConfig::GetInstance()->GetRemoteUserYamlConfigDirPath();

    string configName, oldConfigPath, newConfigPath;
    ofstream newConfig;
    configserver::proto::ConfigDetail configDetail;

    for (int i = 0; i < checkResults.size(); i++) {
        configName = checkResults[i].name();

        if (configserver::proto::NEW != checkResults[i].check_status()) {
            oldConfigPath = serverConfigDirPath + configName + "@" + to_string(checkResults[i].old_version()) + ".yaml";
        }
        if (configserver::proto::DELETED != checkResults[i].check_status()) {
            for (int j = 0; j < configDetails.size(); j++) 
                if (configDetails[j].name() == configName) {
                    configDetail = configDetails[j];
                    break;
                }
        }
        newConfigPath = serverConfigDirPath + configName + "@" + to_string(checkResults[i].new_version()) + ".yaml";

        switch (checkResults[i].check_status()) {
            case configserver::proto::DELETED: 
                remove(oldConfigPath.c_str());
                break;
            case configserver::proto::MODIFIED:
                remove(oldConfigPath.c_str());
                newConfig.open(newConfigPath.c_str(),ios::out);
                newConfig << configDetail.detail();
                newConfig.close();
                break;
            case configserver::proto::NEW: 
                newConfig.open(newConfigPath.c_str(),ios::out);
                newConfig << configDetail.detail();
                newConfig.close();
                break;
            default:
                break;
        }
    }
}

} // namespace logtail<|MERGE_RESOLUTION|>--- conflicted
+++ resolved
@@ -145,7 +145,6 @@
         int32_t curTime = time(NULL);
 
         if (curTime - lastCheckTime >= checkInterval) {
-<<<<<<< HEAD
             AppConfig::ConfigServerAddress configServerAddress = AppConfig::GetInstance()->GetConfigServerAddress();
             if ("" != configServerAddress.host) {
                 google::protobuf::RepeatedPtrField<configserver::proto::ConfigCheckResult> checkResults;
@@ -157,9 +156,7 @@
                     UpdateRemoteConfig(checkResults, configDetails);
                 }  
             }
-
-            if (IsUpdate() && GetLocalConfigUpdate()) {
-=======
+            
             if (!IsUpdate()) {
                 // DeleteHandlers is used to remove handlers deleted in main thread by
                 // EventDispatcherBase::DumpAllHandlersMeta after new configs are loaded.
@@ -167,7 +164,6 @@
             }
 
             if (!IsUpdate() && GetLocalConfigUpdate()) {
->>>>>>> 38a46cb8
                 StartUpdateConfig();
             }
             lastCheckTime = curTime;
