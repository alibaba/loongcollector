// Copyright 2022 iLogtail Authors
//
// Licensed under the Apache License, Version 2.0 (the "License");
// you may not use this file except in compliance with the License.
// You may obtain a copy of the License at
//
//      http://www.apache.org/licenses/LICENSE-2.0
//
// Unless required by applicable law or agreed to in writing, software
// distributed under the License is distributed on an "AS IS" BASIS,
// WITHOUT WARRANTIES OR CONDITIONS OF ANY KIND, either express or implied.
// See the License for the specific l
#pragma once

#include <iostream>
#include <string>

#include "json/json.h"

#include "app_config/AppConfig.h"
#include "common/Flags.h"
#include "common/LRUCache.h"

DECLARE_FLAG_STRING(operator_service);
DECLARE_FLAG_INT32(k8s_meta_service_port);

namespace logtail {

const static std::string appIdKey = "armsAppId";
const static std::string imageKey = "images";
const static std::string labelsKey = "labels";
const static std::string namespaceKey = "namespace";
const static std::string workloadKindKey = "workloadKind";
const static std::string workloadNameKey = "workloadName";
const static std::string serviceNameKey = "serviceName";

struct k8sContainerInfo {
    std::unordered_map<std::string, std::string> images;
    std::unordered_map<std::string, std::string> labels;
    std::string k8sNamespace;
    std::string serviceName;
    std::string workloadKind;
    std::string workloadName;
    std::time_t timestamp;
    std::string appId;
};

// 定义顶层的结构体
struct ContainerData {
    std::unordered_map<std::string, k8sContainerInfo> containers;
};

enum class containerInfoType { ContainerIdInfo, IpInfo };

class K8sMetadata {
private:
    lru11::Cache<std::string, std::shared_ptr<k8sContainerInfo>> containerCache;
    lru11::Cache<std::string, std::shared_ptr<k8sContainerInfo>> ipCache;
    std::string mServiceHost;
    int32_t mServicePort;
    K8sMetadata(size_t cacheSize) : containerCache(cacheSize, 0), ipCache(cacheSize, 0) {
        mServiceHost = STRING_FLAG(operator_service);
        mServicePort = INT32_FLAG(k8s_meta_service_port);
    }
    K8sMetadata(const K8sMetadata&) = delete;
    K8sMetadata& operator=(const K8sMetadata&) = delete;

<<<<<<< HEAD
    // 定义顶层的结构体
    struct ContainerData {
        std::unordered_map<std::string, k8sContainerInfo> containers;
    };

    enum class containerInfoType {
        ContainerIdInfo,
        IpInfo
    };

    class K8sMetadata {
        private:
            lru11::Cache<std::string, std::shared_ptr<k8sContainerInfo>> containerCache;
            lru11::Cache<std::string, std::shared_ptr<k8sContainerInfo>> ipCache;
            std::string mServiceHost;
            int32_t mServicePort;
            K8sMetadata(size_t cacheSize)
              : containerCache(cacheSize, 0), ipCache(cacheSize, 0){
                mServiceHost = STRING_FLAG(operator_service);
                mServicePort = INT32_FLAG(k8s_meta_service_port);
              }
            K8sMetadata(const K8sMetadata&) = delete;
            K8sMetadata& operator=(const K8sMetadata&) = delete;
=======
    void SetIpCache(const Json::Value& root);
    void SetContainerCache(const Json::Value& root);
    bool FromInfoJson(const Json::Value& json, k8sContainerInfo& info);
    bool FromContainerJson(const Json::Value& json, std::shared_ptr<ContainerData> data);

public:
    static K8sMetadata& GetInstance() {
        static K8sMetadata instance(500);
        return instance;
    }
    // 公共方法
    // if cache not have,get from server
    bool GetByContainerIdsFromServer(std::vector<std::string> containerIds);
    void GetByLocalHostFromServer();
    bool GetByIpsFromServer(std::vector<std::string> ips);
    // get info by container id from cache
    std::shared_ptr<k8sContainerInfo> GetInfoByContainerIdFromCache(const std::string& containerId);
    // get info by ip from cache
    std::shared_ptr<k8sContainerInfo> GetInfoByIpFromCache(const std::string& ip);
    bool SendRequestToOperator(const std::string& urlHost, const std::string& output, containerInfoType infoType);
>>>>>>> 8a3227b5

#ifdef APSARA_UNIT_TEST_MAIN
    friend class k8sMetadataUnittest;
#endif
};

<<<<<<< HEAD
        public:
            static K8sMetadata& GetInstance() {
                static K8sMetadata instance(500);
                return instance;
            }
            // 公共方法
            //if cache not have,get from server
            bool GetByContainerIdsFromServer(std::vector<std::string> containerIds);
            void GetByLocalHostFromServer();
            bool GetByIpsFromServer(std::vector<std::string> ips);
            // get info by container id from cache
            std::shared_ptr<k8sContainerInfo> GetInfoByContainerIdFromCache(const std::string& containerId);
            // get info by ip from cache
            std::shared_ptr<k8sContainerInfo> GetInfoByIpFromCache(const std::string& ip);
            bool SendRequestToOperator(const std::string& urlHost, const std::string& output, containerInfoType infoType);

    #ifdef APSARA_UNIT_TEST_MAIN
        friend class k8sMetadataUnittest;
    #endif
    };

=======
>>>>>>> 8a3227b5
} // namespace logtail<|MERGE_RESOLUTION|>--- conflicted
+++ resolved
@@ -65,31 +65,6 @@
     K8sMetadata(const K8sMetadata&) = delete;
     K8sMetadata& operator=(const K8sMetadata&) = delete;
 
-<<<<<<< HEAD
-    // 定义顶层的结构体
-    struct ContainerData {
-        std::unordered_map<std::string, k8sContainerInfo> containers;
-    };
-
-    enum class containerInfoType {
-        ContainerIdInfo,
-        IpInfo
-    };
-
-    class K8sMetadata {
-        private:
-            lru11::Cache<std::string, std::shared_ptr<k8sContainerInfo>> containerCache;
-            lru11::Cache<std::string, std::shared_ptr<k8sContainerInfo>> ipCache;
-            std::string mServiceHost;
-            int32_t mServicePort;
-            K8sMetadata(size_t cacheSize)
-              : containerCache(cacheSize, 0), ipCache(cacheSize, 0){
-                mServiceHost = STRING_FLAG(operator_service);
-                mServicePort = INT32_FLAG(k8s_meta_service_port);
-              }
-            K8sMetadata(const K8sMetadata&) = delete;
-            K8sMetadata& operator=(const K8sMetadata&) = delete;
-=======
     void SetIpCache(const Json::Value& root);
     void SetContainerCache(const Json::Value& root);
     bool FromInfoJson(const Json::Value& json, k8sContainerInfo& info);
@@ -110,35 +85,10 @@
     // get info by ip from cache
     std::shared_ptr<k8sContainerInfo> GetInfoByIpFromCache(const std::string& ip);
     bool SendRequestToOperator(const std::string& urlHost, const std::string& output, containerInfoType infoType);
->>>>>>> 8a3227b5
 
 #ifdef APSARA_UNIT_TEST_MAIN
     friend class k8sMetadataUnittest;
 #endif
 };
 
-<<<<<<< HEAD
-        public:
-            static K8sMetadata& GetInstance() {
-                static K8sMetadata instance(500);
-                return instance;
-            }
-            // 公共方法
-            //if cache not have,get from server
-            bool GetByContainerIdsFromServer(std::vector<std::string> containerIds);
-            void GetByLocalHostFromServer();
-            bool GetByIpsFromServer(std::vector<std::string> ips);
-            // get info by container id from cache
-            std::shared_ptr<k8sContainerInfo> GetInfoByContainerIdFromCache(const std::string& containerId);
-            // get info by ip from cache
-            std::shared_ptr<k8sContainerInfo> GetInfoByIpFromCache(const std::string& ip);
-            bool SendRequestToOperator(const std::string& urlHost, const std::string& output, containerInfoType infoType);
-
-    #ifdef APSARA_UNIT_TEST_MAIN
-        friend class k8sMetadataUnittest;
-    #endif
-    };
-
-=======
->>>>>>> 8a3227b5
 } // namespace logtail