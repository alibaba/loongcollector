// Copyright 2022 iLogtail Authors
//
// Licensed under the Apache License, Version 2.0 (the "License");
// you may not use this file except in compliance with the License.
// You may obtain a copy of the License at
//
//      http://www.apache.org/licenses/LICENSE-2.0
//
// Unless required by applicable law or agreed to in writing, software
// distributed under the License is distributed on an "AS IS" BASIS,
// WITHOUT WARRANTIES OR CONDITIONS OF ANY KIND, either express or implied.
// See the License for the specific l

#include "K8sMetadata.h"

#include <ctime>

<<<<<<< HEAD
#include <future>
=======
#include <chrono>
>>>>>>> c4d051c8
#include <thread>

#include "app_config/AppConfig.h"
#include "common/MachineInfoUtil.h"
#include "common/StringTools.h"
#include "common/http/Curl.h"
#include "common/http/HttpRequest.h"
#include "common/http/HttpResponse.h"
#include "logger/Logger.h"

using namespace std;

namespace logtail {

const std::string CONTAINER_ID_METADATA_PATH = "/metadata/containerid";
const std::string HOST_METADATAPATH = "/metadata/host";
const std::string IP_METADATA_PATH = "/metadata/ipport";

size_t WriteCallback(void* contents, size_t size, size_t nmemb, void* userp) {
    ((std::string*)userp)->append((char*)contents, size * nmemb);
    return size * nmemb;
}

bool K8sMetadata::Enable() {
#ifdef APSARA_UNIT_TEST_MAIN
    return true;
#endif
    return mEnable;
}

K8sMetadata::~K8sMetadata() {
    if (!mEnable) {
        return;
    }

    mFlag = false;
    mCv.notify_all();
    mNetDetectorCv.notify_all();

    if (mQueryThread.joinable()) {
        mQueryThread.join();
    }

    if (mNetDetector.joinable()) {
        mNetDetector.join();
    }
}

K8sMetadata::K8sMetadata(size_t ipCacheSize, size_t cidCacheSize, size_t externalIpCacheSize)
    : mIpCache(ipCacheSize, 20), mContainerCache(cidCacheSize, 20), mExternalIpCache(externalIpCacheSize, 20) {
    mServiceHost = STRING_FLAG(singleton_service);
    mServicePort = INT32_FLAG(singleton_port);
    const char* value = getenv("_node_ip_");
    if (value != NULL) {
        mHostIp = StringTo<string>(value);
    } else {
        mHostIp = GetHostIp();
    }
#ifdef APSARA_UNIT_TEST_MAIN
    mServiceHost = "47.95.70.43";
    mServicePort = 8899;
    mHostIp = "172.16.57.207";
    mEnable = true;
#else
    mEnable = getenv("KUBERNETES_SERVICE_HOST") && AppConfig::GetInstance()->IsPurageContainerMode()
        && mServiceHost.size() && mServicePort > 0;
    LOG_INFO(sLogger,
             ("k8smetadata enable status", mEnable)("host ip", mHostIp)("serviceHost", mServiceHost)("servicePort",
                                                                                                     mServicePort));
#endif

    // batch query metadata ...
    if (mEnable) {
        mFlag = true;
        mNetDetector = std::thread(&K8sMetadata::DetectNetwork, this);
        mQueryThread = std::thread(&K8sMetadata::ProcessBatch, this);
    }
}

bool K8sMetadata::FromInfoJson(const Json::Value& json, k8sContainerInfo& info) {
    if (!json.isMember(imageKey) || !json.isMember(labelsKey) || !json.isMember(namespaceKey)
        || !json.isMember(workloadKindKey) || !json.isMember(workloadNameKey)) {
        return false;
    }

    for (const auto& key : json[imageKey].getMemberNames()) {
        if (json[imageKey].isMember(key)) {
            info.images[key] = json[imageKey][key].asString();
        }
    }
    for (const auto& key : json[labelsKey].getMemberNames()) {
        if (json[labelsKey].isMember(key)) {
            info.labels[key] = json[labelsKey][key].asString();

            if (key == appIdKey) {
                info.appId = json[labelsKey][key].asString();
            } else if (key == appNameKey) {
                info.appName = json[labelsKey][key].asString();
            }
        }
    }

    info.k8sNamespace = json[namespaceKey].asString();
    if (json.isMember(serviceNameKey)) {
        info.serviceName = json[serviceNameKey].asString();
    }
    if (json.isMember(containerIdKey)) {
        for (const auto& member : json[containerIdKey]) {
            info.containerIds.push_back(member.asString());
        }
    }
    info.workloadKind = json[workloadKindKey].asString();
    info.workloadName = json[workloadNameKey].asString();
    info.podIp = json[podIpKey].asString();
    info.podName = json[podNameKey].asString();
    info.serviceName = json[serviceNameKey].asString();
    info.startTime = json[startTimeKey].asInt64();
    info.timestamp = std::time(0);
    return true;
}

bool ContainerInfoIsExpired(std::shared_ptr<k8sContainerInfo> info) {
    if (info == nullptr) {
        return false;
    }
    std::time_t now = std::time(0);
    std::chrono::system_clock::time_point th1 = std::chrono::system_clock::from_time_t(info->timestamp);
    std::chrono::system_clock::time_point th2 = std::chrono::system_clock::from_time_t(now);
    std::chrono::duration<double> diff = th2 - th1;
    double seconds_diff = diff.count();
    if (seconds_diff > 600) { // 10 minutes in seconds
        return true;
    }
    return false;
}

bool K8sMetadata::FromContainerJson(const Json::Value& json,
                                    std::shared_ptr<ContainerData> data,
                                    containerInfoType infoType) {
    if (!json.isObject()) {
        return false;
    }
    for (const auto& key : json.getMemberNames()) {
        k8sContainerInfo info;
        bool fromJsonIsOk = FromInfoJson(json[key], info);
        if (!fromJsonIsOk) {
            continue;
        }
        data->containers[key] = info;
    }
    return true;
}

std::unique_ptr<HttpRequest>
K8sMetadata::BuildRequest(const std::string& path, const std::string& reqBody, uint32_t timeout, uint32_t maxTryCnt) {
    return std::make_unique<HttpRequest>("GET",
                                         false,
                                         mServiceHost,
                                         mServicePort,
                                         path,
                                         "",
                                         map<std::string, std::string>({{"Content-Type", "application/json"}}),
                                         reqBody,
                                         timeout,
                                         maxTryCnt);
}

void K8sMetadata::UpdateStatus(bool status) {
    if (status) {
        mFailCount = 0;
        mIsValid = true;
    } else if (++mFailCount > 5 && mIsValid) {
        mIsValid = false;
        mNetDetectorCv.notify_one();
    }
}

bool K8sMetadata::SendRequestToOperator(const std::string& urlHost,
                                        const std::string& query,
                                        containerInfoType infoType,
                                        std::vector<std::string>& resKey) {
    if (!mIsValid) {
        LOG_DEBUG(sLogger, ("remote status invalid", "skip query"));
        return false;
    }
    HttpResponse res;
    std::string path = CONTAINER_ID_METADATA_PATH;
    if (infoType == containerInfoType::IpInfo) {
        path = IP_METADATA_PATH;
    } else if (infoType == containerInfoType::HostInfo) {
        path = HOST_METADATAPATH;
    }
    auto request = BuildRequest(path, query);
    LOG_DEBUG(sLogger, ("host", mServiceHost)("port", mServicePort)("path", path)("query", query));
#ifdef APSARA_UNIT_TEST_MAIN
    mRequest = request.get();
    bool success = false;
#else
    bool success = SendHttpRequest(std::move(request), res);
#endif
    LOG_DEBUG(sLogger, ("res body", *res.GetBody<std::string>()));
    if (success) {
        if (res.GetStatusCode() != 200) {
            UpdateStatus(false);
            LOG_WARNING(sLogger, ("fetch k8s meta from one operator fail, code is ", res.GetStatusCode()));
            return false;
        }
        UpdateStatus(true);
        Json::CharReaderBuilder readerBuilder;
        std::unique_ptr<Json::CharReader> reader(readerBuilder.newCharReader());
        Json::Value root;
        std::string errors;

        auto& responseBody = *res.GetBody<std::string>();
        if (reader->parse(responseBody.c_str(), responseBody.c_str() + responseBody.size(), &root, &errors)) {
            std::shared_ptr<ContainerData> data = std::make_shared<ContainerData>();
            if (data == nullptr) {
                return false;
            }
            if (!FromContainerJson(root, data, infoType)) {
                LOG_WARNING(sLogger, ("from container json error:", "SetIpCache"));
            } else {
                HandleMetadataResponse(infoType, data, resKey);
            }
        } else {
            LOG_WARNING(sLogger, ("JSON parse error:", errors));
            return false;
        }

        return true;
    } else {
        UpdateStatus(false);
        LOG_WARNING(sLogger, ("fetch k8s meta from one operator fail", urlHost));
        return false;
    }
}

void K8sMetadata::HandleMetadataResponse(containerInfoType infoType,
                                         const std::shared_ptr<ContainerData>& data,
                                         std::vector<std::string>& resKey) {
    for (const auto& pair : data->containers) {
        // update cache
        auto info = std::make_shared<k8sContainerInfo>(pair.second);
        if (infoType == containerInfoType::ContainerIdInfo) {
            // record result
            resKey.push_back(pair.first);
            SetContainerCache(pair.first, info);
        } else if (infoType == containerInfoType::IpInfo) {
            // record result
            resKey.push_back(pair.first);
            SetIpCache(pair.first, info);
        } else {
            // set ip cache
            SetIpCache(info->podIp, info);
            // set containerid cache
            for (const auto& cid : info->containerIds) {
                // record result
                resKey.push_back(cid);
                SetContainerCache(cid, info);
            }
        }
    }
}

std::vector<std::string> K8sMetadata::GetByContainerIdsFromServer(std::vector<std::string>& containerIds,
                                                                  bool& status) {
    Json::Value jsonObj;
    for (auto& str : containerIds) {
        jsonObj["keys"].append(str);
    }
    std::vector<std::string> res;
    Json::StreamWriterBuilder writer;
    std::string reqBody = Json::writeString(writer, jsonObj);
    status = SendRequestToOperator(mServiceHost, reqBody, containerInfoType::ContainerIdInfo, res);
    return res;
}

bool K8sMetadata::GetByLocalHostFromServer(std::vector<std::string>& podIpVec) {
    Json::Value jsonObj;
    jsonObj["keys"].append(mHostIp);
    Json::StreamWriterBuilder writer;
    std::string reqBody = Json::writeString(writer, jsonObj);
    return SendRequestToOperator(mServiceHost, reqBody, containerInfoType::HostInfo, podIpVec);
}

bool K8sMetadata::GetByLocalHostFromServer() {
    std::vector<std::string> podIpVec;
    return GetByLocalHostFromServer(podIpVec);
}

void K8sMetadata::SetContainerCache(const std::string& key, const std::shared_ptr<k8sContainerInfo>& info) {
    mContainerCache.insert(key, info);
}

void K8sMetadata::SetIpCache(const std::string& key, const std::shared_ptr<k8sContainerInfo>& info) {
    mIpCache.insert(key, info);
}

void K8sMetadata::SetExternalIpCache(const std::string& ip) {
    LOG_DEBUG(sLogger, (ip, "is external, inset into cache ..."));
    mExternalIpCache.insert(ip, uint8_t(0));
}

void K8sMetadata::UpdateExternalIpCache(const std::vector<std::string>& queryIps,
                                        const std::vector<std::string>& retIps) {
    std::set<std::string> hash;
    for (auto& ip : retIps) {
        hash.insert(ip);
    }
    for (auto& x : queryIps) {
        if (!hash.count(x)) {
            LOG_DEBUG(sLogger, (x, "mark as external ip"));
            SetExternalIpCache(x);
        }
    }
}

std::vector<std::string> K8sMetadata::GetByIpsFromServer(std::vector<std::string>& ips, bool& status) {
    Json::Value jsonObj;
    for (auto& str : ips) {
        jsonObj["keys"].append(str);
    }
    std::vector<std::string> res;
    Json::StreamWriterBuilder writer;
    std::string reqBody = Json::writeString(writer, jsonObj);
    LOG_DEBUG(sLogger, ("reqBody", reqBody));
    status = SendRequestToOperator(mServiceHost, reqBody, containerInfoType::IpInfo, res);
    if (status) {
        UpdateExternalIpCache(ips, res);
    }
    return res;
}

std::shared_ptr<k8sContainerInfo> K8sMetadata::GetInfoByContainerIdFromCache(const std::string& containerId) {
    if (containerId.empty()) {
        return nullptr;
    }
    if (mContainerCache.contains(containerId)) {
        return mContainerCache.get(containerId);
    } else {
        return nullptr;
    }
}

std::shared_ptr<k8sContainerInfo> K8sMetadata::GetInfoByIpFromCache(const std::string& ip) {
    if (ip.empty()) {
        return nullptr;
    }
    if (mIpCache.contains(ip)) {
        return mIpCache.get(ip);
    } else {
        return nullptr;
    }
}

bool K8sMetadata::IsExternalIp(const std::string& ip) const {
    return mExternalIpCache.contains(ip);
}

void K8sMetadata::AsyncQueryMetadata(containerInfoType type, const std::string& key) {
    if (key.empty()) {
        LOG_DEBUG(sLogger, ("empty key", ""));
        return;
    }
    std::unique_lock<std::mutex> lock(mStateMux);
    if (mPendingKeys.find(key) != mPendingKeys.end()) {
        // already in query queue ...
        return;
    }
    mPendingKeys.insert(key);
    if (type == containerInfoType::IpInfo) {
        mBatchKeys.push_back(key);
    } else if (type == containerInfoType::ContainerIdInfo) {
        mBatchCids.push_back(key);
    }
}

const static std::string LOCALHOST_IP = "127.0.0.1";

void K8sMetadata::DetectMetadataServer() {
    std::vector<std::string> ips = {LOCALHOST_IP};
    bool status = false;
    GetByIpsFromServer(ips, status);
    LOG_DEBUG(sLogger, ("detect network, res", status));
    return;
}

void K8sMetadata::DetectNetwork() {
    LOG_INFO(sLogger, ("begin to start k8smetadata network detector", ""));
    std::unique_lock<std::mutex> lock(mNetDetectorMtx);
    while (mFlag) {
        // detect network every seconds
        mNetDetectorCv.wait_for(lock, chrono::seconds(1));
        if (!mFlag) {
            return;
        }
        if (mIsValid) {
            continue;
        }
        // detect network
        DetectMetadataServer();
    }
    LOG_INFO(sLogger, ("stop k8smetadata network detector", ""));
}

void K8sMetadata::ProcessBatch() {
    auto batchProcessor = [this](auto&& processFunc,
                                 std::vector<std::string>& srcItems,
                                 std::vector<std::string>& pendingItems,
                                 std::unordered_set<std::string>& pendingSet) {
        if (!srcItems.empty()) {
            bool status = false;
            if (mIsValid) {
                processFunc(srcItems, status);
            }

            std::unique_lock<std::mutex> lock(mStateMux);
            if (!status) {
                for (const auto& item : srcItems) {
                    if (!item.empty()) {
                        pendingItems.emplace_back(item);
                    }
                }
            } else {
                for (const auto& item : srcItems) {
                    pendingSet.erase(item);
                }
            }
        }
    };

    while (mFlag) {
        std::vector<std::string> keysToProcess;
        std::vector<std::string> cidKeysToProcess;
        {
            std::unique_lock<std::mutex> lock(mStateMux);
            // merge requests in 100ms
            mCv.wait_for(lock, chrono::milliseconds(100));
            if (!mFlag) {
                break;
            }
            if (!mIsValid || (mBatchKeys.empty() && mBatchCids.empty())) {
                continue;
            }
            keysToProcess.swap(mBatchKeys);
            cidKeysToProcess.swap(mBatchCids);
        }

        batchProcessor([this](auto&& items, bool& status) { GetByIpsFromServer(items, status); },
                       keysToProcess,
                       mBatchKeys,
                       mPendingKeys);

        batchProcessor([this](auto&& items, bool& status) { GetByContainerIdsFromServer(items, status); },
                       cidKeysToProcess,
                       mBatchCids,
                       mPendingKeys);
    }
}

} // namespace logtail<|MERGE_RESOLUTION|>--- conflicted
+++ resolved
@@ -15,11 +15,8 @@
 
 #include <ctime>
 
-<<<<<<< HEAD
 #include <future>
-=======
 #include <chrono>
->>>>>>> c4d051c8
 #include <thread>
 
 #include "app_config/AppConfig.h"
