/*
 * Copyright 2025 iLogtail Authors
 *
 * Licensed under the Apache License, Version 2.0 (the "License");
 * you may not use this file except in compliance with the License.
 * You may obtain a copy of the License at
 *
 *      http://www.apache.org/licenses/LICENSE-2.0
 *
 * Unless required by applicable law or agreed to in writing, software
 * distributed under the License is distributed on an "AS IS" BASIS,
 * WITHOUT WARRANTIES OR CONDITIONS OF ANY KIND, either express or implied.
 * See the License for the specific language governing permissions and
 * limitations under the License.
 */

#pragma once

#include <linux/inet_diag.h>
#include <linux/netlink.h>
#include <net/if.h>
#include <netinet/in.h>
#include <sched.h>
#include <sys/ioctl.h>
#include <sys/socket.h>

#include <atomic>
#include <chrono>
#include <condition_variable>
#include <functional>
#include <mutex>
#include <tuple>
#include <unordered_map>
#include <utility>
#include <vector>

#include "collector/MetricCalculate.h"
#include "common/Flags.h"
#include "common/ProcParser.h"

DECLARE_FLAG_INT32(system_interface_default_cache_ttl);

namespace logtail {

struct BaseInformation {
    std::chrono::steady_clock::time_point collectTime;
};

struct SystemInformation : public BaseInformation {
    int64_t bootTime;
};

// man proc: https://man7.org/linux/man-pages/man5/proc.5.html
// search key: /proc/stat
enum class EnumCpuKey : int {
    user = 1,
    nice,
    system,
    idle,
    iowait, // since Linux 2.5.41
    irq, // since Linux 2.6.0
    softirq, // since Linux 2.6.0
    steal, // since Linux 2.6.11
    guest, // since Linux 2.6.24
    guest_nice, // since Linux 2.6.33
};

struct CPUStat {
    int32_t index; // -1 means total cpu
    double user;
    double nice;
    double system;
    double idle;
    double iowait;
    double irq;
    double softirq;
    double steal;
    double guest;
    double guestNice;
};

struct tagPidTotal {
    pid_t pid = 0;
    uint64_t total = 0;

    tagPidTotal() = default;

    tagPidTotal(pid_t p, uint64_t t) : pid(p), total(t) {}
};

// 单进程CPU信息
struct ProcessCpuInformation {
    int64_t startTime = 0;
    std::chrono::steady_clock::time_point lastTime;
    uint64_t user = 0;
    uint64_t sys = 0;
    uint64_t total = 0;
    double percent = 0.0;
};

struct ProcessTime {
    int64_t startTime;
    std::chrono::milliseconds cutime{0};
    std::chrono::milliseconds cstime{0};

    std::chrono::milliseconds user{0}; // utime + cutime
    std::chrono::milliseconds sys{0}; // stime + cstime

    std::chrono::milliseconds total{0}; // user + sys

    std::chrono::milliseconds utime() const { return user - cutime; }

    std::chrono::milliseconds stime() const { return sys - cstime; }
};

struct ProcessCpuInformationCache {
    ProcessCpuInformation processCpu;
    std::chrono::steady_clock::time_point expireTime;
};

struct CpuInformationCache {
    pid_t pid;
    std::chrono::steady_clock::time_point recordTimestamp;
    uint16_t cpuTime;
};

struct ProcessInfo {
    pid_t pid;
    std::string name;
    std::string path;
    std::string cwd;
    std::string root;
    std::string args;
    std::string user;
};

struct ProcessMemoryInformation : public BaseInformation {
    uint64_t size = 0;
    uint64_t resident = 0;
    uint64_t share = 0;
    uint64_t minorFaults = 0;
    uint64_t majorFaults = 0;
    uint64_t pageFaults = 0;
};

// 进程打开文件数
struct ProcessFd : public BaseInformation {
    uint64_t total = 0;
    bool exact = true; // total是否是一个精确值，在Linux下进程打开文件数超10,000时，将不再继续统计，以防出现性能问题
};

struct ProcessCredName : public BaseInformation {
    std::string user;
    std::string group;
    std::string name;
    uid_t uid; // real user ID
    gid_t gid; // real group ID
    uid_t euid; // effective user ID
    gid_t egid; // effective group ID
};

struct ProcessCred {
    uid_t uid; // real user ID
    gid_t gid; // real group ID
    uid_t euid; // effective user ID
    gid_t egid; // effective group ID
};

struct ProcessAllStat {
    pid_t pid;
    ProcessStat processState;
    ProcessInfo processInfo;
    ProcessCpuInformation processCpu;
    ProcessMemoryInformation processMemory;
    double memPercent = 0.0;
    uint64_t fdNum = 0;
    bool fdNumExact = true;
};

struct ProcessPushMertic {
    pid_t pid;
    std::string name;
    std::string user;
    std::string path;
    std::string args;
    double cpuPercent = 0.0;
    double memPercent = 0.0;
    double fdNum = 0.0;
    double numThreads = 0.0;
    double allNumProcess = 0.0;

    static inline const FieldName<ProcessPushMertic> processPushMerticFields[] = {
        FIELD_ENTRY(ProcessPushMertic, cpuPercent),
        FIELD_ENTRY(ProcessPushMertic, memPercent),
        FIELD_ENTRY(ProcessPushMertic, fdNum),
        FIELD_ENTRY(ProcessPushMertic, numThreads),
        FIELD_ENTRY(ProcessPushMertic, allNumProcess),
    };

    static void enumerate(const std::function<void(const FieldName<ProcessPushMertic, double>&)>& callback) {
        for (const auto& field : processPushMerticFields) {
            callback(field);
        }
    }
};

struct VMProcessNumStat {
    double vmProcessNum = 0;

    static inline const FieldName<VMProcessNumStat> vmProcessNumStatMerticFields[] = {
        FIELD_ENTRY(VMProcessNumStat, vmProcessNum),
    };

    static void enumerate(const std::function<void(const FieldName<VMProcessNumStat, double>&)>& callback) {
        for (const auto& field : vmProcessNumStatMerticFields) {
            callback(field);
        }
    }
};

struct SystemTaskInfo {
    uint64_t threadCount = 0;
    uint64_t processCount = 0;
    uint64_t zombieProcessCount = 0;
};

struct CPUInformation : public BaseInformation {
    std::vector<CPUStat> stats;
};

struct ProcessListInformation : public BaseInformation {
    std::vector<pid_t> pids;
};

struct ProcessInformation : public BaseInformation {
    ProcessStat stat; // shared data structrue with eBPF process
};

// /proc/loadavg
struct SystemStat {
    double load1;
    double load5;
    double load15;
    double load1PerCore;
    double load5PerCore;
    double load15PerCore;

    // Define the field descriptors
    static inline const FieldName<SystemStat> systemMetricFields[] = {
        FIELD_ENTRY(SystemStat, load1),
        FIELD_ENTRY(SystemStat, load5),
        FIELD_ENTRY(SystemStat, load15),
        FIELD_ENTRY(SystemStat, load1PerCore),
        FIELD_ENTRY(SystemStat, load5PerCore),
        FIELD_ENTRY(SystemStat, load15PerCore),
    };

    // Define the enumerate function for your metric type
    static void enumerate(const std::function<void(const FieldName<SystemStat, double>&)>& callback) {
        for (const auto& field : systemMetricFields) {
            callback(field);
        }
    }
};

enum EnumTcpState : int8_t {
    TCP_ESTABLISHED = 1,
    TCP_SYN_SENT,
    TCP_SYN_RECV,
    TCP_FIN_WAIT1,
    TCP_FIN_WAIT2,
    TCP_TIME_WAIT,
    TCP_CLOSE,
    TCP_CLOSE_WAIT,
    TCP_LAST_ACK,
    TCP_LISTEN,
    TCP_CLOSING,
    TCP_IDLE,
    TCP_BOUND,
    TCP_UNKNOWN,
    TCP_TOTAL,
    TCP_NON_ESTABLISHED,

    TCP_STATE_END, // 仅用于状态计数
};

struct NetState {
    uint64_t tcpStates[TCP_STATE_END] = {0};
    unsigned int tcpInboundTotal = 0;
    unsigned int tcpOutboundTotal = 0;
    unsigned int allInboundTotal = 0;
    unsigned int allOutboundTotal = 0;

    void calcTcpTotalAndNonEstablished();
    std::string toString(const char* lf = "\n", const char* tab = "    ") const;
    bool operator==(const NetState&) const;

    inline bool operator!=(const NetState& r) const { return !(*this == r); }
};

struct NetLinkRequest {
    struct nlmsghdr nlh;
    struct inet_diag_req r;
};

// /proc/net/snmp  tcp:
enum class EnumNetSnmpTCPKey : int {
    RtoAlgorithm = 1,
    RtoMin,
    RtoMax,
    MaxConn,
    ActiveOpens,
    PassiveOpens,
    AttemptFails,
    EstabResets,
    CurrEstab,
    InSegs,
    OutSegs,
    RetransSegs,
    InErrs,
    OutRsts,
    InCsumErrors,
};

struct NetInterfaceMetric {
    // received
    uint64_t rxPackets = 0;
    uint64_t rxBytes = 0;
    uint64_t rxErrors = 0;
    uint64_t rxDropped = 0;
    uint64_t rxOverruns = 0;
    uint64_t rxFrame = 0;
    // transmitted
    uint64_t txPackets = 0;
    uint64_t txBytes = 0;
    uint64_t txErrors = 0;
    uint64_t txDropped = 0;
    uint64_t txOverruns = 0;
    uint64_t txCollisions = 0;
    uint64_t txCarrier = 0;

    int64_t speed = 0;
    std::string name;
};

struct NetAddress {
    enum { SI_AF_UNSPEC, SI_AF_INET, SI_AF_INET6, SI_AF_LINK } family;
    union {
        uint32_t in;
        uint32_t in6[4];
        unsigned char mac[8];
    } addr;

    NetAddress();
    std::string str() const;
};

struct InterfaceConfig {
    std::string name;
    std::string type;
    std::string description;
    NetAddress hardWareAddr;

    NetAddress address;
    NetAddress destination;
    NetAddress broadcast;
    NetAddress netmask;

    NetAddress address6;
    int prefix6Length = 0;
    int scope6 = 0;

    uint64_t mtu = 0;
    uint64_t metric = 0;
    int txQueueLen = 0;
};

// TCP各种状态下的连接数
struct ResTCPStat {
    uint64_t tcpEstablished;
    uint64_t tcpListen;
    uint64_t tcpTotal;
    uint64_t tcpNonEstablished;

    static inline const FieldName<ResTCPStat, uint64_t> resTCPStatFields[] = {
        FIELD_ENTRY(ResTCPStat, tcpEstablished),
        FIELD_ENTRY(ResTCPStat, tcpListen),
        FIELD_ENTRY(ResTCPStat, tcpTotal),
        FIELD_ENTRY(ResTCPStat, tcpNonEstablished),
    };

    static void enumerate(const std::function<void(const FieldName<ResTCPStat, uint64_t>&)>& callback) {
        for (auto& field : resTCPStatFields) {
            callback(field);
        }
    };
};


// 每秒发包数，上行带宽，下行带宽.每秒发送错误包数量
struct ResNetRatePerSec {
    double rxPackRate;
    double txPackRate;
    double rxByteRate;
    double txByteRate;
    double txErrorRate;
    double rxErrorRate;
    double rxDropRate;
    double txDropRate;


    static inline const FieldName<ResNetRatePerSec> resRatePerSecFields[] = {
        FIELD_ENTRY(ResNetRatePerSec, rxPackRate),
        FIELD_ENTRY(ResNetRatePerSec, txPackRate),
        FIELD_ENTRY(ResNetRatePerSec, rxByteRate),
        FIELD_ENTRY(ResNetRatePerSec, txByteRate),
        FIELD_ENTRY(ResNetRatePerSec, txErrorRate),
        FIELD_ENTRY(ResNetRatePerSec, rxErrorRate),
        FIELD_ENTRY(ResNetRatePerSec, rxDropRate),
        FIELD_ENTRY(ResNetRatePerSec, txDropRate),
    };
    static void enumerate(const std::function<void(const FieldName<ResNetRatePerSec, double>&)>& callback) {
        for (auto& field : resRatePerSecFields) {
            callback(field);
        }
    };
};

struct SystemLoadInformation : public BaseInformation {
    SystemStat systemStat;
};

struct CpuCoreNumInformation : public BaseInformation {
    unsigned int cpuCoreNum;
};

<<<<<<< HEAD
struct TCPStatInformation : public BaseInformation {
    ResTCPStat stat;
};

struct NetRateInformation : public BaseInformation {
    std::vector<NetInterfaceMetric> metrics;
};

struct NetInterfaceInformation : public BaseInformation {
    std::vector<InterfaceConfig> configs;
=======
struct ProcessExecutePath : public BaseInformation {
    std::string path;
>>>>>>> 102b1942
};

struct TupleHash {
    template <typename... T>
    std::size_t operator()(const std::tuple<T...>& t) const {
        size_t seed = 0;
        std::apply(
            [&](const T&... args) { ((seed ^= std::hash<T>{}(args) + 0x9e3779b9 + (seed << 6) + (seed >> 2)), ...); },
            t);
        return seed;
    }
};

struct MemoryInformationString : public BaseInformation {
    std::vector<std::string> meminfoString;
};

struct MTRRInformationString : public BaseInformation {
    std::vector<std::string> mtrrString;
};

// /proc/pid/status
struct ProcessStatusString : public BaseInformation {
    std::vector<std::string> processStatusString;
};

// /proc/pid/cmdline
struct ProcessCmdlineString : public BaseInformation {
    std::vector<std::string> cmdline;
};

// /proc/pid/statm
struct ProcessStatmString : public BaseInformation {
    std::vector<std::string> processStatmString;
};

struct MemoryStat {
    double ram = 0;
    double total = 0;
    double used = 0;
    double free = 0;
    double available = 0;
    double actualUsed = 0;
    double actualFree = 0;
    double buffers = 0;
    double cached = 0;
    double usedPercent = 0.0;
    double freePercent = 0.0;

    static inline const FieldName<MemoryStat> memStatMetas[] = {
        FIELD_ENTRY(MemoryStat, ram),
        FIELD_ENTRY(MemoryStat, total),
        FIELD_ENTRY(MemoryStat, used),
        FIELD_ENTRY(MemoryStat, free),
        FIELD_ENTRY(MemoryStat, available),
        FIELD_ENTRY(MemoryStat, actualUsed),
        FIELD_ENTRY(MemoryStat, actualFree),
        FIELD_ENTRY(MemoryStat, buffers),
        FIELD_ENTRY(MemoryStat, cached),
        FIELD_ENTRY(MemoryStat, usedPercent),
        FIELD_ENTRY(MemoryStat, freePercent),
    };

    static void enumerate(const std::function<void(const FieldName<MemoryStat>&)>& callback) {
        for (const auto& field : memStatMetas) {
            callback(field);
        }
    }
};

struct MemoryInformation : public BaseInformation {
    MemoryStat memStat;
};

class SystemInterface {
public:
    template <typename InfoT, typename... Args>
    class SystemInformationCache {
    public:
        SystemInformationCache(std::chrono::milliseconds ttl) : mTTL(ttl) {}
        bool GetWithTimeout(InfoT& info, std::chrono::milliseconds timeout, Args... args);
        bool Set(InfoT& info, Args... args);
        bool GC();

    private:
        std::mutex mMutex;
        std::unordered_map<std::tuple<Args...>, std::pair<InfoT, std::atomic_bool>, TupleHash> mCache;
        std::condition_variable mConditionVariable;
        std::chrono::milliseconds mTTL;

#ifdef APSARA_UNIT_TEST_MAIN
        friend class SystemInterfaceUnittest;
#endif
    };

    template <typename InfoT>
    class SystemInformationCache<InfoT> {
    public:
        SystemInformationCache(std::chrono::milliseconds ttl) : mTTL(ttl) {}
        bool GetWithTimeout(InfoT& info, std::chrono::milliseconds timeout);
        bool Set(InfoT& info);
        bool GC();

    private:
        std::mutex mMutex;
        std::pair<InfoT, std::atomic_bool> mCache;
        std::condition_variable mConditionVariable;
        std::chrono::milliseconds mTTL;

#ifdef APSARA_UNIT_TEST_MAIN
        friend class SystemInterfaceUnittest;
#endif
    };

    SystemInterface(const SystemInterface&) = delete;
    SystemInterface(SystemInterface&&) = delete;
    SystemInterface& operator=(const SystemInterface&) = delete;
    SystemInterface& operator=(SystemInterface&&) = delete;

    static SystemInterface* GetInstance();

    bool GetSystemInformation(SystemInformation& systemInfo);
    bool GetCPUInformation(CPUInformation& cpuInfo);
    bool GetProcessListInformation(ProcessListInformation& processListInfo);
    bool GetProcessInformation(pid_t pid, ProcessInformation& processInfo);
    bool GetSystemLoadInformation(SystemLoadInformation& systemLoadInfo);
    bool GetCPUCoreNumInformation(CpuCoreNumInformation& cpuCoreNumInfo);
    bool GetHostMemInformationStat(MemoryInformation& meminfo);
    bool GetProcessCmdlineString(pid_t pid, ProcessCmdlineString& cmdline);
    bool GetPorcessStatm(pid_t pid, ProcessMemoryInformation& processMemory);
    bool GetProcessCredNameObj(pid_t pid, ProcessCredName& credName);
    bool GetExecutablePathCache(pid_t pid, ProcessExecutePath& executePath);
    bool GetProcessOpenFiles(pid_t pid, ProcessFd& processFd);

    bool GetTCPStatInformation(TCPStatInformation& tcpStatInfo);
    bool GetNetRateInformation(NetRateInformation& netRateInfo);
    bool GetNetInterfaceInformation(NetInterfaceInformation& netInterfaceInfo);
    explicit SystemInterface(std::chrono::milliseconds ttl
                             = std::chrono::milliseconds{INT32_FLAG(system_interface_default_cache_ttl)})
        : mSystemInformationCache(),
          mCPUInformationCache(ttl),
          mProcessListInformationCache(ttl),
          mProcessInformationCache(ttl),
          mSystemLoadInformationCache(ttl),
          mCPUCoreNumInformationCache(ttl),
          mMemInformationCache(ttl),
<<<<<<< HEAD
          mTCPStatInformationCache(ttl),
          mNetRateInformationCache(ttl),
          mNetInterfaceInformationCache(ttl) {}
=======
          mProcessCmdlineCache(ttl),
          mProcessStatmCache(ttl),
          mProcessStatusCache(ttl),
          mProcessFdCache(ttl),
          mExecutePathCache(ttl) {}

>>>>>>> 102b1942
    virtual ~SystemInterface() = default;

private:
    template <typename F, typename InfoT, typename... Args>
    bool MemoizedCall(SystemInformationCache<InfoT, Args...>& cache,
                      F&& func,
                      InfoT& info,
                      const std::string& errorType,
                      Args... args);

    virtual bool GetSystemInformationOnce(SystemInformation& systemInfo) = 0;
    virtual bool GetCPUInformationOnce(CPUInformation& cpuInfo) = 0;
    virtual bool GetProcessListInformationOnce(ProcessListInformation& processListInfo) = 0;
    virtual bool GetProcessInformationOnce(pid_t pid, ProcessInformation& processInfo) = 0;
    virtual bool GetSystemLoadInformationOnce(SystemLoadInformation& systemLoadInfo) = 0;
    virtual bool GetCPUCoreNumInformationOnce(CpuCoreNumInformation& cpuCoreNumInfo) = 0;
    virtual bool GetHostMemInformationStatOnce(MemoryInformation& meminfoStr) = 0;
<<<<<<< HEAD
    virtual bool GetTCPStatInformationOnce(TCPStatInformation& tcpStatInfo) = 0;
    virtual bool GetNetRateInformationOnce(NetRateInformation& netRateInfo) = 0;
    virtual bool GetNetInterfaceInformationOnce(NetInterfaceInformation& netInterfaceInfo) = 0;
=======
    virtual bool GetProcessCmdlineStringOnce(pid_t pid, ProcessCmdlineString& cmdline) = 0;
    virtual bool GetProcessStatmOnce(pid_t pid, ProcessMemoryInformation& processMemory) = 0;
    virtual bool GetProcessCredNameOnce(pid_t pid, ProcessCredName& processCredName) = 0;
    virtual bool GetExecutablePathOnce(pid_t pid, ProcessExecutePath& executePath) = 0;
    virtual bool GetProcessOpenFilesOnce(pid_t pid, ProcessFd& processFd) = 0;
>>>>>>> 102b1942

    SystemInformation mSystemInformationCache;
    SystemInformationCache<CPUInformation> mCPUInformationCache;
    SystemInformationCache<ProcessListInformation> mProcessListInformationCache;
    SystemInformationCache<ProcessInformation, pid_t> mProcessInformationCache;
    SystemInformationCache<SystemLoadInformation> mSystemLoadInformationCache;
    SystemInformationCache<CpuCoreNumInformation> mCPUCoreNumInformationCache;
    SystemInformationCache<MemoryInformation> mMemInformationCache;
<<<<<<< HEAD
    SystemInformationCache<TCPStatInformation> mTCPStatInformationCache;
    SystemInformationCache<NetRateInformation> mNetRateInformationCache;
    SystemInformationCache<NetInterfaceInformation> mNetInterfaceInformationCache;
=======
    SystemInformationCache<ProcessCmdlineString, pid_t> mProcessCmdlineCache;
    SystemInformationCache<ProcessMemoryInformation, pid_t> mProcessStatmCache;
    SystemInformationCache<ProcessCredName, pid_t> mProcessStatusCache;
    SystemInformationCache<ProcessFd, pid_t> mProcessFdCache;
    SystemInformationCache<ProcessExecutePath, pid_t> mExecutePathCache;
>>>>>>> 102b1942

#ifdef APSARA_UNIT_TEST_MAIN
    friend class SystemInterfaceUnittest;
#endif
};

} // namespace logtail<|MERGE_RESOLUTION|>--- conflicted
+++ resolved
@@ -434,7 +434,6 @@
     unsigned int cpuCoreNum;
 };
 
-<<<<<<< HEAD
 struct TCPStatInformation : public BaseInformation {
     ResTCPStat stat;
 };
@@ -445,10 +444,10 @@
 
 struct NetInterfaceInformation : public BaseInformation {
     std::vector<InterfaceConfig> configs;
-=======
+};
+
 struct ProcessExecutePath : public BaseInformation {
     std::string path;
->>>>>>> 102b1942
 };
 
 struct TupleHash {
@@ -595,18 +594,15 @@
           mSystemLoadInformationCache(ttl),
           mCPUCoreNumInformationCache(ttl),
           mMemInformationCache(ttl),
-<<<<<<< HEAD
           mTCPStatInformationCache(ttl),
           mNetRateInformationCache(ttl),
-          mNetInterfaceInformationCache(ttl) {}
-=======
+          mNetInterfaceInformationCache(ttl),
           mProcessCmdlineCache(ttl),
           mProcessStatmCache(ttl),
           mProcessStatusCache(ttl),
           mProcessFdCache(ttl),
           mExecutePathCache(ttl) {}
 
->>>>>>> 102b1942
     virtual ~SystemInterface() = default;
 
 private:
@@ -624,17 +620,14 @@
     virtual bool GetSystemLoadInformationOnce(SystemLoadInformation& systemLoadInfo) = 0;
     virtual bool GetCPUCoreNumInformationOnce(CpuCoreNumInformation& cpuCoreNumInfo) = 0;
     virtual bool GetHostMemInformationStatOnce(MemoryInformation& meminfoStr) = 0;
-<<<<<<< HEAD
     virtual bool GetTCPStatInformationOnce(TCPStatInformation& tcpStatInfo) = 0;
     virtual bool GetNetRateInformationOnce(NetRateInformation& netRateInfo) = 0;
     virtual bool GetNetInterfaceInformationOnce(NetInterfaceInformation& netInterfaceInfo) = 0;
-=======
     virtual bool GetProcessCmdlineStringOnce(pid_t pid, ProcessCmdlineString& cmdline) = 0;
     virtual bool GetProcessStatmOnce(pid_t pid, ProcessMemoryInformation& processMemory) = 0;
     virtual bool GetProcessCredNameOnce(pid_t pid, ProcessCredName& processCredName) = 0;
     virtual bool GetExecutablePathOnce(pid_t pid, ProcessExecutePath& executePath) = 0;
     virtual bool GetProcessOpenFilesOnce(pid_t pid, ProcessFd& processFd) = 0;
->>>>>>> 102b1942
 
     SystemInformation mSystemInformationCache;
     SystemInformationCache<CPUInformation> mCPUInformationCache;
@@ -643,17 +636,14 @@
     SystemInformationCache<SystemLoadInformation> mSystemLoadInformationCache;
     SystemInformationCache<CpuCoreNumInformation> mCPUCoreNumInformationCache;
     SystemInformationCache<MemoryInformation> mMemInformationCache;
-<<<<<<< HEAD
     SystemInformationCache<TCPStatInformation> mTCPStatInformationCache;
     SystemInformationCache<NetRateInformation> mNetRateInformationCache;
     SystemInformationCache<NetInterfaceInformation> mNetInterfaceInformationCache;
-=======
     SystemInformationCache<ProcessCmdlineString, pid_t> mProcessCmdlineCache;
     SystemInformationCache<ProcessMemoryInformation, pid_t> mProcessStatmCache;
     SystemInformationCache<ProcessCredName, pid_t> mProcessStatusCache;
     SystemInformationCache<ProcessFd, pid_t> mProcessFdCache;
     SystemInformationCache<ProcessExecutePath, pid_t> mExecutePathCache;
->>>>>>> 102b1942
 
 #ifdef APSARA_UNIT_TEST_MAIN
     friend class SystemInterfaceUnittest;
