--- conflicted
+++ resolved
@@ -434,10 +434,10 @@
     unsigned int cpuCoreNum;
 };
 
-<<<<<<< HEAD
 struct ProcessExecutePath : public BaseInformation {
     std::string path;
-=======
+};
+
 struct TCPStatInformation : public BaseInformation {
     ResTCPStat stat;
 };
@@ -445,7 +445,6 @@
 struct NetInterfaceInformation : public BaseInformation {
     std::vector<NetInterfaceMetric> metrics;
     std::vector<InterfaceConfig> configs;
->>>>>>> cb7ba6bd
 };
 
 struct TupleHash {
@@ -591,17 +590,13 @@
           mSystemLoadInformationCache(ttl),
           mCPUCoreNumInformationCache(ttl),
           mMemInformationCache(ttl),
-<<<<<<< HEAD
           mProcessCmdlineCache(ttl),
           mProcessStatmCache(ttl),
           mProcessStatusCache(ttl),
           mProcessFdCache(ttl),
-          mExecutePathCache(ttl) {}
-
-=======
+          mExecutePathCache(ttl),
           mTCPStatInformationCache(ttl),
           mNetInterfaceInformationCache(ttl) {}
->>>>>>> cb7ba6bd
     virtual ~SystemInterface() = default;
 
 private:
@@ -619,16 +614,13 @@
     virtual bool GetSystemLoadInformationOnce(SystemLoadInformation& systemLoadInfo) = 0;
     virtual bool GetCPUCoreNumInformationOnce(CpuCoreNumInformation& cpuCoreNumInfo) = 0;
     virtual bool GetHostMemInformationStatOnce(MemoryInformation& meminfoStr) = 0;
-<<<<<<< HEAD
     virtual bool GetProcessCmdlineStringOnce(pid_t pid, ProcessCmdlineString& cmdline) = 0;
     virtual bool GetProcessStatmOnce(pid_t pid, ProcessMemoryInformation& processMemory) = 0;
     virtual bool GetProcessCredNameOnce(pid_t pid, ProcessCredName& processCredName) = 0;
     virtual bool GetExecutablePathOnce(pid_t pid, ProcessExecutePath& executePath) = 0;
     virtual bool GetProcessOpenFilesOnce(pid_t pid, ProcessFd& processFd) = 0;
-=======
     virtual bool GetTCPStatInformationOnce(TCPStatInformation& tcpStatInfo) = 0;
     virtual bool GetNetInterfaceInformationOnce(NetInterfaceInformation& netInterfaceInfo) = 0;
->>>>>>> cb7ba6bd
 
     SystemInformation mSystemInformationCache;
     SystemInformationCache<CPUInformation> mCPUInformationCache;
@@ -637,16 +629,13 @@
     SystemInformationCache<SystemLoadInformation> mSystemLoadInformationCache;
     SystemInformationCache<CpuCoreNumInformation> mCPUCoreNumInformationCache;
     SystemInformationCache<MemoryInformation> mMemInformationCache;
-<<<<<<< HEAD
     SystemInformationCache<ProcessCmdlineString, pid_t> mProcessCmdlineCache;
     SystemInformationCache<ProcessMemoryInformation, pid_t> mProcessStatmCache;
     SystemInformationCache<ProcessCredName, pid_t> mProcessStatusCache;
     SystemInformationCache<ProcessFd, pid_t> mProcessFdCache;
     SystemInformationCache<ProcessExecutePath, pid_t> mExecutePathCache;
-=======
     SystemInformationCache<TCPStatInformation> mTCPStatInformationCache;
     SystemInformationCache<NetInterfaceInformation> mNetInterfaceInformationCache;
->>>>>>> cb7ba6bd
 
 #ifdef APSARA_UNIT_TEST_MAIN
     friend class SystemInterfaceUnittest;
