--- conflicted
+++ resolved
@@ -652,13 +652,10 @@
     bool GetSystemLoadInformation(SystemLoadInformation& systemLoadInfo);
     bool GetCPUCoreNumInformation(CpuCoreNumInformation& cpuCoreNumInfo);
     bool GetHostMemInformationStat(MemoryInformation& meminfo);
-<<<<<<< HEAD
     bool GetFileSystemListInformation(FileSystemListInformation& fileSystemListInfo);
     bool GetSystemUptimeInformation(SystemUptimeInformation& systemUptimeInfo);
     bool GetDiskSerialIdInformation(std::string diskName, SerialIdInformation& serialIdInfo);
     bool GetDiskStateInformation(DiskStateInformation& diskStateInfo);
-
-=======
     bool GetProcessCmdlineString(pid_t pid, ProcessCmdlineString& cmdline);
     bool GetPorcessStatm(pid_t pid, ProcessMemoryInformation& processMemory);
     bool GetProcessCredNameObj(pid_t pid, ProcessCredName& credName);
@@ -667,7 +664,6 @@
 
     bool GetTCPStatInformation(TCPStatInformation& tcpStatInfo);
     bool GetNetInterfaceInformation(NetInterfaceInformation& netInterfaceInfo);
->>>>>>> 4a08b92a
     explicit SystemInterface(std::chrono::milliseconds ttl
                              = std::chrono::milliseconds{INT32_FLAG(system_interface_default_cache_ttl)})
         : mSystemInformationCache(),
@@ -677,13 +673,10 @@
           mSystemLoadInformationCache(ttl),
           mCPUCoreNumInformationCache(ttl),
           mMemInformationCache(ttl),
-<<<<<<< HEAD
           mFileSystemListInformationCache(ttl),
           mSystemUptimeInformationCache(ttl),
           mSerialIdInformationCache(ttl),
-          mDiskStateInformationCache(ttl) {}
-
-=======
+          mDiskStateInformationCache(ttl),
           mProcessCmdlineCache(ttl),
           mProcessStatmCache(ttl),
           mProcessStatusCache(ttl),
@@ -691,7 +684,6 @@
           mExecutePathCache(ttl),
           mTCPStatInformationCache(ttl),
           mNetInterfaceInformationCache(ttl) {}
->>>>>>> 4a08b92a
     virtual ~SystemInterface() = default;
 
 private:
@@ -709,12 +701,10 @@
     virtual bool GetSystemLoadInformationOnce(SystemLoadInformation& systemLoadInfo) = 0;
     virtual bool GetCPUCoreNumInformationOnce(CpuCoreNumInformation& cpuCoreNumInfo) = 0;
     virtual bool GetHostMemInformationStatOnce(MemoryInformation& meminfoStr) = 0;
-<<<<<<< HEAD
     virtual bool GetFileSystemListInformationOnce(FileSystemListInformation& fileSystemListInfo) = 0;
     virtual bool GetSystemUptimeInformationOnce(SystemUptimeInformation& systemUptimeInfo) = 0;
     virtual bool GetDiskSerialIdInformationOnce(std::string diskName, SerialIdInformation& serialIdInfo) = 0;
     virtual bool GetDiskStateInformationOnce(DiskStateInformation& diskStateInfo) = 0;
-=======
     virtual bool GetProcessCmdlineStringOnce(pid_t pid, ProcessCmdlineString& cmdline) = 0;
     virtual bool GetProcessStatmOnce(pid_t pid, ProcessMemoryInformation& processMemory) = 0;
     virtual bool GetProcessCredNameOnce(pid_t pid, ProcessCredName& processCredName) = 0;
@@ -722,7 +712,6 @@
     virtual bool GetProcessOpenFilesOnce(pid_t pid, ProcessFd& processFd) = 0;
     virtual bool GetTCPStatInformationOnce(TCPStatInformation& tcpStatInfo) = 0;
     virtual bool GetNetInterfaceInformationOnce(NetInterfaceInformation& netInterfaceInfo) = 0;
->>>>>>> 4a08b92a
 
     SystemInformation mSystemInformationCache;
     SystemInformationCache<CPUInformation> mCPUInformationCache;
@@ -731,12 +720,10 @@
     SystemInformationCache<SystemLoadInformation> mSystemLoadInformationCache;
     SystemInformationCache<CpuCoreNumInformation> mCPUCoreNumInformationCache;
     SystemInformationCache<MemoryInformation> mMemInformationCache;
-<<<<<<< HEAD
     SystemInformationCache<FileSystemListInformation> mFileSystemListInformationCache;
     SystemInformationCache<SystemUptimeInformation> mSystemUptimeInformationCache;
     SystemInformationCache<SerialIdInformation, std::string> mSerialIdInformationCache;
     SystemInformationCache<DiskStateInformation> mDiskStateInformationCache;
-=======
     SystemInformationCache<ProcessCmdlineString, pid_t> mProcessCmdlineCache;
     SystemInformationCache<ProcessMemoryInformation, pid_t> mProcessStatmCache;
     SystemInformationCache<ProcessCredName, pid_t> mProcessStatusCache;
@@ -744,7 +731,6 @@
     SystemInformationCache<ProcessExecutePath, pid_t> mExecutePathCache;
     SystemInformationCache<TCPStatInformation> mTCPStatInformationCache;
     SystemInformationCache<NetInterfaceInformation> mNetInterfaceInformationCache;
->>>>>>> 4a08b92a
 
 #ifdef APSARA_UNIT_TEST_MAIN
     friend class SystemInterfaceUnittest;
