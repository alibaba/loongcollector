--- conflicted
+++ resolved
@@ -187,9 +187,6 @@
         errorType);
 }
 
-<<<<<<< HEAD
-bool SystemInterface::GetProcessCmdlineString(time_t now, pid_t pid, ProcessCmdlineString& cmdline) {
-=======
 bool SystemInterface::GetFileSystemInformation(std::string dirName, FileSystemInformation& fileSystemInfo) {
     const std::string errorType = "filesystem state";
     return MemoizedCall(
@@ -202,8 +199,8 @@
         dirName);
 }
 
-bool SystemInterface::GetProcessCmdlineString(pid_t pid, ProcessCmdlineString& processCmdlineString) {
->>>>>>> fc1b4eb1
+
+bool SystemInterface::GetProcessCmdlineString(time_t now, pid_t pid, ProcessCmdlineString& cmdline) {
     const std::string errorType = "processCmdline";
     return MemoizedCall(
         mProcessCmdlineCache,
