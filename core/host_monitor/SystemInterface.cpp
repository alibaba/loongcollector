/*
 * Copyright 2025 iLogtail Authors
 *
 * Licensed under the Apache License, Version 2.0 (the "License");
 * you may not use this file except in compliance with the License.
 * You may obtain a copy of the License at
 *
 *      http://www.apache.org/licenses/LICENSE-2.0
 *
 * Unless required by applicable law or agreed to in writing, software
 * distributed under the License is distributed on an "AS IS" BASIS,
 * WITHOUT WARRANTIES OR CONDITIONS OF ANY KIND, either express or implied.
 * See the License for the specific language governing permissions and
 * limitations under the License.
 */

#include "host_monitor/SystemInterface.h"

#include <boost/asio.hpp>
#include <boost/asio/ip/address_v4.hpp>
#include <boost/asio/ip/address_v6.hpp>
#include <chrono>
#include <mutex>
#include <tuple>
#include <utility>

#include "boost/type_index.hpp"

#include "common/Flags.h"
#include "logger/Logger.h"
#ifdef __linux__
#include "host_monitor/LinuxSystemInterface.h"
#endif
#ifdef APSARA_UNIT_TEST_MAIN
#include "unittest/host_monitor/MockSystemInterface.h"
#endif

DEFINE_FLAG_INT32(system_interface_default_cache_ttl, "system interface default cache ttl, ms", 1000);

namespace logtail {

SystemInterface* SystemInterface::GetInstance() {
#ifdef __linux__
    return LinuxSystemInterface::GetInstance();
#elif APSARA_UNIT_TEST_MAIN
    return MockSystemInterface::GetInstance();
#else
    LOG_ERROR(sLogger, "SystemInterface is not implemented for this platform");
    return nullptr;
#endif
}

bool SystemInterface::GetSystemInformation(SystemInformation& systemInfo) {
    // SystemInformation is static and will not be changed. So cache will never be expired.
    if (mSystemInformationCache.collectTime.time_since_epoch().count() > 0) {
        systemInfo = mSystemInformationCache;
        return true;
    }
    if (GetSystemInformationOnce(mSystemInformationCache)) {
        systemInfo = mSystemInformationCache;
        return true;
    }
    return false;
}

bool SystemInterface::GetCPUInformation(CPUInformation& cpuInfo) {
    const std::string errorType = "cpu";
    return MemoizedCall(
        mCPUInformationCache,
        [this](BaseInformation& info) { return this->GetCPUInformationOnce(static_cast<CPUInformation&>(info)); },
        cpuInfo,
        errorType);
}

bool SystemInterface::GetProcessListInformation(ProcessListInformation& processListInfo) {
    const std::string errorType = "process list";
    return MemoizedCall(
        mProcessListInformationCache,
        [this](BaseInformation& info) {
            return this->GetProcessListInformationOnce(static_cast<ProcessListInformation&>(info));
        },
        processListInfo,
        errorType);
}

bool SystemInterface::GetProcessInformation(pid_t pid, ProcessInformation& processInfo) {
    const std::string errorType = "process";
    return MemoizedCall(
        mProcessInformationCache,
        [this](BaseInformation& info, pid_t pid) {
            return this->GetProcessInformationOnce(pid, static_cast<ProcessInformation&>(info));
        },
        processInfo,
        errorType,
        pid);
}

bool SystemInterface::GetSystemLoadInformation(SystemLoadInformation& systemLoadInfo) {
    const std::string errorType = "system load";
    return MemoizedCall(
        mSystemLoadInformationCache,
        [this](BaseInformation& info) {
            return this->GetSystemLoadInformationOnce(static_cast<SystemLoadInformation&>(info));
        },
        systemLoadInfo,
        errorType);
}

bool SystemInterface::GetCPUCoreNumInformation(CpuCoreNumInformation& cpuCoreNumInfo) {
    const std::string errorType = "cpu core num";
    return MemoizedCall(
        mCPUCoreNumInformationCache,
        [this](BaseInformation& info) {
            return this->GetCPUCoreNumInformationOnce(static_cast<CpuCoreNumInformation&>(info));
        },
        cpuCoreNumInfo,
        errorType);
}

bool SystemInterface::GetHostMemInformationStat(MemoryInformation& meminfo) {
    const std::string errorType = "mem";
    return MemoizedCall(
        mMemInformationCache,
        [this](BaseInformation& info) {
            return this->GetHostMemInformationStatOnce(static_cast<MemoryInformation&>(info));
        },
        meminfo,
        errorType);
}

<<<<<<< HEAD
bool SystemInterface::GetTCPStatInformation(TCPStatInformation& tcpStatInfo) {
    const std::string errorType = "TCP stat";
    return MemoizedCall(
        mTCPStatInformationCache,
        [this](BaseInformation& info) {
            return this->GetTCPStatInformationOnce(static_cast<TCPStatInformation&>(info));
        },
        tcpStatInfo,
        errorType);
}

bool SystemInterface::GetNetRateInformation(NetRateInformation& netRateInfo) {
    const std::string errorType = "Net rate";
    return MemoizedCall(
        mNetRateInformationCache,
        [this](BaseInformation& info) {
            return this->GetNetRateInformationOnce(static_cast<NetRateInformation&>(info));
        },
        netRateInfo,
        errorType);
}

bool SystemInterface::GetNetInterfaceInformation(NetInterfaceInformation& netInterfaceInfo) {
    const std::string errorType = "Net interface";
    return MemoizedCall(
        mNetInterfaceInformationCache,
        [this](BaseInformation& info) {
            return this->GetNetInterfaceInformationOnce(static_cast<NetInterfaceInformation&>(info));
        },
        netInterfaceInfo,
        errorType);
=======
// bool SystemInterface::GetMTRRInformationString(MTRRInformationString& mtrrString) {
//     const std::string errorType = "mtrr";
//     return MemoizedCall(
//         mMTRRInformationCache,
//         [this](BaseInformation& info) { return
//         this->GetMTRRInformationStringOnce(static_cast<MTRRInformationString&>(info)); }, mtrrString, errorType);
// }

bool SystemInterface::GetProcessCmdlineString(pid_t pid, ProcessCmdlineString& processCmdlineString) {
    const std::string errorType = "processCmdline";
    return MemoizedCall(
        mProcessCmdlineCache,
        [this](BaseInformation& info, pid_t pid) {
            return this->GetProcessCmdlineStringOnce(pid, static_cast<ProcessCmdlineString&>(info));
        },
        processCmdlineString,
        errorType,
        pid);
}

bool SystemInterface::GetPorcessStatm(pid_t pid, ProcessMemoryInformation& processMemory) {
    const std::string errorType = "processStatm";
    return MemoizedCall(
        mProcessStatmCache,
        [this](BaseInformation& info, pid_t pid) {
            return this->GetProcessStatmOnce(pid, static_cast<ProcessMemoryInformation&>(info));
        },
        processMemory,
        errorType,
        pid);
}

bool SystemInterface::GetProcessCredNameObj(pid_t pid, ProcessCredName& credName) {
    const std::string errorType = "processStatus";
    return MemoizedCall(
        mProcessStatusCache,
        [this](BaseInformation& info, pid_t pid) {
            return this->GetProcessCredNameOnce(pid, static_cast<ProcessCredName&>(info));
        },
        credName,
        errorType,
        pid);
}

bool SystemInterface::GetExecutablePathCache(pid_t pid, ProcessExecutePath& executePath) {
    const std::string errorType = "executablePath";
    return MemoizedCall(
        mExecutePathCache,
        [this](BaseInformation& info, pid_t pid) {
            return this->GetExecutablePathOnce(pid, static_cast<ProcessExecutePath&>(info));
        },
        executePath,
        errorType,
        pid);
}

bool SystemInterface::GetProcessOpenFiles(pid_t pid, ProcessFd& processFd) {
    const std::string errorType = "processOpenFiles";
    return MemoizedCall(
        mProcessFdCache,
        [this](BaseInformation& info, pid_t pid) {
            return this->GetProcessOpenFilesOnce(pid, static_cast<ProcessFd&>(info));
        },
        processFd,
        errorType,
        pid);
>>>>>>> 102b1942
}

template <typename F, typename InfoT, typename... Args>
bool SystemInterface::MemoizedCall(
    SystemInformationCache<InfoT, Args...>& cache, F&& func, InfoT& info, const std::string& errorType, Args... args) {
    if (cache.GetWithTimeout(
            info, std::chrono::milliseconds{INT32_FLAG(system_interface_default_cache_ttl)}, args...)) {
        return true;
    }
    bool status = std::forward<F>(func)(info, args...);
    if (status) {
        cache.Set(info, args...);
    } else {
        LOG_ERROR(sLogger, ("failed to get system information", errorType));
    }
    static int sGCCount = 0;
    sGCCount++;
    if (sGCCount >= 100) { // Perform GC every 100 calls
        cache.GC();
        sGCCount = 0;
    }
    return status;
}

template <typename InfoT, typename... Args>
bool SystemInterface::SystemInformationCache<InfoT, Args...>::GetWithTimeout(InfoT& info,
                                                                             std::chrono::milliseconds timeout,
                                                                             Args... args) {
    auto now = std::chrono::steady_clock::now();
    std::unique_lock<std::mutex> lock(mMutex);
    auto it = mCache.find(std::make_tuple(args...));
    if (it != mCache.end()) {
        if (now - it->second.first.collectTime < mTTL) {
            info = it->second.first; // copy to avoid external modify
            return true;
        }
        if (!it->second.second) {
            // the cache is stale and no thread is updating, will update by this thread
            it->second.second.store(true);
            return false;
        }
    } else {
        // no data in cache, directly update
        mCache[std::make_tuple(args...)] = std::make_pair(InfoT{}, true);
        return false;
    }
    // the cache is stale and other threads is updating, wait for it
    auto status = mConditionVariable.wait_until(lock, std::chrono::steady_clock::now() + timeout);
    if (status == std::cv_status::timeout) {
        LOG_ERROR(sLogger,
                  ("system information update", "too slow")("type", boost::typeindex::type_id<InfoT>().pretty_name()));
        return false; // timeout
    }
    // query again
    now = std::chrono::steady_clock::now();
    it = mCache.find(std::make_tuple(args...));
    if (it != mCache.end() && now - it->second.first.collectTime < mTTL) {
        info = it->second.first; // copy to avoid external modify
        return true;
    }
    return false;
}

template <typename InfoT, typename... Args>
bool SystemInterface::SystemInformationCache<InfoT, Args...>::Set(InfoT& info, Args... args) {
    std::lock_guard<std::mutex> lock(mMutex);
    mCache[std::make_tuple(args...)] = std::make_pair(info, false);
    mConditionVariable.notify_all();
    return true;
}

template <typename InfoT, typename... Args>
bool SystemInterface::SystemInformationCache<InfoT, Args...>::GC() {
    std::lock_guard<std::mutex> lock(mMutex);
    auto now = std::chrono::steady_clock::now();
    for (auto it = mCache.begin(); it != mCache.end();) {
        if (now - it->second.first.collectTime > mTTL) {
            it = mCache.erase(it);
        } else {
            ++it;
        }
    }
    return true;
}

template <typename InfoT>
bool SystemInterface::SystemInformationCache<InfoT>::GetWithTimeout(InfoT& info, std::chrono::milliseconds timeout) {
    auto now = std::chrono::steady_clock::now();
    std::unique_lock<std::mutex> lock(mMutex);
    if (mCache.first.collectTime.time_since_epoch().count() > 0 && now - mCache.first.collectTime < mTTL) {
        info = mCache.first; // copy to avoid external modify
        return true;
    }
    if (!mCache.second) {
        // the cache is stale and no thread is updating, will update by this thread
        mCache.second.store(true);
        return false;
    }
    // the cache is stale and other threads is updating, wait for it
    auto status
        = mConditionVariable.wait_until(lock, std::chrono::steady_clock::now() + std::chrono::milliseconds(timeout));
    if (status == std::cv_status::timeout) {
        LOG_ERROR(sLogger,
                  ("system information update", "too slow")("type", boost::typeindex::type_id<InfoT>().pretty_name()));
        return false; // timeout
    }
    // query again
    now = std::chrono::steady_clock::now();
    if (now - mCache.first.collectTime < mTTL) {
        info = mCache.first; // copy to avoid external modify
        return true;
    }
    return false;
}

template <typename InfoT>
bool SystemInterface::SystemInformationCache<InfoT>::Set(InfoT& info) {
    std::lock_guard<std::mutex> lock(mMutex);
    mCache = std::make_pair(info, false);
    mConditionVariable.notify_all();
    return true;
}

template <typename InfoT>
bool SystemInterface::SystemInformationCache<InfoT>::GC() {
    // no need to GC for single cache
    return true;
}

std::string MacString(const unsigned char* mac) {
    std::string str;
    if (mac != nullptr) {
        str = fmt::format("{:02X}:{:02X}:{:02X}:{:02X}:{:02X}:{:02X}", mac[0], mac[1], mac[2], mac[3], mac[4], mac[5]);
        // str = fmt::sprintf("%02X:%02X:%02X:%02X:%02X:%02X", mac[0], mac[1], mac[2], mac[3], mac[4], mac[5]);
    }
    return str;
}

std::string IPv4String(uint32_t address) {
    using namespace boost::asio::ip;
    // address = boost::endian::big_to_native(address);
    address_v4 v4(*(address_v4::bytes_type*)(&address));
    return v4.to_string();
}

std::string IPv6String(const uint32_t address[4]) {
    using namespace boost::asio::ip;
    // address = boost::endian::big_to_native(address);
    address_v6 v6(*(address_v6::bytes_type*)(address));
    return v6.to_string();
}

NetAddress::NetAddress() {
    memset(this, 0, sizeof(*this));
}

static const auto& mapNetAddressStringer = *new std::map<int, std::function<std::string(const NetAddress*)>>{
    {NetAddress::SI_AF_UNSPEC, [](const NetAddress* me) { return std::string{}; }},
    {NetAddress::SI_AF_INET, [](const NetAddress* me) { return IPv4String(me->addr.in); }},
    {NetAddress::SI_AF_INET6, [](const NetAddress* me) { return IPv6String(me->addr.in6); }},
    {NetAddress::SI_AF_LINK, [](const NetAddress* me) { return MacString(me->addr.mac); }},
};

std::string NetAddress::str() const {
    std::string name;
    auto it = mapNetAddressStringer.find(this->family);
    if (it != mapNetAddressStringer.end()) {
        name = it->second(this);
    }
    return name;
}

} // namespace logtail<|MERGE_RESOLUTION|>--- conflicted
+++ resolved
@@ -128,7 +128,6 @@
         errorType);
 }
 
-<<<<<<< HEAD
 bool SystemInterface::GetTCPStatInformation(TCPStatInformation& tcpStatInfo) {
     const std::string errorType = "TCP stat";
     return MemoizedCall(
@@ -160,7 +159,7 @@
         },
         netInterfaceInfo,
         errorType);
-=======
+}
 // bool SystemInterface::GetMTRRInformationString(MTRRInformationString& mtrrString) {
 //     const std::string errorType = "mtrr";
 //     return MemoizedCall(
@@ -227,7 +226,6 @@
         processFd,
         errorType,
         pid);
->>>>>>> 102b1942
 }
 
 template <typename F, typename InfoT, typename... Args>
