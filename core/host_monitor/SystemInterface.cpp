--- conflicted
+++ resolved
@@ -128,7 +128,6 @@
         errorType);
 }
 
-<<<<<<< HEAD
 // bool SystemInterface::GetMTRRInformationString(MTRRInformationString& mtrrString) {
 //     const std::string errorType = "mtrr";
 //     return MemoizedCall(
@@ -195,7 +194,7 @@
         processFd,
         errorType,
         pid);
-=======
+}
 bool SystemInterface::GetTCPStatInformation(TCPStatInformation& tcpStatInfo) {
     const std::string errorType = "TCP stat";
     return MemoizedCall(
@@ -216,7 +215,6 @@
         },
         netInterfaceInfo,
         errorType);
->>>>>>> cb7ba6bd
 }
 
 template <typename F, typename InfoT, typename... Args>
