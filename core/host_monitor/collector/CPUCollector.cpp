/*
 * Copyright 2025 iLogtail Authors
 *
 * Licensed under the Apache License, Version 2.0 (the "License");
 * you may not use this file except in compliance with the License.
 * You may obtain a copy of the License at
 *
 *      http://www.apache.org/licenses/LICENSE-2.0
 *
 * Unless required by applicable law or agreed to in writing, software
 * distributed under the License is distributed on an "AS IS" BASIS,
 * WITHOUT WARRANTIES OR CONDITIONS OF ANY KIND, either express or implied.
 * See the License for the specific language governing permissions and
 * limitations under the License.
 */

#include "host_monitor/collector/CPUCollector.h"

#include <string>

#include "host_monitor/Constants.h"
#include "host_monitor/SystemInterface.h"

namespace logtail {

const std::string CPUCollector::sName = "cpu";

<<<<<<< HEAD
CPUCollector::CPUCollector() {
    Init();
}
int CPUCollector::Init(int totalCount) {
    mCountPerReport = totalCount;
    mCount = 0;
    return 0;
}
bool CPUCollector::Collect(const HostMonitorTimerEvent::CollectConfig& collectConfig, PipelineEventGroup* group) {
=======
void CPUCollector::Init(const HostMonitorCollectConfig& collectConfig) {
}

bool CPUCollector::Collect(PipelineEventGroup* group) {
>>>>>>> dd94db71
    if (group == nullptr) {
        return false;
    }
    CPUInformation cpuInfo;
    CPUPercent totalCpuPercent{};
    if (!SystemInterface::GetInstance()->GetCPUInformation(cpuInfo)) {
        return false;
    }
    const time_t now = time(nullptr);

    for (const auto& cpu : cpuInfo.stats) {
        if (cpu.index != -1) {
            continue;
        }

        CPUStat cpuTolal = cpu;
        double cpuCores = cpuCount;
        if (!CalculateCPUPercent(totalCpuPercent, cpuTolal)) {
            return false;
        }
        // first time get cpu count and not calculate mCount
        if (cpuCount == 0) {
            cpuCount = cpuInfo.stats.size() - 1;
            return true;
        }

        cpuCount = cpuInfo.stats.size() - 1;
        mCalculate.AddValue(totalCpuPercent);
        mCount++;

        if (mCount < mCountPerReport) {
            return true;
        }

        CPUPercent minCPU, maxCPU, avgCPU, lastCPU;
        mCalculate.Stat(maxCPU, minCPU, avgCPU, &lastCPU);

        mCount = 0;
        mCalculate.Reset();
        struct MetricDef {
            const char* name;
            double* value;
        } metrics[] = {
            {"cpu_system_avg", &avgCPU.sys},  {"cpu_system_min", &minCPU.sys},  {"cpu_system_max", &maxCPU.sys},
            {"cpu_idle_avg", &avgCPU.idle},   {"cpu_idle_min", &minCPU.idle},   {"cpu_idle_max", &maxCPU.idle},
            {"cpu_user_avg", &avgCPU.user},   {"cpu_user_min", &minCPU.user},   {"cpu_user_max", &maxCPU.user},
            {"cpu_wait_avg", &avgCPU.wait},   {"cpu_wait_min", &minCPU.wait},   {"cpu_wait_max", &maxCPU.wait},
            {"cpu_other_avg", &avgCPU.other}, {"cpu_other_min", &minCPU.other}, {"cpu_other_max", &maxCPU.other},
            {"cpu_total_avg", &avgCPU.total}, {"cpu_total_min", &minCPU.total}, {"cpu_total_max", &maxCPU.total},
            {"cpu_cores_value", &cpuCores},

        };
        MetricEvent* metricEvent = group->AddMetricEvent(true);
        if (!metricEvent) {
            return false;
        }
        metricEvent->SetTimestamp(now, 0);
        metricEvent->SetValue<UntypedMultiDoubleValues>(metricEvent);
        metricEvent->SetTag(std::string("m"), std::string("system.cpu"));
        auto* multiDoubleValues = metricEvent->MutableValue<UntypedMultiDoubleValues>();
        for (const auto& def : metrics) {
            if (std::string(def.name) == "cpu_cores_value") {
                multiDoubleValues->SetValue(
                    std::string(def.name),
                    UntypedMultiDoubleValue{UntypedValueMetricType::MetricTypeGauge, *def.value});
            } else {
                multiDoubleValues->SetValue(
                    std::string(def.name),
                    UntypedMultiDoubleValue{UntypedValueMetricType::MetricTypeGauge, (*def.value) * 100});
            }
        }
    }
    return true;
}

bool CPUCollector::CalculateCPUPercent(CPUPercent& cpuPercent, CPUStat& currentCpu) {
    if (cpuCount == 0) {
        lastCpu = currentCpu;
        cpuPercent.sys = cpuPercent.user = cpuPercent.wait = cpuPercent.idle = cpuPercent.other = cpuPercent.total
            = 0.0;
        LOG_DEBUG(sLogger, ("first time collect Cpu info", "empty"));
        return true;
    }

    double currentJiffies, lastJiffies, jiffiesDelta;
    currentJiffies = currentCpu.user + currentCpu.nice + currentCpu.system + currentCpu.idle + currentCpu.iowait
        + currentCpu.irq + currentCpu.softirq + currentCpu.steal;
    lastJiffies = lastCpu.user + lastCpu.nice + lastCpu.system + lastCpu.idle + lastCpu.iowait + lastCpu.irq
        + lastCpu.softirq + lastCpu.steal;
    jiffiesDelta = currentJiffies - lastJiffies;


    if (jiffiesDelta <= 0) {
        LOG_DEBUG(sLogger, ("jiffies delta is negative", "skip"));
        return false;
    }

    cpuPercent.sys = (currentCpu.system - lastCpu.system) / jiffiesDelta;
    cpuPercent.user = (currentCpu.user - lastCpu.user) / jiffiesDelta;
    cpuPercent.wait = (currentCpu.iowait - lastCpu.iowait) / jiffiesDelta;
    cpuPercent.idle = (currentCpu.idle - lastCpu.idle) / jiffiesDelta;
    cpuPercent.other = (currentCpu.nice + currentCpu.irq + currentCpu.softirq + currentCpu.steal - lastCpu.nice
                        - lastCpu.irq - lastCpu.softirq - lastCpu.steal)
        / jiffiesDelta;
    cpuPercent.total = 1 - cpuPercent.idle;
    lastCpu = currentCpu;
    return true;
}

} // namespace logtail<|MERGE_RESOLUTION|>--- conflicted
+++ resolved
@@ -24,23 +24,13 @@
 namespace logtail {
 
 const std::string CPUCollector::sName = "cpu";
+const std::string kMetricLabelCPU = "cpu";
+const std::string kMetricLabelMode = "mode";
 
-<<<<<<< HEAD
-CPUCollector::CPUCollector() {
-    Init();
-}
-int CPUCollector::Init(int totalCount) {
-    mCountPerReport = totalCount;
-    mCount = 0;
-    return 0;
-}
-bool CPUCollector::Collect(const HostMonitorTimerEvent::CollectConfig& collectConfig, PipelineEventGroup* group) {
-=======
 void CPUCollector::Init(const HostMonitorCollectConfig& collectConfig) {
 }
 
 bool CPUCollector::Collect(PipelineEventGroup* group) {
->>>>>>> dd94db71
     if (group == nullptr) {
         return false;
     }
