module github.com/alibaba/ilogtail

<<<<<<< HEAD
go 1.23

toolchain go1.23.10
=======
go 1.23.10
>>>>>>> f1712dab

require (
	github.com/ClickHouse/clickhouse-go/v2 v2.6.0
	github.com/IBM/sarama v1.42.2
	github.com/VictoriaMetrics/VictoriaMetrics v1.83.0
	github.com/alibaba/ilogtail/pkg v0.0.0
	github.com/apache/pulsar-client-go v0.10.0
	github.com/buger/jsonparser v1.1.1
	github.com/cespare/xxhash/v2 v2.2.0
	github.com/cihub/seelog v0.0.0-20170130134532-f561c5e57575
	github.com/coreos/go-systemd v0.0.0-20190719114852-fd7a80b32e1f
	github.com/danwakefield/fnmatch v0.0.0-20160403171240-cbb64ac3d964
	github.com/denisenkom/go-mssqldb v0.12.2
	github.com/dlclark/regexp2 v1.7.0
	github.com/docker/docker v20.10.23+incompatible
	github.com/eclipse/paho.mqtt.golang v1.3.5
	github.com/elastic/beats/v7 v7.7.1
	github.com/elastic/go-elasticsearch/v8 v8.6.0
	github.com/elastic/go-lumber v0.1.0
	github.com/go-mysql-org/go-mysql v1.8.0
	github.com/go-ping/ping v0.0.0-20211130115550-779d1e919534
	github.com/go-playground/validator/v10 v10.22.0
	github.com/go-sql-driver/mysql v1.7.1
	github.com/gogo/protobuf v1.3.2
	github.com/golang/snappy v0.0.4
	github.com/gosnmp/gosnmp v1.34.0
	github.com/grafana/loki-client-go v0.0.0-20230116142646-e7494d0ef70c
	github.com/hashicorp/golang-lru/v2 v2.0.2
	github.com/influxdata/go-syslog v1.0.1
	github.com/jackc/pgx/v4 v4.16.1
	github.com/jarcoal/httpmock v1.2.0
	github.com/jeromer/syslogparser v0.0.0-20190429161531-5fbaaf06d9e7
	github.com/json-iterator/go v1.1.12
	github.com/knz/strtime v0.0.0-20181018220328-af2256ee352c
	github.com/mailru/easyjson v0.7.7
	github.com/mindprince/gonvml v0.0.0-20180514031326-b364b296c732
	github.com/mitchellh/mapstructure v1.5.0
	github.com/openkruise/kruise-api v1.4.0
	github.com/oschwald/geoip2-golang v1.1.0
	github.com/paulbellamy/ratecounter v0.2.1-0.20170719102518-a803f0e4f071
	github.com/pingcap/check v0.0.0-20200212061837-5e12011dc712
	github.com/pkg/errors v0.9.1
	github.com/prometheus/client_golang v1.14.0
	github.com/prometheus/common v0.42.0
	github.com/prometheus/procfs v0.8.0
	github.com/prometheus/prometheus v1.8.2-0.20210430082741-2a4b8e12bbf2
	github.com/pyroscope-io/pyroscope v1.5.0
	github.com/shirou/gopsutil v3.21.11+incompatible
	github.com/sirupsen/logrus v1.8.1
	github.com/smartystreets/goconvey v1.7.2
	github.com/streadway/handy v0.0.0-20230327021402-6a47ec586270
	github.com/stretchr/testify v1.9.0
	github.com/syndtr/goleveldb v0.0.0-20170725064836-b89cc31ef797
	github.com/xdg-go/scram v1.1.2
	go.opentelemetry.io/collector/consumer v0.66.0
	go.opentelemetry.io/collector/pdata v0.66.0
	go.opentelemetry.io/proto/otlp v0.19.0
	go.uber.org/atomic v1.11.0
	go.uber.org/multierr v1.11.0
	golang.org/x/sys v0.26.0
	google.golang.org/grpc v1.55.0
	google.golang.org/protobuf v1.35.1
	gopkg.in/yaml.v2 v2.4.0
	gopkg.in/yaml.v3 v3.0.1
	gotest.tools v2.2.0+incompatible
	k8s.io/api v0.32.1
	k8s.io/apimachinery v0.32.1
	k8s.io/client-go v0.32.1
)

require (
	cloud.google.com/go/compute/metadata v0.3.0 // indirect
	github.com/99designs/go-keychain v0.0.0-20191008050251-8e49817e8af4 // indirect
	github.com/99designs/keyring v1.2.1 // indirect
	github.com/AthenZ/athenz v1.10.39 // indirect
	github.com/BurntSushi/toml v1.3.2 // indirect
	github.com/ClickHouse/ch-go v0.51.2 // indirect
	github.com/DataDog/zstd v1.5.0 // indirect
	github.com/Masterminds/semver v1.5.0 // indirect
	github.com/Microsoft/go-winio v0.5.2 // indirect
	github.com/Microsoft/hcsshim v0.9.4 // indirect
	github.com/VictoriaMetrics/fasthttp v1.1.0 // indirect
	github.com/VictoriaMetrics/metrics v1.23.0 // indirect
	github.com/VictoriaMetrics/metricsql v0.45.0 // indirect
	github.com/andrewkroh/sys v0.0.0-20151128191922-287798fe3e43 // indirect
	github.com/andybalholm/brotli v1.0.4 // indirect
	github.com/ardielle/ardielle-go v1.5.2 // indirect
	github.com/beorn7/perks v1.0.1 // indirect
	github.com/bits-and-blooms/bitset v1.4.0 // indirect
	github.com/blang/semver/v4 v4.0.0 // indirect
	github.com/cespare/xxhash v1.1.0 // indirect
	github.com/cilium/ebpf v0.7.0 // indirect
	github.com/containerd/cgroups v1.0.4 // indirect
	github.com/containerd/containerd v1.6.8 // indirect
	github.com/containerd/continuity v0.2.2 // indirect
	github.com/containerd/fifo v1.0.0 // indirect
	github.com/containerd/go-cni v1.1.6 // indirect
	github.com/containerd/imgcrypt v1.1.4 // indirect
	github.com/containerd/nri v0.1.0 // indirect
	github.com/containerd/ttrpc v1.1.0 // indirect
	github.com/containerd/typeurl v1.0.2 // indirect
	github.com/containernetworking/cni v1.1.1 // indirect
	github.com/containernetworking/plugins v1.1.1 // indirect
	github.com/containers/ocicrypt v1.1.3 // indirect
	github.com/coreos/go-systemd/v22 v22.3.2 // indirect
	github.com/coreos/pkg v0.0.0-20180928190104-399ea9e2e55f // indirect
	github.com/cznic/mathutil v0.0.0-20181122101859-297441e03548 // indirect
	github.com/danieljoos/wincred v1.1.2 // indirect
	github.com/davecgh/go-spew v1.1.2-0.20180830191138-d8f796af33cc // indirect
	github.com/dennwc/varint v1.0.0 // indirect
	github.com/docker/distribution v2.8.1+incompatible // indirect
	github.com/docker/go-connections v0.4.0 // indirect
	github.com/docker/go-events v0.0.0-20190806004212-e31b211e4f1c // indirect
	github.com/docker/go-metrics v0.0.1 // indirect
	github.com/docker/go-units v0.5.0 // indirect
	github.com/dvsekhvalnov/jose2go v1.5.0 // indirect
	github.com/eapache/go-resiliency v1.6.0 // indirect
	github.com/eapache/go-xerial-snappy v0.0.0-20230731223053-c322873962e3 // indirect
	github.com/eapache/queue v1.1.0 // indirect
	github.com/elastic/elastic-transport-go/v8 v8.0.0-20211216131617-bbee439d559c // indirect
	github.com/emicklei/go-restful v2.15.0+incompatible // indirect
	github.com/emicklei/go-restful/v3 v3.11.0 // indirect
	github.com/frankban/quicktest v1.14.5 // indirect
	github.com/fsnotify/fsnotify v1.6.0 // indirect
	github.com/fxamacker/cbor/v2 v2.7.0 // indirect
	github.com/gabriel-vasile/mimetype v1.4.3 // indirect
	github.com/go-faster/city v1.0.1 // indirect
	github.com/go-faster/errors v0.6.1 // indirect
	github.com/go-kit/kit v0.12.0 // indirect
	github.com/go-kit/log v0.2.1 // indirect
	github.com/go-logfmt/logfmt v0.5.1 // indirect
	github.com/go-logr/logr v1.4.2 // indirect
	github.com/go-ole/go-ole v1.2.6 // indirect
	github.com/go-openapi/jsonpointer v0.21.0 // indirect
	github.com/go-openapi/jsonreference v0.20.2 // indirect
	github.com/go-openapi/swag v0.23.0 // indirect
	github.com/go-playground/locales v0.14.1 // indirect
	github.com/go-playground/universal-translator v0.18.1 // indirect
	github.com/goccy/go-json v0.10.2 // indirect
	github.com/godbus/dbus v0.0.0-20190726142602-4481cbc300e2 // indirect
	github.com/godbus/dbus/v5 v5.0.6 // indirect
	github.com/gofrs/uuid v4.2.0+incompatible // indirect
	github.com/gogo/googleapis v1.4.0 // indirect
	github.com/golang-jwt/jwt v3.2.1+incompatible // indirect
	github.com/golang-sql/civil v0.0.0-20220223132316-b832511892a9 // indirect
	github.com/golang-sql/sqlexp v0.1.0 // indirect
	github.com/golang/groupcache v0.0.0-20210331224755-41bb18bfe9da // indirect
	github.com/golang/protobuf v1.5.4 // indirect
	github.com/google/gnostic-models v0.6.8 // indirect
	github.com/google/go-cmp v0.6.0 // indirect
	github.com/google/gofuzz v1.2.0 // indirect
	github.com/google/uuid v1.6.0 // indirect
	github.com/gopherjs/gopherjs v0.0.0-20200217142428-fce0ec30dd00 // indirect
	github.com/gorilla/websocket v1.5.0 // indirect
	github.com/grafana/regexp v0.0.0-20220304095617-2e8d9baf4ac2 // indirect
	github.com/grpc-ecosystem/grpc-gateway/v2 v2.11.1 // indirect
	github.com/gsterjov/go-libsecret v0.0.0-20161001094733-a6f4afe4910c // indirect
	github.com/hashicorp/errwrap v1.1.0 // indirect
	github.com/hashicorp/go-multierror v1.1.1 // indirect
	github.com/hashicorp/go-uuid v1.0.3 // indirect
	github.com/imdario/mergo v0.3.15 // indirect
	github.com/influxdata/influxdb v1.11.0 // indirect
	github.com/influxdata/line-protocol/v2 v2.2.1 // indirect
	github.com/influxdata/telegraf v1.20.0 // indirect
	github.com/intel/goresctrl v0.2.0 // indirect
	github.com/jackc/chunkreader/v2 v2.0.1 // indirect
	github.com/jackc/pgconn v1.12.1 // indirect
	github.com/jackc/pgio v1.0.0 // indirect
	github.com/jackc/pgpassfile v1.0.0 // indirect
	github.com/jackc/pgproto3/v2 v2.3.0 // indirect
	github.com/jackc/pgservicefile v0.0.0-20200714003250-2b9c44734f2b // indirect
	github.com/jackc/pgtype v1.11.0 // indirect
	github.com/jcmturner/aescts/v2 v2.0.0 // indirect
	github.com/jcmturner/dnsutils/v2 v2.0.0 // indirect
	github.com/jcmturner/gofork v1.7.6 // indirect
	github.com/jcmturner/gokrb5/v8 v8.4.4 // indirect
	github.com/jcmturner/rpc/v2 v2.0.3 // indirect
	github.com/joeshaw/multierror v0.0.0-20140124173710-69b34d4ec901 // indirect
	github.com/josharian/intern v1.0.0 // indirect
	github.com/jpillora/backoff v1.0.0 // indirect
	github.com/jtolds/gls v4.20.0+incompatible // indirect
	github.com/klauspost/compress v1.17.7 // indirect
	github.com/leodido/go-urn v1.4.0 // indirect
	github.com/linkedin/goavro/v2 v2.9.8 // indirect
	github.com/matttproud/golang_protobuf_extensions v1.0.4 // indirect
	github.com/miekg/pkcs11 v1.1.1 // indirect
	github.com/moby/locker v1.0.1 // indirect
	github.com/moby/spdystream v0.5.0 // indirect
	github.com/moby/sys/mountinfo v0.6.2 // indirect
	github.com/moby/sys/signal v0.6.0 // indirect
	github.com/moby/sys/symlink v0.2.0 // indirect
	github.com/modern-go/concurrent v0.0.0-20180306012644-bacd9c7ef1dd // indirect
	github.com/modern-go/reflect2 v1.0.2 // indirect
	github.com/mtibben/percent v0.2.1 // indirect
	github.com/munnerz/goautoneg v0.0.0-20191010083416-a7dc8b61c822 // indirect
	github.com/mwitkow/go-conntrack v0.0.0-20190716064945-2f068394615f // indirect
	github.com/mxk/go-flowrate v0.0.0-20140419014527-cca7078d478f // indirect
	github.com/narqo/go-dogstatsd-parser v0.2.0 // indirect
	github.com/opencontainers/go-digest v1.0.0 // indirect
	github.com/opencontainers/image-spec v1.0.3-0.20211202183452-c5a74bcca799 // indirect
	github.com/opencontainers/runc v1.1.12 // indirect
	github.com/opencontainers/runtime-spec v1.0.3-0.20210326190908-1c3f411f0417 // indirect
	github.com/opencontainers/selinux v1.10.1 // indirect
	github.com/oschwald/maxminddb-golang v1.2.1 // indirect
	github.com/paulmach/orb v0.8.0 // indirect
	github.com/pelletier/go-toml v1.9.3 // indirect
	github.com/pierrec/lz4 v2.6.1+incompatible // indirect
	github.com/pierrec/lz4/v4 v4.1.21 // indirect
	github.com/pingcap/errors v0.11.5-0.20221009092201-b66cddb77c32 // indirect
	github.com/pingcap/failpoint v0.0.0-20220801062533-2eaa32854a6c // indirect
	github.com/pingcap/log v1.1.1-0.20230317032135-a0d097d16e22 // indirect
	github.com/pingcap/tidb/pkg/parser v0.0.0-20231103042308-035ad5ccbe67 // indirect
	github.com/pmezard/go-difflib v1.0.1-0.20181226105442-5d4384ee4fb2 // indirect
	github.com/prometheus/client_model v0.3.0 // indirect
	github.com/pyroscope-io/jfr-parser v0.6.0 // indirect
	github.com/rcrowley/go-metrics v0.0.0-20201227073835-cf1acfcdf475 // indirect
	github.com/remyoudompheng/bigfft v0.0.0-20230129092748-24d4a6f8daec // indirect
	github.com/richardartoul/molecule v1.0.0 // indirect
	github.com/segmentio/asm v1.2.0 // indirect
	github.com/shopspring/decimal v1.3.1 // indirect
	github.com/siddontang/go v0.0.0-20180604090527-bdc77568d726 // indirect
	github.com/siddontang/go-log v0.0.0-20180807004314-8d05993dda07 // indirect
	github.com/smartystreets/assertions v1.2.0 // indirect
	github.com/spaolacci/murmur3 v1.1.0 // indirect
	github.com/spf13/pflag v1.0.5 // indirect
	github.com/stefanberger/go-pkcs11uri v0.0.0-20201008174630-78d3cae3a980 // indirect
	github.com/tchap/go-patricia v2.3.0+incompatible // indirect
	github.com/tklauser/go-sysconf v0.3.11 // indirect
	github.com/tklauser/numcpus v0.6.0 // indirect
	github.com/valyala/bytebufferpool v1.0.0 // indirect
	github.com/valyala/fastjson v1.6.3 // indirect
	github.com/valyala/fastrand v1.1.0 // indirect
	github.com/valyala/fasttemplate v1.2.2 // indirect
	github.com/valyala/gozstd v1.17.0 // indirect
	github.com/valyala/histogram v1.2.0 // indirect
	github.com/valyala/quicktemplate v1.7.0 // indirect
	github.com/vishvananda/netlink v1.1.1-0.20210330154013-f5de75959ad5 // indirect
	github.com/vishvananda/netns v0.0.0-20210104183010-2eb08e3e575f // indirect
	github.com/x448/float16 v0.8.4 // indirect
	github.com/xdg-go/pbkdf2 v1.0.0 // indirect
	github.com/xdg-go/stringprep v1.0.4 // indirect
	github.com/yusufpapurcu/wmi v1.2.2 // indirect
	go.etcd.io/bbolt v1.3.6 // indirect
	go.mozilla.org/pkcs7 v0.0.0-20200128120323-432b2356ecb1 // indirect
	go.opencensus.io v0.24.0 // indirect
	go.opentelemetry.io/otel v1.11.2 // indirect
	go.opentelemetry.io/otel/trace v1.11.2 // indirect
	go.uber.org/goleak v1.3.0 // indirect
	go.uber.org/zap v1.26.0 // indirect
	golang.org/x/crypto v0.28.0 // indirect
	golang.org/x/exp v0.0.0-20231006140011-7918f672742d // indirect
	golang.org/x/mod v0.20.0 // indirect
	golang.org/x/net v0.30.0 // indirect
	golang.org/x/oauth2 v0.23.0 // indirect
	golang.org/x/sync v0.8.0 // indirect
	golang.org/x/term v0.25.0 // indirect
	golang.org/x/text v0.19.0 // indirect
	golang.org/x/time v0.7.0 // indirect
	google.golang.org/genproto v0.0.0-20230530153820-e85fd2cbaebc // indirect
	google.golang.org/genproto/googleapis/api v0.0.0-20230530153820-e85fd2cbaebc // indirect
	google.golang.org/genproto/googleapis/rpc v0.0.0-20230530153820-e85fd2cbaebc // indirect
	gopkg.in/evanphx/json-patch.v4 v4.12.0 // indirect
	gopkg.in/inf.v0 v0.9.1 // indirect
	gopkg.in/natefinch/lumberjack.v2 v2.2.1 // indirect
	gopkg.in/square/go-jose.v2 v2.5.1 // indirect
	k8s.io/apiserver v0.22.5 // indirect
	k8s.io/component-base v0.24.0 // indirect
	k8s.io/cri-api v0.23.1 // indirect
	k8s.io/klog/v2 v2.130.1 // indirect
	k8s.io/kube-openapi v0.0.0-20241105132330-32ad38e42d3f // indirect
	k8s.io/utils v0.0.0-20241104100929-3ea5e8cea738 // indirect
	launchpad.net/gocheck v0.0.0-20140225173054-000000000087 // indirect
	sigs.k8s.io/controller-runtime v0.12.1 // indirect
	sigs.k8s.io/gateway-api v0.6.2 // indirect
	sigs.k8s.io/json v0.0.0-20241010143419-9aa6b5e7a4b3 // indirect
	sigs.k8s.io/structured-merge-diff/v4 v4.4.2 // indirect
	sigs.k8s.io/yaml v1.4.0 // indirect
)

replace (
	github.com/VictoriaMetrics/VictoriaMetrics => github.com/iLogtail/VictoriaMetrics v1.83.4-ilogtail
	github.com/VictoriaMetrics/metrics => github.com/iLogtail/metrics v1.23.0-ilogtail
	github.com/alibaba/ilogtail/pkg => ./pkg
	github.com/aliyun/alibaba-cloud-sdk-go/services/sls_inner => ./external/github.com/aliyun/alibaba-cloud-sdk-go/services/sls_inner
	github.com/elastic/beats/v7 => ./external/github.com/elastic/beats/v7
	github.com/jeromer/syslogparser => ./external/github.com/jeromer/syslogparser
	github.com/mindprince/gonvml => github.com/iLogtail/gonvml v1.0.0
	github.com/opencontainers/runc => github.com/opencontainers/runc v1.1.12
	github.com/pingcap/parser => github.com/iLogtail/parser v0.0.0-20210415081931-48e7f467fd74-ilogtail
	github.com/prometheus/prometheus => github.com/prometheus/prometheus v0.35.0
	github.com/pyroscope-io/jfr-parser => github.com/iLogtail/jfr-parser v0.6.0
	github.com/pyroscope-io/pyroscope => github.com/iLogtail/pyroscope-lib v0.35.2-ilogtail
	github.com/satori/go.uuid => github.com/satori/go.uuid v1.2.0
	github.com/streadway/handy => github.com/iLogtail/handy v0.0.0-20230327021402-6a47ec586270
)<|MERGE_RESOLUTION|>--- conflicted
+++ resolved
@@ -1,12 +1,6 @@
 module github.com/alibaba/ilogtail
 
-<<<<<<< HEAD
-go 1.23
-
-toolchain go1.23.10
-=======
 go 1.23.10
->>>>>>> f1712dab
 
 require (
 	github.com/ClickHouse/clickhouse-go/v2 v2.6.0
