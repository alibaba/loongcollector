// Copyright 2021 iLogtail Authors
//
// Licensed under the Apache License, Version 2.0 (the "License");
// you may not use this file except in compliance with the License.
// You may obtain a copy of the License at
//
//      http://www.apache.org/licenses/LICENSE-2.0
//
// Unless required by applicable law or agreed to in writing, software
// distributed under the License is distributed on an "AS IS" BASIS,
// WITHOUT WARRANTIES OR CONDITIONS OF ANY KIND, either express or implied.
// See the License for the specific language governing permissions and
// limitations under the License.

//go:build !linux
// +build !linux

package helper

import (
	"errors"
	"runtime"

	docker "github.com/fsouza/go-dockerclient"
)

var errUninplemented = errors.New("Unimplemented on " + runtime.GOOS)

var containerdUnixSocket = "/run/containerd/containerd.sock"

var criRuntimeWrapper *CRIRuntimeWrapper

type CRIRuntimeWrapper struct {
}

func (cw *CRIRuntimeWrapper) fetchOne(containerID string) error {
	return nil
}

func (cw *CRIRuntimeWrapper) fetchAll() error {
	return nil
}

func (cw *CRIRuntimeWrapper) loopSyncContainers() {

}

func (cw *CRIRuntimeWrapper) sweepCache() {

}

func IsCRIRuntimeValid(_ string) bool {
	return false
}

func (cw *CRIRuntimeWrapper) lookupContainerRootfsAbsDir(_ *docker.Container) string {
	return ""
}

// NewCRIRuntimeWrapper ...
func NewCRIRuntimeWrapper(_ *DockerCenter) (*CRIRuntimeWrapper, error) {
	return nil, errUninplemented
<<<<<<< HEAD
=======
}

func (cw *CRIRuntimeWrapper) run() error {
	return errUninplemented
}

func ContainerProcessAlive(pid int) bool {
	return true
>>>>>>> 58d68d8f
}<|MERGE_RESOLUTION|>--- conflicted
+++ resolved
@@ -60,15 +60,9 @@
 // NewCRIRuntimeWrapper ...
 func NewCRIRuntimeWrapper(_ *DockerCenter) (*CRIRuntimeWrapper, error) {
 	return nil, errUninplemented
-<<<<<<< HEAD
-=======
 }
 
-func (cw *CRIRuntimeWrapper) run() error {
-	return errUninplemented
-}
 
 func ContainerProcessAlive(pid int) bool {
 	return true
->>>>>>> 58d68d8f
 }